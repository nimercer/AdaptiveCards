# Typescript libraries for creating cards
As we described in the Getting Started, an adaptive card is nothing more then a serialized JSON object of 
a card object model. To make it easy to manipulate the object model, we defined libraries which 
define a strongly-typed class hierarchy that makes it easy to serialize/deserialize JSON. <!-- make sure i didn't change the meaning of this last sentence-->

You can use any tooling you want to create the adaptive card JSON.

The **adaptive-cards** npm package defines a Typescript library for working with adaptive cards in Typescript.

## Install
```javascript
npm install adaptive-cards
```

<<<<<<< HEAD
## Example: create
```javascript
TODO
var card = new AdaptiveCard();
card.Body.Add(new TextBlock() 
{
    Text = "Hello",
    Size = TextSizes.ExtraLarge,
    Color = TextColor.Attention
});
card.Body.Add(new Image() 
=======
## Example creating 
There are interface definitions in schema.d.ts which describe the shape of the schema

```typescript
let card :IAdaptiveCard = {
    "type": "AdaptiveCard",
    "version": "1.0",
    "body": [
        {
            "type": "Container",
            "items": [
                {
                    "type": "TextBlock",
                    "text": "Meow!"
                },
                {
                    "type": "Image",
                    "url": "http://adaptivecards-staging.azurewebsites.net/api/cat"
                }
            ]
        }
    ]
};
```

There is also an object model for creating cards which can be used

```typescript
let card :IAdaptiveCard =  new AdaptiveCard();
card.body.add(new TextBlock() 
>>>>>>> a64d0704
{
    text = "hello world"
});
<<<<<<< HEAD
```
## Example: save 
```javascript
TODO
var json = JsonConvert.SerializeObject(card);
```

## Example: load
=======

>>>>>>> a64d0704
```
<|MERGE_RESOLUTION|>--- conflicted
+++ resolved
@@ -11,22 +11,7 @@
 ```javascript
 npm install adaptive-cards
 ```
-
-<<<<<<< HEAD
-## Example: create
-```javascript
-TODO
-var card = new AdaptiveCard();
-card.Body.Add(new TextBlock() 
-{
-    Text = "Hello",
-    Size = TextSizes.ExtraLarge,
-    Color = TextColor.Attention
-});
-card.Body.Add(new Image() 
-=======
-## Example creating 
-There are interface definitions in schema.d.ts which describe the shape of the schema
+There are interface definitions in `schema.d.ts` which describe the shape of the schema.
 
 ```typescript
 let card :IAdaptiveCard = {
@@ -50,25 +35,12 @@
 };
 ```
 
-There is also an object model for creating cards which can be used
+There is also an object model for creating cards.
 
 ```typescript
 let card :IAdaptiveCard =  new AdaptiveCard();
 card.body.add(new TextBlock() 
->>>>>>> a64d0704
 {
     text = "hello world"
 });
-<<<<<<< HEAD
-```
-## Example: save 
-```javascript
-TODO
-var json = JsonConvert.SerializeObject(card);
-```
-
-## Example: load
-=======
-
->>>>>>> a64d0704
-```
+```