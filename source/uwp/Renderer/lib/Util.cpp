#include "pch.h"
#include <locale>
#include <codecvt>
#include <string>

#include "AdaptiveColumn.h"
#include "AdaptiveColumnSet.h"
#include "AdaptiveContainer.h"
#include "AdaptiveChoiceInput.h"
#include "AdaptiveChoiceSetInput.h"
#include "AdaptiveDateInput.h"
#include "AdaptiveFact.h"
#include "AdaptiveFactSet.h"
#include "AdaptiveImage.h"
#include "AdaptiveImageSet.h"
#include "AdaptiveNumberInput.h"
#include "AdaptiveOpenUrlAction.h"
#include "AdaptiveSeparator.h"
#include "AdaptiveShowCardAction.h"
#include "AdaptiveSubmitAction.h"
#include "AdaptiveTextBlock.h"
#include "AdaptiveTextInput.h"
#include "AdaptiveTimeInput.h"
#include "AdaptiveToggleInput.h"
#include "CustomActionWrapper.h"
#include "CustomElementWrapper.h"
#include "enums.h"
#include "util.h"
#include <windows.foundation.collections.h>
#include "XamlHelpers.h"

using namespace AdaptiveCards;
using namespace Microsoft::WRL;
using namespace Microsoft::WRL::Wrappers;
using namespace ABI::Windows::Data::Json;
using namespace ABI::Windows::UI;
using namespace std;
using namespace Microsoft::WRL;
using namespace Microsoft::WRL::Wrappers;
using namespace AdaptiveNamespace;
using namespace Windows::Foundation;
using namespace ABI::Windows::Foundation::Collections;

HRESULT WStringToHString(const std::wstring& in, HSTRING* out)
{
    if (out == nullptr)
    {
        return E_INVALIDARG;
    }
    return WindowsCreateString(in.c_str(), static_cast<UINT32>(in.length()), out);
}

HRESULT UTF8ToHString(const string& in, HSTRING* out)
{
    if (out == nullptr)
    {
        return E_INVALIDARG;
    }
    wstring_convert<codecvt_utf8_utf16<wchar_t>> converter;
    wstring wide = converter.from_bytes(in);
    return WindowsCreateString(wide.c_str(), static_cast<UINT32>(wide.length()), out);
}

HRESULT HStringToUTF8(const HSTRING& in, string& out)
{
    if (in == nullptr)
    {
        return E_INVALIDARG;
    }
    wstring_convert<codecvt_utf8_utf16<wchar_t>> converter;
    out = converter.to_bytes(WindowsGetStringRawBuffer(in, nullptr));
    return S_OK;
}

std::string HStringToUTF8(const HSTRING &in)
{
    std::string typeAsKey;
    HRESULT hr = HStringToUTF8(in, typeAsKey);
    return FAILED(hr) ? "" : typeAsKey;
}


bool Boolify(const boolean value)
{
    return value > 0 ? true : false;
}

template <typename TSharedBaseType, typename TAdaptiveBaseType, typename TAdaptiveType>
std::shared_ptr<TSharedBaseType> GetSharedModel(TAdaptiveBaseType * item)
{
    ComPtr<TAdaptiveType> adaptiveElement = PeekInnards<TAdaptiveType>(item);

    std::shared_ptr<TSharedBaseType> sharedModelElement;
    if (adaptiveElement && SUCCEEDED(adaptiveElement->GetSharedModel(sharedModelElement)))
        return sharedModelElement;
    else
        return nullptr;
}

HRESULT GenerateSharedElements(
    ABI::Windows::Foundation::Collections::IVector<ABI::AdaptiveNamespace::IAdaptiveCardElement*>* items,
    std::vector<std::shared_ptr<AdaptiveSharedNamespace::BaseCardElement>>& containedElements)
{
    containedElements.clear();

    XamlHelpers::IterateOverVector<ABI::AdaptiveNamespace::IAdaptiveCardElement>(items, [&](ABI::AdaptiveNamespace::IAdaptiveCardElement* item)
    {
        ABI::AdaptiveNamespace::ElementType elementType;
        RETURN_IF_FAILED(item->get_ElementType(&elementType));

        std::shared_ptr<AdaptiveSharedNamespace::BaseCardElement> baseCardElement;
        switch (elementType)
        {
            case ABI::AdaptiveNamespace::ElementType::ChoiceSetInput:
                baseCardElement = GetSharedModel<AdaptiveSharedNamespace::BaseCardElement, ABI::AdaptiveNamespace::IAdaptiveCardElement, AdaptiveNamespace::AdaptiveChoiceSetInput>(item);
                break;
            case ABI::AdaptiveNamespace::ElementType::ColumnSet:
                baseCardElement = GetSharedModel<AdaptiveSharedNamespace::BaseCardElement, ABI::AdaptiveNamespace::IAdaptiveCardElement, AdaptiveNamespace::AdaptiveColumnSet>(item);
                break;
            case ABI::AdaptiveNamespace::ElementType::Container:
                baseCardElement = GetSharedModel<AdaptiveSharedNamespace::BaseCardElement, ABI::AdaptiveNamespace::IAdaptiveCardElement, AdaptiveNamespace::AdaptiveContainer>(item);
                break;
            case ABI::AdaptiveNamespace::ElementType::DateInput:
                baseCardElement = GetSharedModel<AdaptiveSharedNamespace::BaseCardElement, ABI::AdaptiveNamespace::IAdaptiveCardElement, AdaptiveNamespace::AdaptiveDateInput>(item);
                break;
            case ABI::AdaptiveNamespace::ElementType::FactSet:
                baseCardElement = GetSharedModel<AdaptiveSharedNamespace::BaseCardElement, ABI::AdaptiveNamespace::IAdaptiveCardElement, AdaptiveNamespace::AdaptiveFactSet>(item);
                break;
            case ABI::AdaptiveNamespace::ElementType::Image:
                baseCardElement = GetSharedModel<AdaptiveSharedNamespace::BaseCardElement, ABI::AdaptiveNamespace::IAdaptiveCardElement, AdaptiveNamespace::AdaptiveImage>(item);
                break;
            case ABI::AdaptiveNamespace::ElementType::ImageSet:
                baseCardElement = GetSharedModel<AdaptiveSharedNamespace::BaseCardElement, ABI::AdaptiveNamespace::IAdaptiveCardElement, AdaptiveNamespace::AdaptiveImageSet>(item);
                break;
            case ABI::AdaptiveNamespace::ElementType::NumberInput:
                baseCardElement = GetSharedModel<AdaptiveSharedNamespace::BaseCardElement, ABI::AdaptiveNamespace::IAdaptiveCardElement, AdaptiveNamespace::AdaptiveNumberInput>(item);
                break;
            case ABI::AdaptiveNamespace::ElementType::TextBlock:
                baseCardElement = GetSharedModel<AdaptiveSharedNamespace::BaseCardElement, ABI::AdaptiveNamespace::IAdaptiveCardElement, AdaptiveNamespace::AdaptiveTextBlock>(item);
                break;
            case ABI::AdaptiveNamespace::ElementType::TextInput:
                baseCardElement = GetSharedModel<AdaptiveSharedNamespace::BaseCardElement, ABI::AdaptiveNamespace::IAdaptiveCardElement, AdaptiveNamespace::AdaptiveTextInput>(item);
                break;
            case ABI::AdaptiveNamespace::ElementType::TimeInput:
                baseCardElement = GetSharedModel<AdaptiveSharedNamespace::BaseCardElement, ABI::AdaptiveNamespace::IAdaptiveCardElement, AdaptiveNamespace::AdaptiveTimeInput>(item);
                break;
            case ABI::AdaptiveNamespace::ElementType::ToggleInput:
                baseCardElement = GetSharedModel<AdaptiveSharedNamespace::BaseCardElement, ABI::AdaptiveNamespace::IAdaptiveCardElement, AdaptiveNamespace::AdaptiveToggleInput>(item);
                break;
            case ABI::AdaptiveNamespace::ElementType::Custom:
                baseCardElement = std::make_shared<CustomElementWrapper>(item);
                break;
        }
        if (baseCardElement == nullptr)
        {
            return E_INVALIDARG;
        }

        containedElements.push_back(baseCardElement);

        return S_OK;
    });

    return S_OK;
}

HRESULT GenerateSharedAction(
    ABI::AdaptiveNamespace::IAdaptiveActionElement* action,
    std::shared_ptr<AdaptiveSharedNamespace::BaseActionElement>& sharedAction)
{
    ABI::AdaptiveNamespace::ActionType actionType;
    RETURN_IF_FAILED(action->get_ActionType(&actionType));

    switch (actionType)
    {
        case ABI::AdaptiveNamespace::ActionType::OpenUrl:
            sharedAction = GetSharedModel<AdaptiveSharedNamespace::BaseActionElement, ABI::AdaptiveNamespace::IAdaptiveActionElement, AdaptiveNamespace::AdaptiveOpenUrlAction>(action);
            break;
        case ABI::AdaptiveNamespace::ActionType::ShowCard:
            sharedAction = GetSharedModel<AdaptiveSharedNamespace::BaseActionElement, ABI::AdaptiveNamespace::IAdaptiveActionElement, AdaptiveNamespace::AdaptiveShowCardAction>(action);
            break;
        case ABI::AdaptiveNamespace::ActionType::Submit:
            sharedAction = GetSharedModel<AdaptiveSharedNamespace::BaseActionElement, ABI::AdaptiveNamespace::IAdaptiveActionElement, AdaptiveNamespace::AdaptiveSubmitAction>(action);
            break;
        case ABI::AdaptiveNamespace::ActionType::Custom:
            sharedAction = std::make_shared<CustomActionWrapper>(action);
            break;
    }

    return S_OK;
}

HRESULT GenerateSharedActions(
    ABI::Windows::Foundation::Collections::IVector<ABI::AdaptiveNamespace::IAdaptiveActionElement*>* actions,
    std::vector<std::shared_ptr<AdaptiveSharedNamespace::BaseActionElement>>& containedElements)
{
    containedElements.clear();

    XamlHelpers::IterateOverVector<ABI::AdaptiveNamespace::IAdaptiveActionElement>(actions, [&](ABI::AdaptiveNamespace::IAdaptiveActionElement* action)
    {
        std::shared_ptr<AdaptiveSharedNamespace::BaseActionElement> baseActionElement;
        GenerateSharedAction(action, baseActionElement);
        containedElements.push_back(baseActionElement);
        return S_OK;
    });

    return S_OK;
}

HRESULT GenerateSharedImages(
    ABI::Windows::Foundation::Collections::IVector<ABI::AdaptiveNamespace::IAdaptiveImage*>* images,
    std::vector<std::shared_ptr<AdaptiveSharedNamespace::Image>>& containedElements)
{
    containedElements.clear();

    XamlHelpers::IterateOverVector<ABI::AdaptiveNamespace::IAdaptiveImage>(images, [&](ABI::AdaptiveNamespace::IAdaptiveImage* image)
    {
        ComPtr<ABI::AdaptiveNamespace::IAdaptiveImage> localImage = image;
        ComPtr<ABI::AdaptiveNamespace::IAdaptiveCardElement> imageAsElement;
        localImage.As(&imageAsElement);

        std::shared_ptr<AdaptiveSharedNamespace::BaseCardElement> sharedImage = GetSharedModel<AdaptiveSharedNamespace::BaseCardElement,ABI::AdaptiveNamespace::IAdaptiveCardElement, AdaptiveNamespace::AdaptiveImage>(imageAsElement.Get());
        containedElements.push_back(std::AdaptivePointerCast<AdaptiveSharedNamespace::Image>(sharedImage));

        return S_OK;
    });

    return S_OK;
}

HRESULT GenerateSharedFacts(
    ABI::Windows::Foundation::Collections::IVector<ABI::AdaptiveNamespace::IAdaptiveFact*>* facts,
    std::vector<std::shared_ptr<AdaptiveSharedNamespace::Fact>>& containedElements)
{
    containedElements.clear();

    XamlHelpers::IterateOverVector<ABI::AdaptiveNamespace::IAdaptiveFact>(facts, [&](ABI::AdaptiveNamespace::IAdaptiveFact* fact)
    {
        ComPtr<AdaptiveNamespace::AdaptiveFact> adaptiveElement = PeekInnards<AdaptiveNamespace::AdaptiveFact>(fact);
        if (adaptiveElement == nullptr)
        {
            return E_INVALIDARG;
        }
        
        std::shared_ptr<AdaptiveSharedNamespace::Fact> sharedFact;
        RETURN_IF_FAILED(adaptiveElement->GetSharedModel(sharedFact));
        containedElements.push_back(std::AdaptivePointerCast<AdaptiveSharedNamespace::Fact>(sharedFact));
        return S_OK;
    });

    return S_OK;
}

HRESULT GenerateSharedChoices(
    ABI::Windows::Foundation::Collections::IVector<ABI::AdaptiveNamespace::IAdaptiveChoiceInput*>* choices,
    std::vector<std::shared_ptr<AdaptiveSharedNamespace::ChoiceInput>>& containedElements)
{
    containedElements.clear();

    XamlHelpers::IterateOverVector<ABI::AdaptiveNamespace::IAdaptiveChoiceInput>(choices, [&](ABI::AdaptiveNamespace::IAdaptiveChoiceInput* choice)
    {
        ComPtr<AdaptiveNamespace::AdaptiveChoiceInput> adaptiveElement = PeekInnards<AdaptiveNamespace::AdaptiveChoiceInput>(choice);
        if (adaptiveElement == nullptr)
        {
            return E_INVALIDARG;
        }

        std::shared_ptr<AdaptiveSharedNamespace::ChoiceInput> sharedChoice;
        RETURN_IF_FAILED(adaptiveElement->GetSharedModel(sharedChoice));
        containedElements.push_back(std::AdaptivePointerCast<AdaptiveSharedNamespace::ChoiceInput>(sharedChoice));
        return S_OK;
    });

    return S_OK;
}

HRESULT GenerateContainedElementsProjection(
    const std::vector<std::shared_ptr<AdaptiveSharedNamespace::BaseCardElement>>& containedElements,
    ABI::Windows::Foundation::Collections::IVector<ABI::AdaptiveNamespace::IAdaptiveCardElement*>* projectedParentContainer) noexcept try
{
    for (auto& containedElement : containedElements)
    {
        ComPtr<ABI::AdaptiveNamespace::IAdaptiveCardElement> projectedContainedElement;
        switch(containedElement->GetElementType())
        {
        case CardElementType::TextBlock:
            RETURN_IF_FAILED(MakeAndInitialize<::AdaptiveNamespace::AdaptiveTextBlock>(&projectedContainedElement,
                std::AdaptivePointerCast<AdaptiveSharedNamespace::TextBlock>(containedElement)));
            break;
        case CardElementType::Image:
            RETURN_IF_FAILED(MakeAndInitialize<::AdaptiveNamespace::AdaptiveImage>(&projectedContainedElement,
                std::AdaptivePointerCast<AdaptiveSharedNamespace::Image>(containedElement)));
            break;
        case CardElementType::Container:
            RETURN_IF_FAILED(MakeAndInitialize<::AdaptiveNamespace::AdaptiveContainer>(&projectedContainedElement,
                std::AdaptivePointerCast<AdaptiveSharedNamespace::Container>(containedElement)));
            break;
        case CardElementType::ColumnSet:
            RETURN_IF_FAILED(MakeAndInitialize<::AdaptiveNamespace::AdaptiveColumnSet>(&projectedContainedElement,
                std::AdaptivePointerCast<AdaptiveSharedNamespace::ColumnSet>(containedElement)));
            break;
        case CardElementType::FactSet:
            RETURN_IF_FAILED(MakeAndInitialize<::AdaptiveNamespace::AdaptiveFactSet>(&projectedContainedElement,
                std::AdaptivePointerCast<AdaptiveSharedNamespace::FactSet>(containedElement)));
            break;
        case CardElementType::ImageSet:
            RETURN_IF_FAILED(MakeAndInitialize<::AdaptiveNamespace::AdaptiveImageSet>(&projectedContainedElement,
                std::AdaptivePointerCast<AdaptiveSharedNamespace::ImageSet>(containedElement)));
            break;
        case CardElementType::ChoiceSetInput:
            RETURN_IF_FAILED(MakeAndInitialize<::AdaptiveNamespace::AdaptiveChoiceSetInput>(&projectedContainedElement,
                std::AdaptivePointerCast<AdaptiveSharedNamespace::ChoiceSetInput>(containedElement)));
            break;
        case CardElementType::DateInput:
            RETURN_IF_FAILED(MakeAndInitialize<::AdaptiveNamespace::AdaptiveDateInput>(&projectedContainedElement,
                std::AdaptivePointerCast<AdaptiveSharedNamespace::DateInput>(containedElement)));
            break;
        case CardElementType::NumberInput:
            RETURN_IF_FAILED(MakeAndInitialize<::AdaptiveNamespace::AdaptiveNumberInput>(&projectedContainedElement,
                std::AdaptivePointerCast<AdaptiveSharedNamespace::NumberInput>(containedElement)));
            break;
        case CardElementType::TextInput:
            RETURN_IF_FAILED(MakeAndInitialize<::AdaptiveNamespace::AdaptiveTextInput>(&projectedContainedElement,
                std::AdaptivePointerCast<AdaptiveSharedNamespace::TextInput>(containedElement)));
            break;
        case CardElementType::TimeInput:
            RETURN_IF_FAILED(MakeAndInitialize<::AdaptiveNamespace::AdaptiveTimeInput>(&projectedContainedElement,
                std::AdaptivePointerCast<AdaptiveSharedNamespace::TimeInput>(containedElement)));
            break;
        case CardElementType::ToggleInput:
            RETURN_IF_FAILED(MakeAndInitialize<::AdaptiveNamespace::AdaptiveToggleInput>(&projectedContainedElement,
                std::AdaptivePointerCast<AdaptiveSharedNamespace::ToggleInput>(containedElement)));
            break;
        case CardElementType::Custom:
            RETURN_IF_FAILED(std::AdaptivePointerCast<CustomElementWrapper>(containedElement)->GetWrappedElement(&projectedContainedElement));
            break;
        }

        if (projectedContainedElement != nullptr)
        {
            RETURN_IF_FAILED(projectedParentContainer->Append(projectedContainedElement.Detach()));
        }
    }
    return S_OK;
} CATCH_RETURN;

HRESULT GenerateActionsProjection(
    const std::vector<std::shared_ptr<AdaptiveSharedNamespace::BaseActionElement>>& containedActions,
    ABI::Windows::Foundation::Collections::IVector<ABI::AdaptiveNamespace::IAdaptiveActionElement*>* projectedParentContainer) noexcept try
{
    for (auto& containedAction : containedActions)
    {
        ComPtr<ABI::AdaptiveNamespace::IAdaptiveActionElement> projectedContainedAction;
        RETURN_IF_FAILED(GenerateActionProjection(containedAction, &projectedContainedAction));

        RETURN_IF_FAILED(projectedParentContainer->Append(projectedContainedAction.Detach()));
    }
    return S_OK;
} CATCH_RETURN;

HRESULT GenerateActionProjection(
    const std::shared_ptr<AdaptiveSharedNamespace::BaseActionElement> action,
    ABI::AdaptiveNamespace::IAdaptiveActionElement** projectedAction) noexcept try
{
    if (action == nullptr)
    {
        *projectedAction = nullptr;
        return S_OK;
    }

    switch (action->GetElementType())
    {
        case ActionType::OpenUrl:
            RETURN_IF_FAILED(MakeAndInitialize<::AdaptiveNamespace::AdaptiveOpenUrlAction>(projectedAction,
                std::AdaptivePointerCast<AdaptiveSharedNamespace::OpenUrlAction>(action)));
            break;
        case ActionType::ShowCard:
            RETURN_IF_FAILED(MakeAndInitialize<::AdaptiveNamespace::AdaptiveShowCardAction>(projectedAction,
                std::AdaptivePointerCast<AdaptiveSharedNamespace::ShowCardAction>(action)));
            break;
        case ActionType::Submit:
            RETURN_IF_FAILED(MakeAndInitialize<::AdaptiveNamespace::AdaptiveSubmitAction>(projectedAction,
                std::AdaptivePointerCast<AdaptiveSharedNamespace::SubmitAction>(action)));
            break;
        case ActionType::Custom:
            RETURN_IF_FAILED(std::AdaptivePointerCast<CustomActionWrapper> (action)->GetWrappedElement(projectedAction));
            break;
        default:
            return E_UNEXPECTED;
            break;
    }

    return S_OK;
} CATCH_RETURN;

HRESULT GenerateColumnsProjection(
    const std::vector<std::shared_ptr<AdaptiveSharedNamespace::Column>>& containedElements,
    ABI::Windows::Foundation::Collections::IVector<ABI::AdaptiveNamespace::IAdaptiveColumn*>* projectedParentContainer) noexcept try
{
    for (auto& containedElement : containedElements)
    {
        ComPtr<ABI::AdaptiveNamespace::IAdaptiveColumn> projectedContainedElement;
        RETURN_IF_FAILED(MakeAndInitialize<::AdaptiveNamespace::AdaptiveColumn>(&projectedContainedElement,
            std::static_pointer_cast<AdaptiveSharedNamespace::Column>(containedElement)));

        RETURN_IF_FAILED(projectedParentContainer->Append(projectedContainedElement.Detach()));
    }
    return S_OK;
} CATCH_RETURN;

HRESULT GenerateFactsProjection(
    const std::vector<std::shared_ptr<AdaptiveSharedNamespace::Fact>>& containedElements,
    ABI::Windows::Foundation::Collections::IVector<ABI::AdaptiveNamespace::IAdaptiveFact*>* projectedParentContainer) noexcept try
{
    for (auto& containedElement : containedElements)
    {
        ComPtr<ABI::AdaptiveNamespace::IAdaptiveFact> projectedContainedElement;
        RETURN_IF_FAILED(MakeAndInitialize<::AdaptiveNamespace::AdaptiveFact>(&projectedContainedElement,
            std::static_pointer_cast<AdaptiveSharedNamespace::Fact>(containedElement)));

        RETURN_IF_FAILED(projectedParentContainer->Append(projectedContainedElement.Detach()));
    }
    return S_OK;
} CATCH_RETURN;

HRESULT GenerateImagesProjection(
    const std::vector<std::shared_ptr<AdaptiveSharedNamespace::Image>>& containedElements,
    ABI::Windows::Foundation::Collections::IVector<ABI::AdaptiveNamespace::IAdaptiveImage*>* projectedParentContainer) noexcept try
{
    for (auto& containedElement : containedElements)
    {
        ComPtr<ABI::AdaptiveNamespace::IAdaptiveImage> projectedContainedElement;
        RETURN_IF_FAILED(MakeAndInitialize<::AdaptiveNamespace::AdaptiveImage>(&projectedContainedElement,
            std::static_pointer_cast<AdaptiveSharedNamespace::Image>(containedElement)));

        RETURN_IF_FAILED(projectedParentContainer->Append(projectedContainedElement.Detach()));
    }
    return S_OK;
} CATCH_RETURN;

HRESULT GenerateInputChoicesProjection(
    const std::vector<std::shared_ptr<AdaptiveSharedNamespace::ChoiceInput>>& containedElements,
    ABI::Windows::Foundation::Collections::IVector<ABI::AdaptiveNamespace::IAdaptiveChoiceInput*>* projectedParentContainer) noexcept try
{
    for (auto& containedElement : containedElements)
    {
        ComPtr<ABI::AdaptiveNamespace::IAdaptiveChoiceInput> projectedContainedElement;
        RETURN_IF_FAILED(MakeAndInitialize<::AdaptiveNamespace::AdaptiveChoiceInput>(&projectedContainedElement,
            std::static_pointer_cast<AdaptiveSharedNamespace::ChoiceInput>(containedElement)));

        RETURN_IF_FAILED(projectedParentContainer->Append(projectedContainedElement.Detach()));
    }
    return S_OK;
} CATCH_RETURN;

HRESULT GenerateSeparatorProjection(
    std::shared_ptr<AdaptiveSharedNamespace::Separator> sharedSeparator,
    ABI::AdaptiveNamespace::IAdaptiveSeparator** projectedSeparator) noexcept try
{
    *projectedSeparator = nullptr;
    if (sharedSeparator != nullptr)
    {
        return MakeAndInitialize<::AdaptiveNamespace::AdaptiveSeparator>(projectedSeparator, sharedSeparator);
    }
    return S_OK;
} CATCH_RETURN;

HRESULT GenerateSharedSeparator(
    ABI::AdaptiveNamespace::IAdaptiveSeparator* separator,
    std::shared_ptr<AdaptiveSharedNamespace::Separator>* sharedSeparatorOut) noexcept try
{
    ABI::AdaptiveNamespace::ForegroundColor color;
    RETURN_IF_FAILED(separator->get_Color(&color));

    ABI::AdaptiveNamespace::SeparatorThickness thickness;
    RETURN_IF_FAILED(separator->get_Thickness(&thickness));

    auto sharedSeparator = std::make_shared<Separator>();
    sharedSeparator->SetColor(static_cast<AdaptiveSharedNamespace::ForegroundColor>(color));
    sharedSeparator->SetThickness(static_cast<AdaptiveSharedNamespace::SeparatorThickness>(thickness));

    *sharedSeparatorOut = sharedSeparator;
    return S_OK;
} CATCH_RETURN;

HRESULT GetColorFromString(std::string colorString, ABI::Windows::UI::Color *color) noexcept try
{
    std::string alphaString = colorString.substr(1, 2);
    INT32 alpha = strtol(alphaString.c_str(), nullptr, 16);

    std::string redString = colorString.substr(3, 2);
    INT32 red = strtol(redString.c_str(), nullptr, 16);

    std::string greenString = colorString.substr(5, 2);
    INT32 green = strtol(greenString.c_str(), nullptr, 16);

    std::string blueString = colorString.substr(7, 2);
    INT32 blue = strtol(blueString.c_str(), nullptr, 16);

    color->A = static_cast<BYTE>(alpha);
    color->R = static_cast<BYTE>(red);
    color->G = static_cast<BYTE>(green);
    color->B = static_cast<BYTE>(blue);

    return S_OK;
} CATCH_RETURN;

HRESULT GetColorFromAdaptiveColor(
    ABI::AdaptiveNamespace::IAdaptiveHostConfig* hostConfig,
    ABI::AdaptiveNamespace::ForegroundColor adaptiveColor,
    ABI::AdaptiveNamespace::ContainerStyle containerStyle,
    bool isSubtle,
    ABI::Windows::UI::Color * uiColor) noexcept try
{
    ComPtr<ABI::AdaptiveNamespace::IAdaptiveContainerStylesDefinition> styles;
    RETURN_IF_FAILED(hostConfig->get_ContainerStyles(&styles));

    ComPtr<ABI::AdaptiveNamespace::IAdaptiveContainerStyleDefinition> styleDefinition;
    if (containerStyle == ABI::AdaptiveNamespace::ContainerStyle_Default)
    {
        RETURN_IF_FAILED(styles->get_Default(&styleDefinition));
    }
    else
    {
        RETURN_IF_FAILED(styles->get_Emphasis(&styleDefinition));
    }

    ComPtr<ABI::AdaptiveNamespace::IAdaptiveColorsConfig> colorsConfig;
    RETURN_IF_FAILED(styleDefinition->get_ForegroundColors(&colorsConfig)); 

    ComPtr<ABI::AdaptiveNamespace::IAdaptiveColorConfig> colorConfig;
    switch (adaptiveColor)
    {
    case ABI::AdaptiveNamespace::ForegroundColor::Accent:
        RETURN_IF_FAILED(colorsConfig->get_Accent(&colorConfig));
        break;
    case ABI::AdaptiveNamespace::ForegroundColor::Dark:
        RETURN_IF_FAILED(colorsConfig->get_Dark(&colorConfig));
        break;
    case ABI::AdaptiveNamespace::ForegroundColor::Light:
        RETURN_IF_FAILED(colorsConfig->get_Light(&colorConfig));
        break;
    case ABI::AdaptiveNamespace::ForegroundColor::Good:
        RETURN_IF_FAILED(colorsConfig->get_Good(&colorConfig));
        break;
    case ABI::AdaptiveNamespace::ForegroundColor::Warning:
        RETURN_IF_FAILED(colorsConfig->get_Warning(&colorConfig));
        break;
    case ABI::AdaptiveNamespace::ForegroundColor::Attention:
        RETURN_IF_FAILED(colorsConfig->get_Attention(&colorConfig));
        break;
    case ABI::AdaptiveNamespace::ForegroundColor::Default:
    default:
        RETURN_IF_FAILED(colorsConfig->get_Default(&colorConfig));
        break;
    }

    RETURN_IF_FAILED(isSubtle ? colorConfig->get_Subtle(uiColor) : colorConfig->get_Default(uiColor));

    return S_OK;
} CATCH_RETURN;

HRESULT GetSpacingSizeFromSpacing(
    ABI::AdaptiveNamespace::IAdaptiveHostConfig* hostConfig,
    ABI::AdaptiveNamespace::Spacing spacing,
    UINT* spacingSize) noexcept try
{
    ComPtr<ABI::AdaptiveNamespace::IAdaptiveSpacingConfig> spacingConfig;
    RETURN_IF_FAILED(hostConfig->get_Spacing(&spacingConfig));

    switch (spacing)
    {
    case ABI::AdaptiveNamespace::Spacing::None:
        *spacingSize = 0;
        break;
    case ABI::AdaptiveNamespace::Spacing::Small:
        RETURN_IF_FAILED(spacingConfig->get_Small(spacingSize));
        break;
    case ABI::AdaptiveNamespace::Spacing::Medium:
        RETURN_IF_FAILED(spacingConfig->get_Medium(spacingSize));
        break;
    case ABI::AdaptiveNamespace::Spacing::Large:
        RETURN_IF_FAILED(spacingConfig->get_Large(spacingSize));
        break;
    case ABI::AdaptiveNamespace::Spacing::ExtraLarge:
        RETURN_IF_FAILED(spacingConfig->get_ExtraLarge(spacingSize));
        break;
    case ABI::AdaptiveNamespace::Spacing::Padding:
        RETURN_IF_FAILED(spacingConfig->get_Padding(spacingSize));
        break;
    case ABI::AdaptiveNamespace::Spacing::Default:
    default:
        RETURN_IF_FAILED(spacingConfig->get_Default(spacingSize));
        break;
    }

    return S_OK;
} CATCH_RETURN;

HRESULT GetBackgroundColorFromStyle(
    ABI::AdaptiveNamespace::ContainerStyle style,
    _In_ ABI::AdaptiveNamespace::IAdaptiveHostConfig* hostConfig,
    _Out_ ABI::Windows::UI::Color* backgroundColor) noexcept try
{
    ComPtr<ABI::AdaptiveNamespace::IAdaptiveContainerStylesDefinition> containerStyles;
    RETURN_IF_FAILED(hostConfig->get_ContainerStyles(&containerStyles));

    ComPtr<ABI::AdaptiveNamespace::IAdaptiveContainerStyleDefinition> styleDefinition;
    if (style == ABI::AdaptiveNamespace::ContainerStyle::Default)
    {
        RETURN_IF_FAILED(containerStyles->get_Default(&styleDefinition));
    }
    else
    {
        RETURN_IF_FAILED(containerStyles->get_Emphasis(&styleDefinition));
    }

    RETURN_IF_FAILED(styleDefinition->get_BackgroundColor(backgroundColor));

    return S_OK;
} CATCH_RETURN;

HRESULT StringToJsonObject(const string inputString, IJsonObject** result)
{
    std::wstring asWstring = StringToWstring(inputString);
    return HStringToJsonObject(HStringReference(asWstring.c_str()).Get(), result);
}

HRESULT HStringToJsonObject(const HSTRING& inputHString, IJsonObject** result)
{
    ComPtr<IJsonObjectStatics> jObjectStatics;
    RETURN_IF_FAILED(GetActivationFactory(HStringReference(RuntimeClass_Windows_Data_Json_JsonObject).Get(), &jObjectStatics));
    ComPtr<IJsonObject> jObject;
    HRESULT hr = jObjectStatics->Parse(inputHString, &jObject);
    if (FAILED(hr))
    {
        RETURN_IF_FAILED(ActivateInstance(
            HStringReference(RuntimeClass_Windows_Data_Json_JsonObject).Get(),
            &jObject));
    }
    *result = jObject.Detach();
    return S_OK;
}

HRESULT JsonObjectToString(IJsonObject* inputJson, string& result)
{
    HString asHstring;
    RETURN_IF_FAILED(JsonObjectToHString(inputJson, asHstring.GetAddressOf()));
    return HStringToUTF8(asHstring.Get(), result);
}

HRESULT JsonObjectToHString(IJsonObject* inputJson, HSTRING* result)
{
    if (!inputJson)
    {
        return E_INVALIDARG;
    }
    ComPtr<IJsonObject> localInputJson(inputJson);
    ComPtr<IJsonValue> asJsonValue;
    RETURN_IF_FAILED(localInputJson.As(&asJsonValue));
    return(asJsonValue->Stringify(result));
}

HRESULT StringToJsonValue(const string inputString, IJsonValue** result)
{
    std::wstring asWstring = StringToWstring(inputString);
    return HStringToJsonValue(HStringReference(asWstring.c_str()).Get(), result);
}

HRESULT HStringToJsonValue(const HSTRING& inputHString, IJsonValue** result)
{
    ComPtr<IJsonValueStatics> jValueStatics;
    RETURN_IF_FAILED(GetActivationFactory(HStringReference(RuntimeClass_Windows_Data_Json_JsonValue).Get(), &jValueStatics));
    ComPtr<IJsonValue> jValue;
    HRESULT hr = jValueStatics->Parse(inputHString, &jValue);
    if (FAILED(hr))
    {
        RETURN_IF_FAILED(ActivateInstance(
            HStringReference(RuntimeClass_Windows_Data_Json_JsonValue).Get(),
            &jValue));
    }
    *result = jValue.Detach();
    return S_OK;
}


HRESULT JsonValueToString(IJsonValue* inputValue, string& result)
{
    HString asHstring;
    RETURN_IF_FAILED(JsonValueToHString(inputValue, asHstring.GetAddressOf()));
    return HStringToUTF8(asHstring.Get(), result);
}

HRESULT JsonValueToHString(IJsonValue* inputJsonValue, HSTRING* result)
{
    if (!inputJsonValue)
    {
        return E_INVALIDARG;
    }
    ComPtr<IJsonValue> localInputJsonValue(inputJsonValue);
    return (localInputJsonValue->Stringify(result));
}

HRESULT JsonCppToJsonObject(Json::Value jsonCppValue, IJsonObject** result)
{
    Json::FastWriter fastWriter;
    std::string jsonString = fastWriter.write(jsonCppValue);
    return StringToJsonObject(jsonString, result);
}

HRESULT JsonObjectToJsonCpp(ABI::Windows::Data::Json::IJsonObject * jsonObject, Json::Value * jsonCppValue)
{
    std::string jsonString;
    RETURN_IF_FAILED(JsonObjectToString(jsonObject, jsonString));

    Json::Value value = ParseUtil::GetJsonValueFromString(jsonString);
    *jsonCppValue = value;

    return S_OK;
}

HRESULT ProjectedActionTypeToHString(ABI::AdaptiveNamespace::ActionType projectedActionType, HSTRING* result)
{
    ActionType sharedActionType = static_cast<ActionType>(projectedActionType);
    return UTF8ToHString(ActionTypeToString(sharedActionType), result);
}

HRESULT ProjectedElementTypeToHString(ABI::AdaptiveNamespace::ElementType projectedElementType, HSTRING* result)
{
    CardElementType sharedElementType = static_cast<CardElementType>(projectedElementType);
    return UTF8ToHString(CardElementTypeToString(sharedElementType), result);
}

std::wstring StringToWstring(const std::string& in) 
{
    std::wstring_convert<std::codecvt_utf8_utf16<wchar_t>, wchar_t> utfConverter;
    return utfConverter.from_bytes(in);
}

std::string WstringToString(const std::wstring& input)
{
<<<<<<< HEAD
    // Different platforms and compilers use different sizes for wchar_t, 
    // in Windows the size for wchar_t is 2 bytes (https://docs.microsoft.com/en-us/cpp/cpp/char-wchar-t-char16-t-char32-t)
    // while Android and iOS have a wchar_t size of 4 bytes
    #pragma warning( push )
    #pragma warning( disable : 4127)
    if (sizeof(wchar_t) == 2)
    #pragma warning( pop )
    {
        std::wstring_convert<std::codecvt_utf8_utf16<wchar_t>, wchar_t> utfConverter;
        return utfConverter.to_bytes(input);
    }
    else
    {
        std::wstring_convert<std::codecvt_utf8<wchar_t>, wchar_t> utfConverter;
        return utfConverter.to_bytes(input);
    }
}

HRESULT AssignImageFromUrl(const std::string& url, HSTRING* uri, boolean* isUriRelative)
{
    std::wstring imageUri = StringToWstring(url);
    if (!imageUri.empty())
    {
        //RETURN_IF_FAILED(UTF8ToHString(std::wstring_convert<std::codecvt_utf8<wchar_t>>().to_bytes(imageUri), uri.GetAddressOf()));
        RETURN_IF_FAILED(WStringToHString(imageUri, uri));

        // TODO: Find a better/safer way to determine if URI is relative
        *isUriRelative = (int32_t)imageUri.find(L"://") == -1;
    }

    return S_OK;
=======
    std::wstring_convert<std::codecvt_utf8_utf16<wchar_t>, wchar_t> utfConverter;
    return utfConverter.to_bytes(input);
>>>>>>> 7403c327
}<|MERGE_RESOLUTION|>--- conflicted
+++ resolved
@@ -739,23 +739,8 @@
 
 std::string WstringToString(const std::wstring& input)
 {
-<<<<<<< HEAD
-    // Different platforms and compilers use different sizes for wchar_t, 
-    // in Windows the size for wchar_t is 2 bytes (https://docs.microsoft.com/en-us/cpp/cpp/char-wchar-t-char16-t-char32-t)
-    // while Android and iOS have a wchar_t size of 4 bytes
-    #pragma warning( push )
-    #pragma warning( disable : 4127)
-    if (sizeof(wchar_t) == 2)
-    #pragma warning( pop )
-    {
-        std::wstring_convert<std::codecvt_utf8_utf16<wchar_t>, wchar_t> utfConverter;
-        return utfConverter.to_bytes(input);
-    }
-    else
-    {
-        std::wstring_convert<std::codecvt_utf8<wchar_t>, wchar_t> utfConverter;
-        return utfConverter.to_bytes(input);
-    }
+    std::wstring_convert<std::codecvt_utf8_utf16<wchar_t>, wchar_t> utfConverter;
+    return utfConverter.to_bytes(input);
 }
 
 HRESULT AssignImageFromUrl(const std::string& url, HSTRING* uri, boolean* isUriRelative)
@@ -771,8 +756,4 @@
     }
 
     return S_OK;
-=======
-    std::wstring_convert<std::codecvt_utf8_utf16<wchar_t>, wchar_t> utfConverter;
-    return utfConverter.to_bytes(input);
->>>>>>> 7403c327
 }