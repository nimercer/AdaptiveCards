--- conflicted
+++ resolved
@@ -41,757 +41,761 @@
 using namespace ABI::Windows::Foundation;
 using namespace ABI::Windows::Foundation::Collections;
 
-HRESULT WStringToHString(const std::wstring& in, HSTRING* out)
-{
-    if (out == nullptr)
-    {
-        return E_INVALIDARG;
-    }
-    return WindowsCreateString(in.c_str(), static_cast<UINT32>(in.length()), out);
-}
-
-HRESULT UTF8ToHString(const string& in, HSTRING* out)
-{
-    if (out == nullptr)
-    {
-        return E_INVALIDARG;
-    }
-    wstring_convert<codecvt_utf8_utf16<wchar_t>> converter;
-    wstring wide = converter.from_bytes(in);
-    return WindowsCreateString(wide.c_str(), static_cast<UINT32>(wide.length()), out);
-}
-
-HRESULT HStringToUTF8(const HSTRING& in, string& out)
-{
-    if (in == nullptr)
-    {
-        return E_INVALIDARG;
-    }
-    wstring_convert<codecvt_utf8_utf16<wchar_t>> converter;
-    out = converter.to_bytes(WindowsGetStringRawBuffer(in, nullptr));
-    return S_OK;
+HRESULT WStringToHString(const std::wstring &in, HSTRING *out)
+{
+	if (out == nullptr)
+	{
+		return E_INVALIDARG;
+	}
+	return WindowsCreateString(in.c_str(), static_cast<UINT32>(in.length()), out);
+}
+
+HRESULT UTF8ToHString(const string &in, HSTRING *out)
+{
+	if (out == nullptr)
+	{
+		return E_INVALIDARG;
+	}
+	wstring_convert<codecvt_utf8_utf16<wchar_t>> converter;
+	wstring wide = converter.from_bytes(in);
+	return WindowsCreateString(wide.c_str(), static_cast<UINT32>(wide.length()), out);
+}
+
+HRESULT HStringToUTF8(const HSTRING &in, string &out)
+{
+	if (in == nullptr)
+	{
+		return E_INVALIDARG;
+	}
+	wstring_convert<codecvt_utf8_utf16<wchar_t>> converter;
+	out = converter.to_bytes(WindowsGetStringRawBuffer(in, nullptr));
+	return S_OK;
 }
 
 std::string HStringToUTF8(const HSTRING &in)
 {
-    std::string typeAsKey;
-    HRESULT hr = HStringToUTF8(in, typeAsKey);
-    return FAILED(hr) ? "" : typeAsKey;
-}
-
+	std::string typeAsKey;
+	HRESULT hr = HStringToUTF8(in, typeAsKey);
+	return FAILED(hr) ? "" : typeAsKey;
+}
 
 bool Boolify(const boolean value)
 {
-    return value > 0 ? true : false;
+	return value > 0 ? true : false;
 }
 
 template <typename TSharedBaseType, typename TAdaptiveBaseType, typename TAdaptiveType>
-std::shared_ptr<TSharedBaseType> GetSharedModel(TAdaptiveBaseType * item)
-{
-    ComPtr<TAdaptiveType> adaptiveElement = PeekInnards<TAdaptiveType>(item);
-
-    std::shared_ptr<TSharedBaseType> sharedModelElement;
-    if (adaptiveElement && SUCCEEDED(adaptiveElement->GetSharedModel(sharedModelElement)))
-        return sharedModelElement;
-    else
-        return nullptr;
+std::shared_ptr<TSharedBaseType> GetSharedModel(TAdaptiveBaseType *item)
+{
+	ComPtr<TAdaptiveType> adaptiveElement = PeekInnards<TAdaptiveType>(item);
+
+	std::shared_ptr<TSharedBaseType> sharedModelElement;
+	if (adaptiveElement && SUCCEEDED(adaptiveElement->GetSharedModel(sharedModelElement)))
+		return sharedModelElement;
+	else
+		return nullptr;
 }
 
 HRESULT GenerateSharedElements(
-    ABI::Windows::Foundation::Collections::IVector<ABI::AdaptiveNamespace::IAdaptiveCardElement*>* items,
-    std::vector<std::shared_ptr<AdaptiveSharedNamespace::BaseCardElement>>& containedElements)
-{
-    containedElements.clear();
-
-    XamlHelpers::IterateOverVector<ABI::AdaptiveNamespace::IAdaptiveCardElement>(items, [&](ABI::AdaptiveNamespace::IAdaptiveCardElement* item)
-    {
-        ABI::AdaptiveNamespace::ElementType elementType;
-        RETURN_IF_FAILED(item->get_ElementType(&elementType));
-
-        std::shared_ptr<AdaptiveSharedNamespace::BaseCardElement> baseCardElement;
-        switch (elementType)
-        {
-            case ABI::AdaptiveNamespace::ElementType::ChoiceSetInput:
-                baseCardElement = GetSharedModel<AdaptiveSharedNamespace::BaseCardElement, ABI::AdaptiveNamespace::IAdaptiveCardElement, AdaptiveNamespace::AdaptiveChoiceSetInput>(item);
-                break;
-            case ABI::AdaptiveNamespace::ElementType::ColumnSet:
-                baseCardElement = GetSharedModel<AdaptiveSharedNamespace::BaseCardElement, ABI::AdaptiveNamespace::IAdaptiveCardElement, AdaptiveNamespace::AdaptiveColumnSet>(item);
-                break;
-            case ABI::AdaptiveNamespace::ElementType::Container:
-                baseCardElement = GetSharedModel<AdaptiveSharedNamespace::BaseCardElement, ABI::AdaptiveNamespace::IAdaptiveCardElement, AdaptiveNamespace::AdaptiveContainer>(item);
-                break;
-            case ABI::AdaptiveNamespace::ElementType::DateInput:
-                baseCardElement = GetSharedModel<AdaptiveSharedNamespace::BaseCardElement, ABI::AdaptiveNamespace::IAdaptiveCardElement, AdaptiveNamespace::AdaptiveDateInput>(item);
-                break;
-            case ABI::AdaptiveNamespace::ElementType::FactSet:
-                baseCardElement = GetSharedModel<AdaptiveSharedNamespace::BaseCardElement, ABI::AdaptiveNamespace::IAdaptiveCardElement, AdaptiveNamespace::AdaptiveFactSet>(item);
-                break;
-            case ABI::AdaptiveNamespace::ElementType::Image:
-                baseCardElement = GetSharedModel<AdaptiveSharedNamespace::BaseCardElement, ABI::AdaptiveNamespace::IAdaptiveCardElement, AdaptiveNamespace::AdaptiveImage>(item);
-                break;
-            case ABI::AdaptiveNamespace::ElementType::ImageSet:
-                baseCardElement = GetSharedModel<AdaptiveSharedNamespace::BaseCardElement, ABI::AdaptiveNamespace::IAdaptiveCardElement, AdaptiveNamespace::AdaptiveImageSet>(item);
-                break;
-            case ABI::AdaptiveNamespace::ElementType::NumberInput:
-                baseCardElement = GetSharedModel<AdaptiveSharedNamespace::BaseCardElement, ABI::AdaptiveNamespace::IAdaptiveCardElement, AdaptiveNamespace::AdaptiveNumberInput>(item);
-                break;
-            case ABI::AdaptiveNamespace::ElementType::TextBlock:
-                baseCardElement = GetSharedModel<AdaptiveSharedNamespace::BaseCardElement, ABI::AdaptiveNamespace::IAdaptiveCardElement, AdaptiveNamespace::AdaptiveTextBlock>(item);
-                break;
-            case ABI::AdaptiveNamespace::ElementType::TextInput:
-                baseCardElement = GetSharedModel<AdaptiveSharedNamespace::BaseCardElement, ABI::AdaptiveNamespace::IAdaptiveCardElement, AdaptiveNamespace::AdaptiveTextInput>(item);
-                break;
-            case ABI::AdaptiveNamespace::ElementType::TimeInput:
-                baseCardElement = GetSharedModel<AdaptiveSharedNamespace::BaseCardElement, ABI::AdaptiveNamespace::IAdaptiveCardElement, AdaptiveNamespace::AdaptiveTimeInput>(item);
-                break;
-            case ABI::AdaptiveNamespace::ElementType::ToggleInput:
-                baseCardElement = GetSharedModel<AdaptiveSharedNamespace::BaseCardElement, ABI::AdaptiveNamespace::IAdaptiveCardElement, AdaptiveNamespace::AdaptiveToggleInput>(item);
-                break;
-            case ABI::AdaptiveNamespace::ElementType::Custom:
-                baseCardElement = std::make_shared<CustomElementWrapper>(item);
-                break;
-        }
-        if (baseCardElement == nullptr)
-        {
-            return E_INVALIDARG;
-        }
-
-        containedElements.push_back(baseCardElement);
-
-        return S_OK;
-    });
-
-    return S_OK;
+		ABI::Windows::Foundation::Collections::IVector<ABI::AdaptiveNamespace::IAdaptiveCardElement *> *items,
+		std::vector<std::shared_ptr<AdaptiveSharedNamespace::BaseCardElement>> &containedElements)
+{
+	containedElements.clear();
+
+	XamlHelpers::IterateOverVector<ABI::AdaptiveNamespace::IAdaptiveCardElement>(items, [&](ABI::AdaptiveNamespace::IAdaptiveCardElement *item) {
+		ABI::AdaptiveNamespace::ElementType elementType;
+		RETURN_IF_FAILED(item->get_ElementType(&elementType));
+
+		std::shared_ptr<AdaptiveSharedNamespace::BaseCardElement> baseCardElement;
+		switch (elementType)
+		{
+		case ABI::AdaptiveNamespace::ElementType::ChoiceSetInput:
+			baseCardElement = GetSharedModel<AdaptiveSharedNamespace::BaseCardElement, ABI::AdaptiveNamespace::IAdaptiveCardElement, AdaptiveNamespace::AdaptiveChoiceSetInput>(item);
+			break;
+		case ABI::AdaptiveNamespace::ElementType::ColumnSet:
+			baseCardElement = GetSharedModel<AdaptiveSharedNamespace::BaseCardElement, ABI::AdaptiveNamespace::IAdaptiveCardElement, AdaptiveNamespace::AdaptiveColumnSet>(item);
+			break;
+		case ABI::AdaptiveNamespace::ElementType::Container:
+			baseCardElement = GetSharedModel<AdaptiveSharedNamespace::BaseCardElement, ABI::AdaptiveNamespace::IAdaptiveCardElement, AdaptiveNamespace::AdaptiveContainer>(item);
+			break;
+		case ABI::AdaptiveNamespace::ElementType::DateInput:
+			baseCardElement = GetSharedModel<AdaptiveSharedNamespace::BaseCardElement, ABI::AdaptiveNamespace::IAdaptiveCardElement, AdaptiveNamespace::AdaptiveDateInput>(item);
+			break;
+		case ABI::AdaptiveNamespace::ElementType::FactSet:
+			baseCardElement = GetSharedModel<AdaptiveSharedNamespace::BaseCardElement, ABI::AdaptiveNamespace::IAdaptiveCardElement, AdaptiveNamespace::AdaptiveFactSet>(item);
+			break;
+		case ABI::AdaptiveNamespace::ElementType::Image:
+			baseCardElement = GetSharedModel<AdaptiveSharedNamespace::BaseCardElement, ABI::AdaptiveNamespace::IAdaptiveCardElement, AdaptiveNamespace::AdaptiveImage>(item);
+			break;
+		case ABI::AdaptiveNamespace::ElementType::ImageSet:
+			baseCardElement = GetSharedModel<AdaptiveSharedNamespace::BaseCardElement, ABI::AdaptiveNamespace::IAdaptiveCardElement, AdaptiveNamespace::AdaptiveImageSet>(item);
+			break;
+		case ABI::AdaptiveNamespace::ElementType::NumberInput:
+			baseCardElement = GetSharedModel<AdaptiveSharedNamespace::BaseCardElement, ABI::AdaptiveNamespace::IAdaptiveCardElement, AdaptiveNamespace::AdaptiveNumberInput>(item);
+			break;
+		case ABI::AdaptiveNamespace::ElementType::TextBlock:
+			baseCardElement = GetSharedModel<AdaptiveSharedNamespace::BaseCardElement, ABI::AdaptiveNamespace::IAdaptiveCardElement, AdaptiveNamespace::AdaptiveTextBlock>(item);
+			break;
+		case ABI::AdaptiveNamespace::ElementType::TextInput:
+			baseCardElement = GetSharedModel<AdaptiveSharedNamespace::BaseCardElement, ABI::AdaptiveNamespace::IAdaptiveCardElement, AdaptiveNamespace::AdaptiveTextInput>(item);
+			break;
+		case ABI::AdaptiveNamespace::ElementType::TimeInput:
+			baseCardElement = GetSharedModel<AdaptiveSharedNamespace::BaseCardElement, ABI::AdaptiveNamespace::IAdaptiveCardElement, AdaptiveNamespace::AdaptiveTimeInput>(item);
+			break;
+		case ABI::AdaptiveNamespace::ElementType::ToggleInput:
+			baseCardElement = GetSharedModel<AdaptiveSharedNamespace::BaseCardElement, ABI::AdaptiveNamespace::IAdaptiveCardElement, AdaptiveNamespace::AdaptiveToggleInput>(item);
+			break;
+		case ABI::AdaptiveNamespace::ElementType::Custom:
+			baseCardElement = std::make_shared<CustomElementWrapper>(item);
+			break;
+		}
+		if (baseCardElement == nullptr)
+		{
+			return E_INVALIDARG;
+		}
+
+		containedElements.push_back(baseCardElement);
+
+		return S_OK;
+	});
+
+	return S_OK;
 }
 
 HRESULT GenerateSharedAction(
-    ABI::AdaptiveNamespace::IAdaptiveActionElement* action,
-    std::shared_ptr<AdaptiveSharedNamespace::BaseActionElement>& sharedAction)
-{
-    ABI::AdaptiveNamespace::ActionType actionType;
-    RETURN_IF_FAILED(action->get_ActionType(&actionType));
-
-    switch (actionType)
-    {
-        case ABI::AdaptiveNamespace::ActionType::OpenUrl:
-            sharedAction = GetSharedModel<AdaptiveSharedNamespace::BaseActionElement, ABI::AdaptiveNamespace::IAdaptiveActionElement, AdaptiveNamespace::AdaptiveOpenUrlAction>(action);
-            break;
-        case ABI::AdaptiveNamespace::ActionType::ShowCard:
-            sharedAction = GetSharedModel<AdaptiveSharedNamespace::BaseActionElement, ABI::AdaptiveNamespace::IAdaptiveActionElement, AdaptiveNamespace::AdaptiveShowCardAction>(action);
-            break;
-        case ABI::AdaptiveNamespace::ActionType::Submit:
-            sharedAction = GetSharedModel<AdaptiveSharedNamespace::BaseActionElement, ABI::AdaptiveNamespace::IAdaptiveActionElement, AdaptiveNamespace::AdaptiveSubmitAction>(action);
-            break;
-        case ABI::AdaptiveNamespace::ActionType::Custom:
-            sharedAction = std::make_shared<CustomActionWrapper>(action);
-            break;
-    }
-
-    return S_OK;
+		ABI::AdaptiveNamespace::IAdaptiveActionElement *action,
+		std::shared_ptr<AdaptiveSharedNamespace::BaseActionElement> &sharedAction)
+{
+	ABI::AdaptiveNamespace::ActionType actionType;
+	RETURN_IF_FAILED(action->get_ActionType(&actionType));
+
+	switch (actionType)
+	{
+	case ABI::AdaptiveNamespace::ActionType::OpenUrl:
+		sharedAction = GetSharedModel<AdaptiveSharedNamespace::BaseActionElement, ABI::AdaptiveNamespace::IAdaptiveActionElement, AdaptiveNamespace::AdaptiveOpenUrlAction>(action);
+		break;
+	case ABI::AdaptiveNamespace::ActionType::ShowCard:
+		sharedAction = GetSharedModel<AdaptiveSharedNamespace::BaseActionElement, ABI::AdaptiveNamespace::IAdaptiveActionElement, AdaptiveNamespace::AdaptiveShowCardAction>(action);
+		break;
+	case ABI::AdaptiveNamespace::ActionType::Submit:
+		sharedAction = GetSharedModel<AdaptiveSharedNamespace::BaseActionElement, ABI::AdaptiveNamespace::IAdaptiveActionElement, AdaptiveNamespace::AdaptiveSubmitAction>(action);
+		break;
+	case ABI::AdaptiveNamespace::ActionType::Custom:
+		sharedAction = std::make_shared<CustomActionWrapper>(action);
+		break;
+	}
+
+	return S_OK;
 }
 
 HRESULT GenerateSharedActions(
-    ABI::Windows::Foundation::Collections::IVector<ABI::AdaptiveNamespace::IAdaptiveActionElement*>* actions,
-    std::vector<std::shared_ptr<AdaptiveSharedNamespace::BaseActionElement>>& containedElements)
-{
-    containedElements.clear();
-
-    XamlHelpers::IterateOverVector<ABI::AdaptiveNamespace::IAdaptiveActionElement>(actions, [&](ABI::AdaptiveNamespace::IAdaptiveActionElement* action)
-    {
-        std::shared_ptr<AdaptiveSharedNamespace::BaseActionElement> baseActionElement;
-        GenerateSharedAction(action, baseActionElement);
-        containedElements.push_back(baseActionElement);
-        return S_OK;
-    });
-
-    return S_OK;
+		ABI::Windows::Foundation::Collections::IVector<ABI::AdaptiveNamespace::IAdaptiveActionElement *> *actions,
+		std::vector<std::shared_ptr<AdaptiveSharedNamespace::BaseActionElement>> &containedElements)
+{
+	containedElements.clear();
+
+	XamlHelpers::IterateOverVector<ABI::AdaptiveNamespace::IAdaptiveActionElement>(actions, [&](ABI::AdaptiveNamespace::IAdaptiveActionElement *action) {
+		std::shared_ptr<AdaptiveSharedNamespace::BaseActionElement> baseActionElement;
+		GenerateSharedAction(action, baseActionElement);
+		containedElements.push_back(baseActionElement);
+		return S_OK;
+	});
+
+	return S_OK;
 }
 
 HRESULT GenerateSharedImages(
-    ABI::Windows::Foundation::Collections::IVector<ABI::AdaptiveNamespace::IAdaptiveImage*>* images,
-    std::vector<std::shared_ptr<AdaptiveSharedNamespace::Image>>& containedElements)
-{
-    containedElements.clear();
-
-    XamlHelpers::IterateOverVector<ABI::AdaptiveNamespace::IAdaptiveImage>(images, [&](ABI::AdaptiveNamespace::IAdaptiveImage* image)
-    {
-        ComPtr<ABI::AdaptiveNamespace::IAdaptiveImage> localImage = image;
-        ComPtr<ABI::AdaptiveNamespace::IAdaptiveCardElement> imageAsElement;
-        localImage.As(&imageAsElement);
-
-        std::shared_ptr<AdaptiveSharedNamespace::BaseCardElement> sharedImage = GetSharedModel<AdaptiveSharedNamespace::BaseCardElement,ABI::AdaptiveNamespace::IAdaptiveCardElement, AdaptiveNamespace::AdaptiveImage>(imageAsElement.Get());
-        containedElements.push_back(std::AdaptivePointerCast<AdaptiveSharedNamespace::Image>(sharedImage));
-
-        return S_OK;
-    });
-
-    return S_OK;
+		ABI::Windows::Foundation::Collections::IVector<ABI::AdaptiveNamespace::IAdaptiveImage *> *images,
+		std::vector<std::shared_ptr<AdaptiveSharedNamespace::Image>> &containedElements)
+{
+	containedElements.clear();
+
+	XamlHelpers::IterateOverVector<ABI::AdaptiveNamespace::IAdaptiveImage>(images, [&](ABI::AdaptiveNamespace::IAdaptiveImage *image) {
+		ComPtr<ABI::AdaptiveNamespace::IAdaptiveImage> localImage = image;
+		ComPtr<ABI::AdaptiveNamespace::IAdaptiveCardElement> imageAsElement;
+		localImage.As(&imageAsElement);
+
+		std::shared_ptr<AdaptiveSharedNamespace::BaseCardElement> sharedImage = GetSharedModel<AdaptiveSharedNamespace::BaseCardElement, ABI::AdaptiveNamespace::IAdaptiveCardElement, AdaptiveNamespace::AdaptiveImage>(imageAsElement.Get());
+		containedElements.push_back(std::AdaptivePointerCast<AdaptiveSharedNamespace::Image>(sharedImage));
+
+		return S_OK;
+	});
+
+	return S_OK;
 }
 
 HRESULT GenerateSharedFacts(
-    ABI::Windows::Foundation::Collections::IVector<ABI::AdaptiveNamespace::IAdaptiveFact*>* facts,
-    std::vector<std::shared_ptr<AdaptiveSharedNamespace::Fact>>& containedElements)
-{
-    containedElements.clear();
-
-    XamlHelpers::IterateOverVector<ABI::AdaptiveNamespace::IAdaptiveFact>(facts, [&](ABI::AdaptiveNamespace::IAdaptiveFact* fact)
-    {
-        ComPtr<AdaptiveNamespace::AdaptiveFact> adaptiveElement = PeekInnards<AdaptiveNamespace::AdaptiveFact>(fact);
-        if (adaptiveElement == nullptr)
-        {
-            return E_INVALIDARG;
-        }
-        
-        std::shared_ptr<AdaptiveSharedNamespace::Fact> sharedFact;
-        RETURN_IF_FAILED(adaptiveElement->GetSharedModel(sharedFact));
-        containedElements.push_back(std::AdaptivePointerCast<AdaptiveSharedNamespace::Fact>(sharedFact));
-        return S_OK;
-    });
-
-    return S_OK;
+		ABI::Windows::Foundation::Collections::IVector<ABI::AdaptiveNamespace::IAdaptiveFact *> *facts,
+		std::vector<std::shared_ptr<AdaptiveSharedNamespace::Fact>> &containedElements)
+{
+	containedElements.clear();
+
+	XamlHelpers::IterateOverVector<ABI::AdaptiveNamespace::IAdaptiveFact>(facts, [&](ABI::AdaptiveNamespace::IAdaptiveFact *fact) {
+		ComPtr<AdaptiveNamespace::AdaptiveFact> adaptiveElement = PeekInnards<AdaptiveNamespace::AdaptiveFact>(fact);
+		if (adaptiveElement == nullptr)
+		{
+			return E_INVALIDARG;
+		}
+
+		std::shared_ptr<AdaptiveSharedNamespace::Fact> sharedFact;
+		RETURN_IF_FAILED(adaptiveElement->GetSharedModel(sharedFact));
+		containedElements.push_back(std::AdaptivePointerCast<AdaptiveSharedNamespace::Fact>(sharedFact));
+		return S_OK;
+	});
+
+	return S_OK;
 }
 
 HRESULT GenerateSharedChoices(
-    ABI::Windows::Foundation::Collections::IVector<ABI::AdaptiveNamespace::IAdaptiveChoiceInput*>* choices,
-    std::vector<std::shared_ptr<AdaptiveSharedNamespace::ChoiceInput>>& containedElements)
-{
-    containedElements.clear();
-
-    XamlHelpers::IterateOverVector<ABI::AdaptiveNamespace::IAdaptiveChoiceInput>(choices, [&](ABI::AdaptiveNamespace::IAdaptiveChoiceInput* choice)
-    {
-        ComPtr<AdaptiveNamespace::AdaptiveChoiceInput> adaptiveElement = PeekInnards<AdaptiveNamespace::AdaptiveChoiceInput>(choice);
-        if (adaptiveElement == nullptr)
-        {
-            return E_INVALIDARG;
-        }
-
-        std::shared_ptr<AdaptiveSharedNamespace::ChoiceInput> sharedChoice;
-        RETURN_IF_FAILED(adaptiveElement->GetSharedModel(sharedChoice));
-        containedElements.push_back(std::AdaptivePointerCast<AdaptiveSharedNamespace::ChoiceInput>(sharedChoice));
-        return S_OK;
-    });
-
-    return S_OK;
+		ABI::Windows::Foundation::Collections::IVector<ABI::AdaptiveNamespace::IAdaptiveChoiceInput *> *choices,
+		std::vector<std::shared_ptr<AdaptiveSharedNamespace::ChoiceInput>> &containedElements)
+{
+	containedElements.clear();
+
+	XamlHelpers::IterateOverVector<ABI::AdaptiveNamespace::IAdaptiveChoiceInput>(choices, [&](ABI::AdaptiveNamespace::IAdaptiveChoiceInput *choice) {
+		ComPtr<AdaptiveNamespace::AdaptiveChoiceInput> adaptiveElement = PeekInnards<AdaptiveNamespace::AdaptiveChoiceInput>(choice);
+		if (adaptiveElement == nullptr)
+		{
+			return E_INVALIDARG;
+		}
+
+		std::shared_ptr<AdaptiveSharedNamespace::ChoiceInput> sharedChoice;
+		RETURN_IF_FAILED(adaptiveElement->GetSharedModel(sharedChoice));
+		containedElements.push_back(std::AdaptivePointerCast<AdaptiveSharedNamespace::ChoiceInput>(sharedChoice));
+		return S_OK;
+	});
+
+	return S_OK;
 }
 
 HRESULT GenerateContainedElementsProjection(
-    const std::vector<std::shared_ptr<AdaptiveSharedNamespace::BaseCardElement>>& containedElements,
-    ABI::Windows::Foundation::Collections::IVector<ABI::AdaptiveNamespace::IAdaptiveCardElement*>* projectedParentContainer) noexcept try
-{
-    for (auto& containedElement : containedElements)
-    {
-        ComPtr<ABI::AdaptiveNamespace::IAdaptiveCardElement> projectedContainedElement;
-        switch(containedElement->GetElementType())
-        {
-        case CardElementType::TextBlock:
-            RETURN_IF_FAILED(MakeAndInitialize<::AdaptiveNamespace::AdaptiveTextBlock>(&projectedContainedElement,
-                std::AdaptivePointerCast<AdaptiveSharedNamespace::TextBlock>(containedElement)));
-            break;
-        case CardElementType::Image:
-            RETURN_IF_FAILED(MakeAndInitialize<::AdaptiveNamespace::AdaptiveImage>(&projectedContainedElement,
-                std::AdaptivePointerCast<AdaptiveSharedNamespace::Image>(containedElement)));
-            break;
-        case CardElementType::Container:
-            RETURN_IF_FAILED(MakeAndInitialize<::AdaptiveNamespace::AdaptiveContainer>(&projectedContainedElement,
-                std::AdaptivePointerCast<AdaptiveSharedNamespace::Container>(containedElement)));
-            break;
-        case CardElementType::ColumnSet:
-            RETURN_IF_FAILED(MakeAndInitialize<::AdaptiveNamespace::AdaptiveColumnSet>(&projectedContainedElement,
-                std::AdaptivePointerCast<AdaptiveSharedNamespace::ColumnSet>(containedElement)));
-            break;
-        case CardElementType::FactSet:
-            RETURN_IF_FAILED(MakeAndInitialize<::AdaptiveNamespace::AdaptiveFactSet>(&projectedContainedElement,
-                std::AdaptivePointerCast<AdaptiveSharedNamespace::FactSet>(containedElement)));
-            break;
-        case CardElementType::ImageSet:
-            RETURN_IF_FAILED(MakeAndInitialize<::AdaptiveNamespace::AdaptiveImageSet>(&projectedContainedElement,
-                std::AdaptivePointerCast<AdaptiveSharedNamespace::ImageSet>(containedElement)));
-            break;
-        case CardElementType::ChoiceSetInput:
-            RETURN_IF_FAILED(MakeAndInitialize<::AdaptiveNamespace::AdaptiveChoiceSetInput>(&projectedContainedElement,
-                std::AdaptivePointerCast<AdaptiveSharedNamespace::ChoiceSetInput>(containedElement)));
-            break;
-        case CardElementType::DateInput:
-            RETURN_IF_FAILED(MakeAndInitialize<::AdaptiveNamespace::AdaptiveDateInput>(&projectedContainedElement,
-                std::AdaptivePointerCast<AdaptiveSharedNamespace::DateInput>(containedElement)));
-            break;
-        case CardElementType::NumberInput:
-            RETURN_IF_FAILED(MakeAndInitialize<::AdaptiveNamespace::AdaptiveNumberInput>(&projectedContainedElement,
-                std::AdaptivePointerCast<AdaptiveSharedNamespace::NumberInput>(containedElement)));
-            break;
-        case CardElementType::TextInput:
-            RETURN_IF_FAILED(MakeAndInitialize<::AdaptiveNamespace::AdaptiveTextInput>(&projectedContainedElement,
-                std::AdaptivePointerCast<AdaptiveSharedNamespace::TextInput>(containedElement)));
-            break;
-        case CardElementType::TimeInput:
-            RETURN_IF_FAILED(MakeAndInitialize<::AdaptiveNamespace::AdaptiveTimeInput>(&projectedContainedElement,
-                std::AdaptivePointerCast<AdaptiveSharedNamespace::TimeInput>(containedElement)));
-            break;
-        case CardElementType::ToggleInput:
-            RETURN_IF_FAILED(MakeAndInitialize<::AdaptiveNamespace::AdaptiveToggleInput>(&projectedContainedElement,
-                std::AdaptivePointerCast<AdaptiveSharedNamespace::ToggleInput>(containedElement)));
-            break;
-        case CardElementType::Custom:
-            RETURN_IF_FAILED(std::AdaptivePointerCast<CustomElementWrapper>(containedElement)->GetWrappedElement(&projectedContainedElement));
-            break;
-        }
-
-        if (projectedContainedElement != nullptr)
-        {
-            RETURN_IF_FAILED(projectedParentContainer->Append(projectedContainedElement.Detach()));
-        }
-    }
-    return S_OK;
-} CATCH_RETURN;
+		const std::vector<std::shared_ptr<AdaptiveSharedNamespace::BaseCardElement>> &containedElements,
+		ABI::Windows::Foundation::Collections::IVector<ABI::AdaptiveNamespace::IAdaptiveCardElement *> *projectedParentContainer) noexcept try
+{
+	for (auto &containedElement : containedElements)
+	{
+		ComPtr<ABI::AdaptiveNamespace::IAdaptiveCardElement> projectedContainedElement;
+		switch (containedElement->GetElementType())
+		{
+		case CardElementType::TextBlock:
+			RETURN_IF_FAILED(MakeAndInitialize<::AdaptiveNamespace::AdaptiveTextBlock>(&projectedContainedElement,
+																																								 std::AdaptivePointerCast<AdaptiveSharedNamespace::TextBlock>(containedElement)));
+			break;
+		case CardElementType::Image:
+			RETURN_IF_FAILED(MakeAndInitialize<::AdaptiveNamespace::AdaptiveImage>(&projectedContainedElement,
+																																						 std::AdaptivePointerCast<AdaptiveSharedNamespace::Image>(containedElement)));
+			break;
+		case CardElementType::Container:
+			RETURN_IF_FAILED(MakeAndInitialize<::AdaptiveNamespace::AdaptiveContainer>(&projectedContainedElement,
+																																								 std::AdaptivePointerCast<AdaptiveSharedNamespace::Container>(containedElement)));
+			break;
+		case CardElementType::ColumnSet:
+			RETURN_IF_FAILED(MakeAndInitialize<::AdaptiveNamespace::AdaptiveColumnSet>(&projectedContainedElement,
+																																								 std::AdaptivePointerCast<AdaptiveSharedNamespace::ColumnSet>(containedElement)));
+			break;
+		case CardElementType::FactSet:
+			RETURN_IF_FAILED(MakeAndInitialize<::AdaptiveNamespace::AdaptiveFactSet>(&projectedContainedElement,
+																																							 std::AdaptivePointerCast<AdaptiveSharedNamespace::FactSet>(containedElement)));
+			break;
+		case CardElementType::ImageSet:
+			RETURN_IF_FAILED(MakeAndInitialize<::AdaptiveNamespace::AdaptiveImageSet>(&projectedContainedElement,
+																																								std::AdaptivePointerCast<AdaptiveSharedNamespace::ImageSet>(containedElement)));
+			break;
+		case CardElementType::ChoiceSetInput:
+			RETURN_IF_FAILED(MakeAndInitialize<::AdaptiveNamespace::AdaptiveChoiceSetInput>(&projectedContainedElement,
+																																											std::AdaptivePointerCast<AdaptiveSharedNamespace::ChoiceSetInput>(containedElement)));
+			break;
+		case CardElementType::DateInput:
+			RETURN_IF_FAILED(MakeAndInitialize<::AdaptiveNamespace::AdaptiveDateInput>(&projectedContainedElement,
+																																								 std::AdaptivePointerCast<AdaptiveSharedNamespace::DateInput>(containedElement)));
+			break;
+		case CardElementType::NumberInput:
+			RETURN_IF_FAILED(MakeAndInitialize<::AdaptiveNamespace::AdaptiveNumberInput>(&projectedContainedElement,
+																																									 std::AdaptivePointerCast<AdaptiveSharedNamespace::NumberInput>(containedElement)));
+			break;
+		case CardElementType::TextInput:
+			RETURN_IF_FAILED(MakeAndInitialize<::AdaptiveNamespace::AdaptiveTextInput>(&projectedContainedElement,
+																																								 std::AdaptivePointerCast<AdaptiveSharedNamespace::TextInput>(containedElement)));
+			break;
+		case CardElementType::TimeInput:
+			RETURN_IF_FAILED(MakeAndInitialize<::AdaptiveNamespace::AdaptiveTimeInput>(&projectedContainedElement,
+																																								 std::AdaptivePointerCast<AdaptiveSharedNamespace::TimeInput>(containedElement)));
+			break;
+		case CardElementType::ToggleInput:
+			RETURN_IF_FAILED(MakeAndInitialize<::AdaptiveNamespace::AdaptiveToggleInput>(&projectedContainedElement,
+																																									 std::AdaptivePointerCast<AdaptiveSharedNamespace::ToggleInput>(containedElement)));
+			break;
+		case CardElementType::Custom:
+			RETURN_IF_FAILED(std::AdaptivePointerCast<CustomElementWrapper>(containedElement)->GetWrappedElement(&projectedContainedElement));
+			break;
+		}
+
+		if (projectedContainedElement != nullptr)
+		{
+			RETURN_IF_FAILED(projectedParentContainer->Append(projectedContainedElement.Detach()));
+		}
+	}
+	return S_OK;
+}
+CATCH_RETURN;
 
 HRESULT GenerateActionsProjection(
-    const std::vector<std::shared_ptr<AdaptiveSharedNamespace::BaseActionElement>>& containedActions,
-    ABI::Windows::Foundation::Collections::IVector<ABI::AdaptiveNamespace::IAdaptiveActionElement*>* projectedParentContainer) noexcept try
-{
-    for (auto& containedAction : containedActions)
-    {
-        ComPtr<ABI::AdaptiveNamespace::IAdaptiveActionElement> projectedContainedAction;
-        RETURN_IF_FAILED(GenerateActionProjection(containedAction, &projectedContainedAction));
-
-        RETURN_IF_FAILED(projectedParentContainer->Append(projectedContainedAction.Detach()));
-    }
-    return S_OK;
-} CATCH_RETURN;
+		const std::vector<std::shared_ptr<AdaptiveSharedNamespace::BaseActionElement>> &containedActions,
+		ABI::Windows::Foundation::Collections::IVector<ABI::AdaptiveNamespace::IAdaptiveActionElement *> *projectedParentContainer) noexcept try
+{
+	for (auto &containedAction : containedActions)
+	{
+		ComPtr<ABI::AdaptiveNamespace::IAdaptiveActionElement> projectedContainedAction;
+		RETURN_IF_FAILED(GenerateActionProjection(containedAction, &projectedContainedAction));
+
+		RETURN_IF_FAILED(projectedParentContainer->Append(projectedContainedAction.Detach()));
+	}
+	return S_OK;
+}
+CATCH_RETURN;
 
 HRESULT GenerateActionProjection(
-    const std::shared_ptr<AdaptiveSharedNamespace::BaseActionElement> action,
-    ABI::AdaptiveNamespace::IAdaptiveActionElement** projectedAction) noexcept try
-{
-    if (action == nullptr)
-    {
-        *projectedAction = nullptr;
-        return S_OK;
-    }
-
-    switch (action->GetElementType())
-    {
-        case ActionType::OpenUrl:
-            RETURN_IF_FAILED(MakeAndInitialize<::AdaptiveNamespace::AdaptiveOpenUrlAction>(projectedAction,
-                std::AdaptivePointerCast<AdaptiveSharedNamespace::OpenUrlAction>(action)));
-            break;
-        case ActionType::ShowCard:
-            RETURN_IF_FAILED(MakeAndInitialize<::AdaptiveNamespace::AdaptiveShowCardAction>(projectedAction,
-                std::AdaptivePointerCast<AdaptiveSharedNamespace::ShowCardAction>(action)));
-            break;
-        case ActionType::Submit:
-            RETURN_IF_FAILED(MakeAndInitialize<::AdaptiveNamespace::AdaptiveSubmitAction>(projectedAction,
-                std::AdaptivePointerCast<AdaptiveSharedNamespace::SubmitAction>(action)));
-            break;
-        case ActionType::Custom:
-            RETURN_IF_FAILED(std::AdaptivePointerCast<CustomActionWrapper> (action)->GetWrappedElement(projectedAction));
-            break;
-        default:
-            return E_UNEXPECTED;
-            break;
-    }
-
-    return S_OK;
-} CATCH_RETURN;
+		const std::shared_ptr<AdaptiveSharedNamespace::BaseActionElement> action,
+		ABI::AdaptiveNamespace::IAdaptiveActionElement **projectedAction) noexcept try
+{
+	if (action == nullptr)
+	{
+		*projectedAction = nullptr;
+		return S_OK;
+	}
+
+	switch (action->GetElementType())
+	{
+	case ActionType::OpenUrl:
+		RETURN_IF_FAILED(MakeAndInitialize<::AdaptiveNamespace::AdaptiveOpenUrlAction>(projectedAction,
+																																									 std::AdaptivePointerCast<AdaptiveSharedNamespace::OpenUrlAction>(action)));
+		break;
+	case ActionType::ShowCard:
+		RETURN_IF_FAILED(MakeAndInitialize<::AdaptiveNamespace::AdaptiveShowCardAction>(projectedAction,
+																																										std::AdaptivePointerCast<AdaptiveSharedNamespace::ShowCardAction>(action)));
+		break;
+	case ActionType::Submit:
+		RETURN_IF_FAILED(MakeAndInitialize<::AdaptiveNamespace::AdaptiveSubmitAction>(projectedAction,
+																																									std::AdaptivePointerCast<AdaptiveSharedNamespace::SubmitAction>(action)));
+		break;
+	case ActionType::Custom:
+		RETURN_IF_FAILED(std::AdaptivePointerCast<CustomActionWrapper>(action)->GetWrappedElement(projectedAction));
+		break;
+	default:
+		return E_UNEXPECTED;
+		break;
+	}
+
+	return S_OK;
+}
+CATCH_RETURN;
 
 HRESULT GenerateColumnsProjection(
-    const std::vector<std::shared_ptr<AdaptiveSharedNamespace::Column>>& containedElements,
-    ABI::Windows::Foundation::Collections::IVector<ABI::AdaptiveNamespace::IAdaptiveColumn*>* projectedParentContainer) noexcept try
-{
-    for (auto& containedElement : containedElements)
-    {
-        ComPtr<ABI::AdaptiveNamespace::IAdaptiveColumn> projectedContainedElement;
-        RETURN_IF_FAILED(MakeAndInitialize<::AdaptiveNamespace::AdaptiveColumn>(&projectedContainedElement,
-            std::static_pointer_cast<AdaptiveSharedNamespace::Column>(containedElement)));
-
-        RETURN_IF_FAILED(projectedParentContainer->Append(projectedContainedElement.Detach()));
-    }
-    return S_OK;
-} CATCH_RETURN;
+		const std::vector<std::shared_ptr<AdaptiveSharedNamespace::Column>> &containedElements,
+		ABI::Windows::Foundation::Collections::IVector<ABI::AdaptiveNamespace::IAdaptiveColumn *> *projectedParentContainer) noexcept try
+{
+	for (auto &containedElement : containedElements)
+	{
+		ComPtr<ABI::AdaptiveNamespace::IAdaptiveColumn> projectedContainedElement;
+		RETURN_IF_FAILED(MakeAndInitialize<::AdaptiveNamespace::AdaptiveColumn>(&projectedContainedElement,
+																																						std::static_pointer_cast<AdaptiveSharedNamespace::Column>(containedElement)));
+
+		RETURN_IF_FAILED(projectedParentContainer->Append(projectedContainedElement.Detach()));
+	}
+	return S_OK;
+}
+CATCH_RETURN;
 
 HRESULT GenerateFactsProjection(
-    const std::vector<std::shared_ptr<AdaptiveSharedNamespace::Fact>>& containedElements,
-    ABI::Windows::Foundation::Collections::IVector<ABI::AdaptiveNamespace::IAdaptiveFact*>* projectedParentContainer) noexcept try
-{
-    for (auto& containedElement : containedElements)
-    {
-        ComPtr<ABI::AdaptiveNamespace::IAdaptiveFact> projectedContainedElement;
-        RETURN_IF_FAILED(MakeAndInitialize<::AdaptiveNamespace::AdaptiveFact>(&projectedContainedElement,
-            std::static_pointer_cast<AdaptiveSharedNamespace::Fact>(containedElement)));
-
-        RETURN_IF_FAILED(projectedParentContainer->Append(projectedContainedElement.Detach()));
-    }
-    return S_OK;
-} CATCH_RETURN;
+		const std::vector<std::shared_ptr<AdaptiveSharedNamespace::Fact>> &containedElements,
+		ABI::Windows::Foundation::Collections::IVector<ABI::AdaptiveNamespace::IAdaptiveFact *> *projectedParentContainer) noexcept try
+{
+	for (auto &containedElement : containedElements)
+	{
+		ComPtr<ABI::AdaptiveNamespace::IAdaptiveFact> projectedContainedElement;
+		RETURN_IF_FAILED(MakeAndInitialize<::AdaptiveNamespace::AdaptiveFact>(&projectedContainedElement,
+																																					std::static_pointer_cast<AdaptiveSharedNamespace::Fact>(containedElement)));
+
+		RETURN_IF_FAILED(projectedParentContainer->Append(projectedContainedElement.Detach()));
+	}
+	return S_OK;
+}
+CATCH_RETURN;
 
 HRESULT GenerateImagesProjection(
-    const std::vector<std::shared_ptr<AdaptiveSharedNamespace::Image>>& containedElements,
-    ABI::Windows::Foundation::Collections::IVector<ABI::AdaptiveNamespace::IAdaptiveImage*>* projectedParentContainer) noexcept try
-{
-    for (auto& containedElement : containedElements)
-    {
-        ComPtr<ABI::AdaptiveNamespace::IAdaptiveImage> projectedContainedElement;
-        RETURN_IF_FAILED(MakeAndInitialize<::AdaptiveNamespace::AdaptiveImage>(&projectedContainedElement,
-            std::static_pointer_cast<AdaptiveSharedNamespace::Image>(containedElement)));
-
-        RETURN_IF_FAILED(projectedParentContainer->Append(projectedContainedElement.Detach()));
-    }
-    return S_OK;
-} CATCH_RETURN;
+		const std::vector<std::shared_ptr<AdaptiveSharedNamespace::Image>> &containedElements,
+		ABI::Windows::Foundation::Collections::IVector<ABI::AdaptiveNamespace::IAdaptiveImage *> *projectedParentContainer) noexcept try
+{
+	for (auto &containedElement : containedElements)
+	{
+		ComPtr<ABI::AdaptiveNamespace::IAdaptiveImage> projectedContainedElement;
+		RETURN_IF_FAILED(MakeAndInitialize<::AdaptiveNamespace::AdaptiveImage>(&projectedContainedElement,
+																																					 std::static_pointer_cast<AdaptiveSharedNamespace::Image>(containedElement)));
+
+		RETURN_IF_FAILED(projectedParentContainer->Append(projectedContainedElement.Detach()));
+	}
+	return S_OK;
+}
+CATCH_RETURN;
 
 HRESULT GenerateInputChoicesProjection(
-    const std::vector<std::shared_ptr<AdaptiveSharedNamespace::ChoiceInput>>& containedElements,
-    ABI::Windows::Foundation::Collections::IVector<ABI::AdaptiveNamespace::IAdaptiveChoiceInput*>* projectedParentContainer) noexcept try
-{
-    for (auto& containedElement : containedElements)
-    {
-        ComPtr<ABI::AdaptiveNamespace::IAdaptiveChoiceInput> projectedContainedElement;
-        RETURN_IF_FAILED(MakeAndInitialize<::AdaptiveNamespace::AdaptiveChoiceInput>(&projectedContainedElement,
-            std::static_pointer_cast<AdaptiveSharedNamespace::ChoiceInput>(containedElement)));
-
-        RETURN_IF_FAILED(projectedParentContainer->Append(projectedContainedElement.Detach()));
-    }
-    return S_OK;
-} CATCH_RETURN;
+		const std::vector<std::shared_ptr<AdaptiveSharedNamespace::ChoiceInput>> &containedElements,
+		ABI::Windows::Foundation::Collections::IVector<ABI::AdaptiveNamespace::IAdaptiveChoiceInput *> *projectedParentContainer) noexcept try
+{
+	for (auto &containedElement : containedElements)
+	{
+		ComPtr<ABI::AdaptiveNamespace::IAdaptiveChoiceInput> projectedContainedElement;
+		RETURN_IF_FAILED(MakeAndInitialize<::AdaptiveNamespace::AdaptiveChoiceInput>(&projectedContainedElement,
+																																								 std::static_pointer_cast<AdaptiveSharedNamespace::ChoiceInput>(containedElement)));
+
+		RETURN_IF_FAILED(projectedParentContainer->Append(projectedContainedElement.Detach()));
+	}
+	return S_OK;
+}
+CATCH_RETURN;
 
 HRESULT GenerateSeparatorProjection(
-    std::shared_ptr<AdaptiveSharedNamespace::Separator> sharedSeparator,
-    ABI::AdaptiveNamespace::IAdaptiveSeparator** projectedSeparator) noexcept try
-{
-    *projectedSeparator = nullptr;
-    if (sharedSeparator != nullptr)
-    {
-        return MakeAndInitialize<::AdaptiveNamespace::AdaptiveSeparator>(projectedSeparator, sharedSeparator);
-    }
-    return S_OK;
-} CATCH_RETURN;
+		std::shared_ptr<AdaptiveSharedNamespace::Separator> sharedSeparator,
+		ABI::AdaptiveNamespace::IAdaptiveSeparator **projectedSeparator) noexcept try
+{
+	*projectedSeparator = nullptr;
+	if (sharedSeparator != nullptr)
+	{
+		return MakeAndInitialize<::AdaptiveNamespace::AdaptiveSeparator>(projectedSeparator, sharedSeparator);
+	}
+	return S_OK;
+}
+CATCH_RETURN;
 
 HRESULT GenerateSharedSeparator(
-    ABI::AdaptiveNamespace::IAdaptiveSeparator* separator,
-    std::shared_ptr<AdaptiveSharedNamespace::Separator>* sharedSeparatorOut) noexcept try
-{
-    ABI::AdaptiveNamespace::ForegroundColor color;
-    RETURN_IF_FAILED(separator->get_Color(&color));
-
-    ABI::AdaptiveNamespace::SeparatorThickness thickness;
-    RETURN_IF_FAILED(separator->get_Thickness(&thickness));
-
-    auto sharedSeparator = std::make_shared<Separator>();
-    sharedSeparator->SetColor(static_cast<AdaptiveSharedNamespace::ForegroundColor>(color));
-    sharedSeparator->SetThickness(static_cast<AdaptiveSharedNamespace::SeparatorThickness>(thickness));
-
-    *sharedSeparatorOut = sharedSeparator;
-    return S_OK;
-} CATCH_RETURN;
+		ABI::AdaptiveNamespace::IAdaptiveSeparator *separator,
+		std::shared_ptr<AdaptiveSharedNamespace::Separator> *sharedSeparatorOut) noexcept try
+{
+	ABI::AdaptiveNamespace::ForegroundColor color;
+	RETURN_IF_FAILED(separator->get_Color(&color));
+
+	ABI::AdaptiveNamespace::SeparatorThickness thickness;
+	RETURN_IF_FAILED(separator->get_Thickness(&thickness));
+
+	auto sharedSeparator = std::make_shared<Separator>();
+	sharedSeparator->SetColor(static_cast<AdaptiveSharedNamespace::ForegroundColor>(color));
+	sharedSeparator->SetThickness(static_cast<AdaptiveSharedNamespace::SeparatorThickness>(thickness));
+
+	*sharedSeparatorOut = sharedSeparator;
+	return S_OK;
+}
+CATCH_RETURN;
 
 HRESULT GetColorFromString(std::string colorString, ABI::Windows::UI::Color *color) noexcept try
 {
-    std::string alphaString = colorString.substr(1, 2);
-    INT32 alpha = strtol(alphaString.c_str(), nullptr, 16);
-
-    std::string redString = colorString.substr(3, 2);
-    INT32 red = strtol(redString.c_str(), nullptr, 16);
-
-    std::string greenString = colorString.substr(5, 2);
-    INT32 green = strtol(greenString.c_str(), nullptr, 16);
-
-    std::string blueString = colorString.substr(7, 2);
-    INT32 blue = strtol(blueString.c_str(), nullptr, 16);
-
-    color->A = static_cast<BYTE>(alpha);
-    color->R = static_cast<BYTE>(red);
-    color->G = static_cast<BYTE>(green);
-    color->B = static_cast<BYTE>(blue);
-
-    return S_OK;
-} CATCH_RETURN;
+	std::string alphaString = colorString.substr(1, 2);
+	INT32 alpha = strtol(alphaString.c_str(), nullptr, 16);
+
+	std::string redString = colorString.substr(3, 2);
+	INT32 red = strtol(redString.c_str(), nullptr, 16);
+
+	std::string greenString = colorString.substr(5, 2);
+	INT32 green = strtol(greenString.c_str(), nullptr, 16);
+
+	std::string blueString = colorString.substr(7, 2);
+	INT32 blue = strtol(blueString.c_str(), nullptr, 16);
+
+	color->A = static_cast<BYTE>(alpha);
+	color->R = static_cast<BYTE>(red);
+	color->G = static_cast<BYTE>(green);
+	color->B = static_cast<BYTE>(blue);
+
+	return S_OK;
+}
+CATCH_RETURN;
 
 HRESULT GetColorFromAdaptiveColor(
-    ABI::AdaptiveNamespace::IAdaptiveHostConfig* hostConfig,
-    ABI::AdaptiveNamespace::ForegroundColor adaptiveColor,
-    ABI::AdaptiveNamespace::ContainerStyle containerStyle,
-    bool isSubtle,
-    ABI::Windows::UI::Color * uiColor) noexcept try
-{
-    ComPtr<ABI::AdaptiveNamespace::IAdaptiveContainerStylesDefinition> styles;
-    RETURN_IF_FAILED(hostConfig->get_ContainerStyles(&styles));
-
-    ComPtr<ABI::AdaptiveNamespace::IAdaptiveContainerStyleDefinition> styleDefinition;
-    if (containerStyle == ABI::AdaptiveNamespace::ContainerStyle_Default)
-    {
-        RETURN_IF_FAILED(styles->get_Default(&styleDefinition));
-    }
-    else
-    {
-        RETURN_IF_FAILED(styles->get_Emphasis(&styleDefinition));
-    }
-
-    ComPtr<ABI::AdaptiveNamespace::IAdaptiveColorsConfig> colorsConfig;
-    RETURN_IF_FAILED(styleDefinition->get_ForegroundColors(&colorsConfig)); 
-
-    ComPtr<ABI::AdaptiveNamespace::IAdaptiveColorConfig> colorConfig;
-    switch (adaptiveColor)
-    {
-    case ABI::AdaptiveNamespace::ForegroundColor::Accent:
-        RETURN_IF_FAILED(colorsConfig->get_Accent(&colorConfig));
-        break;
-    case ABI::AdaptiveNamespace::ForegroundColor::Dark:
-        RETURN_IF_FAILED(colorsConfig->get_Dark(&colorConfig));
-        break;
-    case ABI::AdaptiveNamespace::ForegroundColor::Light:
-        RETURN_IF_FAILED(colorsConfig->get_Light(&colorConfig));
-        break;
-    case ABI::AdaptiveNamespace::ForegroundColor::Good:
-        RETURN_IF_FAILED(colorsConfig->get_Good(&colorConfig));
-        break;
-    case ABI::AdaptiveNamespace::ForegroundColor::Warning:
-        RETURN_IF_FAILED(colorsConfig->get_Warning(&colorConfig));
-        break;
-    case ABI::AdaptiveNamespace::ForegroundColor::Attention:
-        RETURN_IF_FAILED(colorsConfig->get_Attention(&colorConfig));
-        break;
-    case ABI::AdaptiveNamespace::ForegroundColor::Default:
-    default:
-        RETURN_IF_FAILED(colorsConfig->get_Default(&colorConfig));
-        break;
-    }
-
-    RETURN_IF_FAILED(isSubtle ? colorConfig->get_Subtle(uiColor) : colorConfig->get_Default(uiColor));
-
-    return S_OK;
-} CATCH_RETURN;
+		ABI::AdaptiveNamespace::IAdaptiveHostConfig *hostConfig,
+		ABI::AdaptiveNamespace::ForegroundColor adaptiveColor,
+		ABI::AdaptiveNamespace::ContainerStyle containerStyle,
+		bool isSubtle,
+		ABI::Windows::UI::Color *uiColor) noexcept try
+{
+	ComPtr<ABI::AdaptiveNamespace::IAdaptiveContainerStylesDefinition> styles;
+	RETURN_IF_FAILED(hostConfig->get_ContainerStyles(&styles));
+
+	ComPtr<ABI::AdaptiveNamespace::IAdaptiveContainerStyleDefinition> styleDefinition;
+	if (containerStyle == ABI::AdaptiveNamespace::ContainerStyle_Default)
+	{
+		RETURN_IF_FAILED(styles->get_Default(&styleDefinition));
+	}
+	else
+	{
+		RETURN_IF_FAILED(styles->get_Emphasis(&styleDefinition));
+	}
+
+	ComPtr<ABI::AdaptiveNamespace::IAdaptiveColorsConfig> colorsConfig;
+	RETURN_IF_FAILED(styleDefinition->get_ForegroundColors(&colorsConfig));
+
+	ComPtr<ABI::AdaptiveNamespace::IAdaptiveColorConfig> colorConfig;
+	switch (adaptiveColor)
+	{
+	case ABI::AdaptiveNamespace::ForegroundColor::Accent:
+		RETURN_IF_FAILED(colorsConfig->get_Accent(&colorConfig));
+		break;
+	case ABI::AdaptiveNamespace::ForegroundColor::Dark:
+		RETURN_IF_FAILED(colorsConfig->get_Dark(&colorConfig));
+		break;
+	case ABI::AdaptiveNamespace::ForegroundColor::Light:
+		RETURN_IF_FAILED(colorsConfig->get_Light(&colorConfig));
+		break;
+	case ABI::AdaptiveNamespace::ForegroundColor::Good:
+		RETURN_IF_FAILED(colorsConfig->get_Good(&colorConfig));
+		break;
+	case ABI::AdaptiveNamespace::ForegroundColor::Warning:
+		RETURN_IF_FAILED(colorsConfig->get_Warning(&colorConfig));
+		break;
+	case ABI::AdaptiveNamespace::ForegroundColor::Attention:
+		RETURN_IF_FAILED(colorsConfig->get_Attention(&colorConfig));
+		break;
+	case ABI::AdaptiveNamespace::ForegroundColor::Default:
+	default:
+		RETURN_IF_FAILED(colorsConfig->get_Default(&colorConfig));
+		break;
+	}
+
+	RETURN_IF_FAILED(isSubtle ? colorConfig->get_Subtle(uiColor) : colorConfig->get_Default(uiColor));
+
+	return S_OK;
+}
+CATCH_RETURN;
 
 HRESULT GetSpacingSizeFromSpacing(
-    ABI::AdaptiveNamespace::IAdaptiveHostConfig* hostConfig,
-    ABI::AdaptiveNamespace::Spacing spacing,
-    UINT* spacingSize) noexcept try
-{
-    ComPtr<ABI::AdaptiveNamespace::IAdaptiveSpacingConfig> spacingConfig;
-    RETURN_IF_FAILED(hostConfig->get_Spacing(&spacingConfig));
-
-    switch (spacing)
-    {
-    case ABI::AdaptiveNamespace::Spacing::None:
-        *spacingSize = 0;
-        break;
-    case ABI::AdaptiveNamespace::Spacing::Small:
-        RETURN_IF_FAILED(spacingConfig->get_Small(spacingSize));
-        break;
-    case ABI::AdaptiveNamespace::Spacing::Medium:
-        RETURN_IF_FAILED(spacingConfig->get_Medium(spacingSize));
-        break;
-    case ABI::AdaptiveNamespace::Spacing::Large:
-        RETURN_IF_FAILED(spacingConfig->get_Large(spacingSize));
-        break;
-    case ABI::AdaptiveNamespace::Spacing::ExtraLarge:
-        RETURN_IF_FAILED(spacingConfig->get_ExtraLarge(spacingSize));
-        break;
-    case ABI::AdaptiveNamespace::Spacing::Padding:
-        RETURN_IF_FAILED(spacingConfig->get_Padding(spacingSize));
-        break;
-    case ABI::AdaptiveNamespace::Spacing::Default:
-    default:
-        RETURN_IF_FAILED(spacingConfig->get_Default(spacingSize));
-        break;
-    }
-
-    return S_OK;
-} CATCH_RETURN;
+		ABI::AdaptiveNamespace::IAdaptiveHostConfig *hostConfig,
+		ABI::AdaptiveNamespace::Spacing spacing,
+		UINT *spacingSize) noexcept try
+{
+	ComPtr<ABI::AdaptiveNamespace::IAdaptiveSpacingConfig> spacingConfig;
+	RETURN_IF_FAILED(hostConfig->get_Spacing(&spacingConfig));
+
+	switch (spacing)
+	{
+	case ABI::AdaptiveNamespace::Spacing::None:
+		*spacingSize = 0;
+		break;
+	case ABI::AdaptiveNamespace::Spacing::Small:
+		RETURN_IF_FAILED(spacingConfig->get_Small(spacingSize));
+		break;
+	case ABI::AdaptiveNamespace::Spacing::Medium:
+		RETURN_IF_FAILED(spacingConfig->get_Medium(spacingSize));
+		break;
+	case ABI::AdaptiveNamespace::Spacing::Large:
+		RETURN_IF_FAILED(spacingConfig->get_Large(spacingSize));
+		break;
+	case ABI::AdaptiveNamespace::Spacing::ExtraLarge:
+		RETURN_IF_FAILED(spacingConfig->get_ExtraLarge(spacingSize));
+		break;
+	case ABI::AdaptiveNamespace::Spacing::Padding:
+		RETURN_IF_FAILED(spacingConfig->get_Padding(spacingSize));
+		break;
+	case ABI::AdaptiveNamespace::Spacing::Default:
+	default:
+		RETURN_IF_FAILED(spacingConfig->get_Default(spacingSize));
+		break;
+	}
+
+	return S_OK;
+}
+CATCH_RETURN;
 
 HRESULT GetBackgroundColorFromStyle(
-    ABI::AdaptiveNamespace::ContainerStyle style,
-    _In_ ABI::AdaptiveNamespace::IAdaptiveHostConfig* hostConfig,
-    _Out_ ABI::Windows::UI::Color* backgroundColor) noexcept try
-{
-    ComPtr<ABI::AdaptiveNamespace::IAdaptiveContainerStylesDefinition> containerStyles;
-    RETURN_IF_FAILED(hostConfig->get_ContainerStyles(&containerStyles));
-
-    ComPtr<ABI::AdaptiveNamespace::IAdaptiveContainerStyleDefinition> styleDefinition;
-    if (style == ABI::AdaptiveNamespace::ContainerStyle::Default)
-    {
-        RETURN_IF_FAILED(containerStyles->get_Default(&styleDefinition));
-    }
-    else
-    {
-        RETURN_IF_FAILED(containerStyles->get_Emphasis(&styleDefinition));
-    }
-
-    RETURN_IF_FAILED(styleDefinition->get_BackgroundColor(backgroundColor));
-
-    return S_OK;
-} CATCH_RETURN;
-
-HRESULT StringToJsonObject(const string inputString, IJsonObject** result)
-{
-    std::wstring asWstring = StringToWstring(inputString);
-    return HStringToJsonObject(HStringReference(asWstring.c_str()).Get(), result);
-}
-
-HRESULT HStringToJsonObject(const HSTRING& inputHString, IJsonObject** result)
-{
-    ComPtr<IJsonObjectStatics> jObjectStatics;
-    RETURN_IF_FAILED(GetActivationFactory(HStringReference(RuntimeClass_Windows_Data_Json_JsonObject).Get(), &jObjectStatics));
-    ComPtr<IJsonObject> jObject;
-    HRESULT hr = jObjectStatics->Parse(inputHString, &jObject);
-    if (FAILED(hr))
-    {
-        RETURN_IF_FAILED(ActivateInstance(
-            HStringReference(RuntimeClass_Windows_Data_Json_JsonObject).Get(),
-            &jObject));
-    }
-    *result = jObject.Detach();
-    return S_OK;
-}
-
-HRESULT JsonObjectToString(IJsonObject* inputJson, string& result)
-{
-    HString asHstring;
-    RETURN_IF_FAILED(JsonObjectToHString(inputJson, asHstring.GetAddressOf()));
-    return HStringToUTF8(asHstring.Get(), result);
-}
-
-HRESULT JsonObjectToHString(IJsonObject* inputJson, HSTRING* result)
-{
-    if (!inputJson)
-    {
-        return E_INVALIDARG;
-    }
-    ComPtr<IJsonObject> localInputJson(inputJson);
-    ComPtr<IJsonValue> asJsonValue;
-    RETURN_IF_FAILED(localInputJson.As(&asJsonValue));
-    return(asJsonValue->Stringify(result));
-}
-
-HRESULT StringToJsonValue(const string inputString, IJsonValue** result)
-{
-    std::wstring asWstring = StringToWstring(inputString);
-    return HStringToJsonValue(HStringReference(asWstring.c_str()).Get(), result);
-}
-
-HRESULT HStringToJsonValue(const HSTRING& inputHString, IJsonValue** result)
-{
-    ComPtr<IJsonValueStatics> jValueStatics;
-    RETURN_IF_FAILED(GetActivationFactory(HStringReference(RuntimeClass_Windows_Data_Json_JsonValue).Get(), &jValueStatics));
-    ComPtr<IJsonValue> jValue;
-    HRESULT hr = jValueStatics->Parse(inputHString, &jValue);
-    if (FAILED(hr))
-    {
-        RETURN_IF_FAILED(ActivateInstance(
-            HStringReference(RuntimeClass_Windows_Data_Json_JsonValue).Get(),
-            &jValue));
-    }
-    *result = jValue.Detach();
-    return S_OK;
-}
-
-
-HRESULT JsonValueToString(IJsonValue* inputValue, string& result)
-{
-    HString asHstring;
-    RETURN_IF_FAILED(JsonValueToHString(inputValue, asHstring.GetAddressOf()));
-    return HStringToUTF8(asHstring.Get(), result);
-}
-
-HRESULT JsonValueToHString(IJsonValue* inputJsonValue, HSTRING* result)
-{
-    if (!inputJsonValue)
-    {
-        return E_INVALIDARG;
-    }
-    ComPtr<IJsonValue> localInputJsonValue(inputJsonValue);
-    return (localInputJsonValue->Stringify(result));
-}
-
-HRESULT JsonCppToJsonObject(Json::Value jsonCppValue, IJsonObject** result)
-{
-    Json::FastWriter fastWriter;
-    std::string jsonString = fastWriter.write(jsonCppValue);
-    return StringToJsonObject(jsonString, result);
-}
-
-HRESULT JsonObjectToJsonCpp(ABI::Windows::Data::Json::IJsonObject * jsonObject, Json::Value * jsonCppValue)
-{
-    std::string jsonString;
-    RETURN_IF_FAILED(JsonObjectToString(jsonObject, jsonString));
-
-    Json::Value value = ParseUtil::GetJsonValueFromString(jsonString);
-    *jsonCppValue = value;
-
-    return S_OK;
-}
-
-HRESULT ProjectedActionTypeToHString(ABI::AdaptiveNamespace::ActionType projectedActionType, HSTRING* result)
-{
-    ActionType sharedActionType = static_cast<ActionType>(projectedActionType);
-    return UTF8ToHString(ActionTypeToString(sharedActionType), result);
-}
-
-HRESULT ProjectedElementTypeToHString(ABI::AdaptiveNamespace::ElementType projectedElementType, HSTRING* result)
-{
-    CardElementType sharedElementType = static_cast<CardElementType>(projectedElementType);
-    return UTF8ToHString(CardElementTypeToString(sharedElementType), result);
-}
-
-std::wstring StringToWstring(const std::string& in) 
-{
-    std::wstring_convert<std::codecvt_utf8_utf16<wchar_t>, wchar_t> utfConverter;
-    return utfConverter.from_bytes(in);
-}
-
-std::string WstringToString(const std::wstring& input)
-{
-    std::wstring_convert<std::codecvt_utf8_utf16<wchar_t>, wchar_t> utfConverter;
-    return utfConverter.to_bytes(input);
-}
-
-<<<<<<< HEAD
-HRESULT AssignImageFromUrl(const std::string& url, HSTRING* uri, boolean* isUriRelative)
-{
-    if (!url.empty())
-    {
-        RETURN_IF_FAILED(WStringToHString(StringToWstring(url), uri));
-
-        // Try treating uri as absolute and activating it
-        // If it fails, consider it relative
-        ComPtr<IUriRuntimeClassFactory> uriActivationFactory;
-        THROW_IF_FAILED(GetActivationFactory(
-            HStringReference(RuntimeClass_Windows_Foundation_Uri).Get(),
-            &uriActivationFactory));
-
-        ComPtr<IUriRuntimeClass> testImageUriRuntime;
-        *isUriRelative = FAILED(uriActivationFactory->CreateUri(*uri, testImageUriRuntime.GetAddressOf()));
-    }
-
-    return S_OK;
-=======
-void RemoteResourceElementToUriStringVector(
-    ABI::AdaptiveCards::Rendering::Uwp::IAdaptiveElementWithRemoteResources* remoteResourceElement,
-    std::vector<std::string>& resourceUris)
-{
-    ComPtr<ABI::Windows::Foundation::Collections::IVectorView<ABI::Windows::Foundation::Uri*>> remoteResourceUris;
-    THROW_IF_FAILED(remoteResourceElement->GetResourceUris(remoteResourceUris.GetAddressOf()));
-
-    ComPtr<IIterable<ABI::Windows::Foundation::Uri*>> vectorIterable;
-    THROW_IF_FAILED(remoteResourceUris.As<IIterable<ABI::Windows::Foundation::Uri*>>(&vectorIterable));
-
-    Microsoft::WRL::ComPtr<IIterator<ABI::Windows::Foundation::Uri*>> vectorIterator;
-    HRESULT hr = vectorIterable->First(&vectorIterator);
-
-    boolean hasCurrent;
-    THROW_IF_FAILED(vectorIterator->get_HasCurrent(&hasCurrent));
-
-    while (SUCCEEDED(hr) && hasCurrent)
-    {
-        ComPtr<ABI::Windows::Foundation::IUriRuntimeClass> uri;
-        THROW_IF_FAILED(vectorIterator->get_Current(&uri));
-
-        HString uriHString;
-        THROW_IF_FAILED(uri->get_AbsoluteUri(uriHString.GetAddressOf()));
-        std::string uriString;
-        THROW_IF_FAILED(HStringToUTF8(uriHString.Get(), uriString));
-
-        resourceUris.push_back(uriString);
-
-        hr = vectorIterator->MoveNext(&hasCurrent);
-    }
->>>>>>> 0d6955fb
-}+		ABI::AdaptiveNamespace::ContainerStyle style,
+		_In_ ABI::AdaptiveNamespace::IAdaptiveHostConfig *hostConfig,
+		_Out_ ABI::Windows::UI::Color *backgroundColor) noexcept try
+{
+	ComPtr<ABI::AdaptiveNamespace::IAdaptiveContainerStylesDefinition> containerStyles;
+	RETURN_IF_FAILED(hostConfig->get_ContainerStyles(&containerStyles));
+
+	ComPtr<ABI::AdaptiveNamespace::IAdaptiveContainerStyleDefinition> styleDefinition;
+	if (style == ABI::AdaptiveNamespace::ContainerStyle::Default)
+	{
+		RETURN_IF_FAILED(containerStyles->get_Default(&styleDefinition));
+	}
+	else
+	{
+		RETURN_IF_FAILED(containerStyles->get_Emphasis(&styleDefinition));
+	}
+
+	RETURN_IF_FAILED(styleDefinition->get_BackgroundColor(backgroundColor));
+
+	return S_OK;
+}
+CATCH_RETURN;
+
+HRESULT StringToJsonObject(const string inputString, IJsonObject **result)
+{
+	std::wstring asWstring = StringToWstring(inputString);
+	return HStringToJsonObject(HStringReference(asWstring.c_str()).Get(), result);
+}
+
+HRESULT HStringToJsonObject(const HSTRING &inputHString, IJsonObject **result)
+{
+	ComPtr<IJsonObjectStatics> jObjectStatics;
+	RETURN_IF_FAILED(GetActivationFactory(HStringReference(RuntimeClass_Windows_Data_Json_JsonObject).Get(), &jObjectStatics));
+	ComPtr<IJsonObject> jObject;
+	HRESULT hr = jObjectStatics->Parse(inputHString, &jObject);
+	if (FAILED(hr))
+	{
+		RETURN_IF_FAILED(ActivateInstance(
+				HStringReference(RuntimeClass_Windows_Data_Json_JsonObject).Get(),
+				&jObject));
+	}
+	*result = jObject.Detach();
+	return S_OK;
+}
+
+HRESULT JsonObjectToString(IJsonObject *inputJson, string &result)
+{
+	HString asHstring;
+	RETURN_IF_FAILED(JsonObjectToHString(inputJson, asHstring.GetAddressOf()));
+	return HStringToUTF8(asHstring.Get(), result);
+}
+
+HRESULT JsonObjectToHString(IJsonObject *inputJson, HSTRING *result)
+{
+	if (!inputJson)
+	{
+		return E_INVALIDARG;
+	}
+	ComPtr<IJsonObject> localInputJson(inputJson);
+	ComPtr<IJsonValue> asJsonValue;
+	RETURN_IF_FAILED(localInputJson.As(&asJsonValue));
+	return (asJsonValue->Stringify(result));
+}
+
+HRESULT StringToJsonValue(const string inputString, IJsonValue **result)
+{
+	std::wstring asWstring = StringToWstring(inputString);
+	return HStringToJsonValue(HStringReference(asWstring.c_str()).Get(), result);
+}
+
+HRESULT HStringToJsonValue(const HSTRING &inputHString, IJsonValue **result)
+{
+	ComPtr<IJsonValueStatics> jValueStatics;
+	RETURN_IF_FAILED(GetActivationFactory(HStringReference(RuntimeClass_Windows_Data_Json_JsonValue).Get(), &jValueStatics));
+	ComPtr<IJsonValue> jValue;
+	HRESULT hr = jValueStatics->Parse(inputHString, &jValue);
+	if (FAILED(hr))
+	{
+		RETURN_IF_FAILED(ActivateInstance(
+				HStringReference(RuntimeClass_Windows_Data_Json_JsonValue).Get(),
+				&jValue));
+	}
+	*result = jValue.Detach();
+	return S_OK;
+}
+
+HRESULT JsonValueToString(IJsonValue *inputValue, string &result)
+{
+	HString asHstring;
+	RETURN_IF_FAILED(JsonValueToHString(inputValue, asHstring.GetAddressOf()));
+	return HStringToUTF8(asHstring.Get(), result);
+}
+
+HRESULT JsonValueToHString(IJsonValue *inputJsonValue, HSTRING *result)
+{
+	if (!inputJsonValue)
+	{
+		return E_INVALIDARG;
+	}
+	ComPtr<IJsonValue> localInputJsonValue(inputJsonValue);
+	return (localInputJsonValue->Stringify(result));
+}
+
+HRESULT JsonCppToJsonObject(Json::Value jsonCppValue, IJsonObject **result)
+{
+	Json::FastWriter fastWriter;
+	std::string jsonString = fastWriter.write(jsonCppValue);
+	return StringToJsonObject(jsonString, result);
+}
+
+HRESULT JsonObjectToJsonCpp(ABI::Windows::Data::Json::IJsonObject *jsonObject, Json::Value *jsonCppValue)
+{
+	std::string jsonString;
+	RETURN_IF_FAILED(JsonObjectToString(jsonObject, jsonString));
+
+	Json::Value value = ParseUtil::GetJsonValueFromString(jsonString);
+	*jsonCppValue = value;
+
+	return S_OK;
+}
+
+HRESULT ProjectedActionTypeToHString(ABI::AdaptiveNamespace::ActionType projectedActionType, HSTRING *result)
+{
+	ActionType sharedActionType = static_cast<ActionType>(projectedActionType);
+	return UTF8ToHString(ActionTypeToString(sharedActionType), result);
+}
+
+HRESULT ProjectedElementTypeToHString(ABI::AdaptiveNamespace::ElementType projectedElementType, HSTRING *result)
+{
+	CardElementType sharedElementType = static_cast<CardElementType>(projectedElementType);
+	return UTF8ToHString(CardElementTypeToString(sharedElementType), result);
+}
+
+std::wstring StringToWstring(const std::string &in)
+{
+	std::wstring_convert<std::codecvt_utf8_utf16<wchar_t>, wchar_t> utfConverter;
+	return utfConverter.from_bytes(in);
+}
+
+std::string WstringToString(const std::wstring &input)
+{
+	std::wstring_convert<std::codecvt_utf8_utf16<wchar_t>, wchar_t> utfConverter;
+	return utfConverter.to_bytes(input);
+}
+
+HRESULT AssignImageFromUrl(const std::string &url, HSTRING *uri, boolean *isUriRelative)
+{
+	if (!url.empty())
+	{
+		RETURN_IF_FAILED(WStringToHString(StringToWstring(url), uri));
+
+		// Try treating uri as absolute and activating it
+		// If it fails, consider it relative
+		ComPtr<IUriRuntimeClassFactory> uriActivationFactory;
+		RETURN_IF_FAILED(GetActivationFactory(
+				HStringReference(RuntimeClass_Windows_Foundation_Uri).Get(),
+				&uriActivationFactory));
+
+		ComPtr<IUriRuntimeClass> testImageUriRuntime;
+		*isUriRelative = FAILED(uriActivationFactory->CreateUri(*uri, testImageUriRuntime.GetAddressOf()));
+	}
+
+	return S_OK;
+
+	void RemoteResourceElementToUriStringVector(
+			ABI::AdaptiveCards::Rendering::Uwp::IAdaptiveElementWithRemoteResources * remoteResourceElement,
+			std::vector<std::string> & resourceUris)
+	{
+		ComPtr<ABI::Windows::Foundation::Collections::IVectorView<ABI::Windows::Foundation::Uri *>> remoteResourceUris;
+		THROW_IF_FAILED(remoteResourceElement->GetResourceUris(remoteResourceUris.GetAddressOf()));
+
+		ComPtr<IIterable<ABI::Windows::Foundation::Uri *>> vectorIterable;
+		THROW_IF_FAILED(remoteResourceUris.As<IIterable<ABI::Windows::Foundation::Uri *>>(&vectorIterable));
+
+		Microsoft::WRL::ComPtr<IIterator<ABI::Windows::Foundation::Uri *>> vectorIterator;
+		HRESULT hr = vectorIterable->First(&vectorIterator);
+
+		boolean hasCurrent;
+		THROW_IF_FAILED(vectorIterator->get_HasCurrent(&hasCurrent));
+
+		while (SUCCEEDED(hr) && hasCurrent)
+		{
+			ComPtr<ABI::Windows::Foundation::IUriRuntimeClass> uri;
+			THROW_IF_FAILED(vectorIterator->get_Current(&uri));
+
+			HString uriHString;
+			THROW_IF_FAILED(uri->get_AbsoluteUri(uriHString.GetAddressOf()));
+			std::string uriString;
+			THROW_IF_FAILED(HStringToUTF8(uriHString.Get(), uriString));
+
+			resourceUris.push_back(uriString);
+
+			hr = vectorIterator->MoveNext(&hasCurrent);
+		}
+	}