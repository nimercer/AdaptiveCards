#include "pch.h"

#include "AdaptiveColorsConfig.h"
#include "AdaptiveColorConfig.h"
#include "AdaptiveHostConfig.h"
#include "AdaptiveImage.h"
#include "AdaptiveShowCardAction.h"
#include <windows.foundation.collections.h>
#include <windows.storage.h>
#include <windows.ui.xaml.markup.h>
#include <windows.ui.xaml.shapes.h>
#include <windows.web.http.h>
#include <windows.web.http.filters.h>
#include "XamlBuilder.h"
#include "AdaptiveCardGetResourceStreamArgs.h"
#include "AdaptiveCardResourceResolvers.h"
#include "XamlHelpers.h"
#include "AdaptiveRenderArgs.h"
#include "json/json.h"
#include "WholeItemsPanel.h"
#include "AdaptiveCardRendererComponent.h"
#include "MarkDownParser.h"
#include "HtmlHelpers.h"
#include "DateTimeParser.h"
#include "MediaHelpers.h"
#include "AdaptiveBase64Util.h"
#include <robuffer.h>
#include "TileControl.h"

using namespace Microsoft::WRL;
using namespace Microsoft::WRL::Wrappers;
using namespace ABI::AdaptiveNamespace;
using namespace ABI::Windows::Data::Json;
using namespace ABI::Windows::Foundation;
using namespace ABI::Windows::Foundation::Collections;
using namespace ABI::Windows::Storage;
using namespace ABI::Windows::Storage::Streams;
using namespace ABI::Windows::UI;
using namespace ABI::Windows::UI::Text;
using namespace ABI::Windows::UI::Xaml;
using namespace ABI::Windows::UI::Xaml::Data;
using namespace ABI::Windows::UI::Xaml::Controls;
using namespace ABI::Windows::UI::Xaml::Controls::Primitives;
using namespace ABI::Windows::UI::Xaml::Markup;
using namespace ABI::Windows::UI::Xaml::Media;
using namespace ABI::Windows::UI::Xaml::Media::Imaging;
using namespace ABI::Windows::UI::Xaml::Shapes;
using namespace ABI::Windows::UI::Xaml::Input;
using namespace ABI::Windows::UI::Xaml::Automation;
using namespace ABI::Windows::Web::Http;
using namespace ABI::Windows::Web::Http::Filters;

const PCWSTR c_TextBlockSubtleOpacityKey = L"TextBlock.SubtleOpacity";
const PCWSTR c_BackgroundImageOverlayBrushKey = L"AdaptiveCard.BackgroundOverlayBrush";

namespace AdaptiveNamespace
{
    XamlBuilder::XamlBuilder()
    {
        m_imageLoadTracker.AddListener(dynamic_cast<IImageLoadTrackerListener*>(this));

        THROW_IF_FAILED(GetActivationFactory(HStringReference(RuntimeClass_Windows_Storage_Streams_RandomAccessStream).Get(),
                                             &m_randomAccessStreamStatics));
    }

    ComPtr<IUIElement> XamlBuilder::CreateSeparator(_In_ IAdaptiveRenderContext* renderContext,
                                                    UINT spacing,
                                                    UINT separatorThickness,
                                                    ABI::Windows::UI::Color separatorColor,
                                                    bool isHorizontal)
    {
        ComPtr<IGrid> separator =
            XamlHelpers::CreateXamlClass<IGrid>(HStringReference(RuntimeClass_Windows_UI_Xaml_Controls_Grid));
        ComPtr<IFrameworkElement> separatorAsFrameworkElement;
        THROW_IF_FAILED(separator.As(&separatorAsFrameworkElement));

        ComPtr<IBrush> lineColorBrush = GetSolidColorBrush(separatorColor);
        ComPtr<IPanel> separatorAsPanel;
        THROW_IF_FAILED(separator.As(&separatorAsPanel));
        separatorAsPanel->put_Background(lineColorBrush.Get());

        UINT32 separatorMarginValue = spacing > separatorThickness ? (spacing - separatorThickness) / 2 : 0;
        Thickness margin = {0, 0, 0, 0};

        if (isHorizontal)
        {
            margin.Top = margin.Bottom = separatorMarginValue;
            separatorAsFrameworkElement->put_Height(separatorThickness);
        }
        else
        {
            margin.Left = margin.Right = separatorMarginValue;
            separatorAsFrameworkElement->put_Width(separatorThickness);
        }

        THROW_IF_FAILED(separatorAsFrameworkElement->put_Margin(margin));

        THROW_IF_FAILED(SetStyleFromResourceDictionary(renderContext, L"Adaptive.Separator", separatorAsFrameworkElement.Get()));

        ComPtr<IUIElement> result;
        THROW_IF_FAILED(separator.As(&result));
        return result;
    }

    HRESULT XamlBuilder::AllImagesLoaded()
    {
        FireAllImagesLoaded();
        return S_OK;
    }

    HRESULT XamlBuilder::ImagesLoadingHadError()
    {
        FireImagesLoadingHadError();
        return S_OK;
    }

    void XamlBuilder::BuildXamlTreeFromAdaptiveCard(_In_ IAdaptiveCard* adaptiveCard,
                                                    _Outptr_ IFrameworkElement** xamlTreeRoot,
                                                    _In_ IAdaptiveRenderContext* renderContext,
<<<<<<< HEAD
                                                    std::shared_ptr<XamlBuilder> xamlBuilder,
                                                    boolean isOuterCard,
=======
                                                    ComPtr<XamlBuilder> xamlBuilder,
>>>>>>> b74f6c1a
                                                    ABI::AdaptiveNamespace::ContainerStyle defaultContainerStyle)
    {
        *xamlTreeRoot = nullptr;
        if (adaptiveCard != nullptr)
        {
            ComPtr<IAdaptiveHostConfig> hostConfig;
            THROW_IF_FAILED(renderContext->get_HostConfig(&hostConfig));
            ComPtr<IAdaptiveCardConfig> adaptiveCardConfig;
            THROW_IF_FAILED(hostConfig->get_AdaptiveCard(&adaptiveCardConfig));

            boolean allowCustomStyle;
            THROW_IF_FAILED(adaptiveCardConfig->get_AllowCustomStyle(&allowCustomStyle));

            ABI::AdaptiveNamespace::ContainerStyle containerStyle = defaultContainerStyle;
            if (allowCustomStyle)
            {
                ABI::AdaptiveNamespace::ContainerStyle cardStyle;
                THROW_IF_FAILED(adaptiveCard->get_Style(&cardStyle));

                if (cardStyle != ABI::AdaptiveNamespace::ContainerStyle::None)
                {
                    containerStyle = cardStyle;
                }
            }
            ComPtr<IAdaptiveRenderArgs> renderArgs;
            THROW_IF_FAILED(MakeAndInitialize<AdaptiveRenderArgs>(&renderArgs, containerStyle, nullptr));

            ComPtr<IPanel> bodyElementContainer;
            ComPtr<IUIElement> rootElement =
                CreateRootCardElement(adaptiveCard, renderContext, renderArgs.Get(), xamlBuilder, &bodyElementContainer);
            ComPtr<IFrameworkElement> rootAsFrameworkElement;
            THROW_IF_FAILED(rootElement.As(&rootAsFrameworkElement));

            ComPtr<IAdaptiveActionElement> selectAction;
            THROW_IF_FAILED(adaptiveCard->get_SelectAction(&selectAction));

            // Create a new IUIElement pointer to house the root element decorated with select action
            ComPtr<IUIElement> rootSelectActionElement;
            HandleSelectAction(nullptr,
                               selectAction.Get(),
                               renderContext,
                               rootElement.Get(),
                               SupportsInteractivity(hostConfig.Get()),
                               true,
                               &rootSelectActionElement);
            THROW_IF_FAILED(rootSelectActionElement.As(&rootAsFrameworkElement));

            // Enumerate the child items of the card and build xaml for them
            ComPtr<IVector<IAdaptiveCardElement*>> body;
            THROW_IF_FAILED(adaptiveCard->get_Body(&body));
            ComPtr<IAdaptiveRenderArgs> bodyRenderArgs;
            THROW_IF_FAILED(
                MakeAndInitialize<AdaptiveRenderArgs>(&bodyRenderArgs, containerStyle, rootAsFrameworkElement.Get()));
            BuildPanelChildren(body.Get(), bodyElementContainer.Get(), renderContext, bodyRenderArgs.Get(), [](IUIElement*) {});

            ABI::AdaptiveNamespace::VerticalContentAlignment verticalContentAlignment;
            THROW_IF_FAILED(adaptiveCard->get_VerticalContentAlignment(&verticalContentAlignment));
            XamlBuilder::SetVerticalContentAlignmentToChildren(bodyElementContainer.Get(), verticalContentAlignment);

            ComPtr<IVector<IAdaptiveActionElement*>> actions;
            THROW_IF_FAILED(adaptiveCard->get_Actions(&actions));
            UINT32 actionsSize;
            THROW_IF_FAILED(actions->get_Size(&actionsSize));
            if (actionsSize > 0)
            {
                if (SupportsInteractivity(hostConfig.Get()))
                {
                    unsigned int bodyCount;
                    THROW_IF_FAILED(body->get_Size(&bodyCount));
                    BuildActions(actions.Get(), bodyElementContainer.Get(), bodyCount > 0, renderContext, renderArgs.Get());
                }
                else
                {
                    renderContext->AddWarning(
                        ABI::AdaptiveNamespace::WarningStatusCode::InteractivityNotSupported,
                        HStringReference(L"Actions collection was present in card, but interactivity is not supported").Get());
                }
            }

            boolean isInShowCard;
            renderArgs->get_IsInShowCard(&isInShowCard);

            if (!isInShowCard)
            {
                THROW_IF_FAILED(SetStyleFromResourceDictionary(renderContext, L"Adaptive.Card", rootAsFrameworkElement.Get()));
            }
            else
            {
                THROW_IF_FAILED(
                    SetStyleFromResourceDictionary(renderContext, L"Adaptive.ShowCard.Card", rootAsFrameworkElement.Get()));
            }

            THROW_IF_FAILED(rootAsFrameworkElement.CopyTo(xamlTreeRoot));

            if (!isInShowCard && (xamlBuilder != nullptr))
            {
                if (xamlBuilder->m_listeners.size() == 0)
                {
                    // If we're done and no one's listening for the images to load, make sure
                    // any outstanding image loads are no longer tracked.
                    xamlBuilder->m_imageLoadTracker.AbandonOutstandingImages();
                }
                else if (xamlBuilder->m_imageLoadTracker.GetTotalImagesTracked() == 0)
                {
                    // If there are no images to track, fire the all images loaded
                    // event to signal the xaml is ready
                    xamlBuilder->FireAllImagesLoaded();
                }
            }
        }
    }

    HRESULT XamlBuilder::AddListener(_In_ IXamlBuilderListener* listener) noexcept try
    {
        if (m_listeners.find(listener) == m_listeners.end())
        {
            m_listeners.emplace(listener);
        }
        else
        {
            return E_INVALIDARG;
        }
        return S_OK;
    }
    CATCH_RETURN;

    HRESULT XamlBuilder::RemoveListener(_In_ IXamlBuilderListener* listener) noexcept try
    {
        if (m_listeners.find(listener) != m_listeners.end())
        {
            m_listeners.erase(listener);
        }
        else
        {
            return E_INVALIDARG;
        }
        return S_OK;
    }
    CATCH_RETURN;

    HRESULT XamlBuilder::SetFixedDimensions(UINT width, UINT height) noexcept
    {
        m_fixedDimensions = true;
        m_fixedWidth = width;
        m_fixedHeight = height;
        return S_OK;
    }

    HRESULT XamlBuilder::SetEnableXamlImageHandling(bool enableXamlImageHandling) noexcept
    {
        m_enableXamlImageHandling = enableXamlImageHandling;
        return S_OK;
    }

    template<typename T>
    HRESULT XamlBuilder::TryGetResourceFromResourceDictionaries(_In_ IResourceDictionary* resourceDictionary,
                                                                std::wstring resourceName,
                                                                _COM_Outptr_ T** style)
    {
        if (resourceDictionary == nullptr)
        {
            return E_INVALIDARG;
        }

        *style = nullptr;
        try
        {
            // Get a resource key for the requested style that we can use for ResourceDistionary Lookups
            ComPtr<IPropertyValueStatics> propertyValueStatics;
            THROW_IF_FAILED(GetActivationFactory(HStringReference(RuntimeClass_Windows_Foundation_PropertyValue).Get(),
                                                 &propertyValueStatics));
            ComPtr<IInspectable> resourceKey;
            THROW_IF_FAILED(propertyValueStatics->CreateString(HStringReference(resourceName.c_str()).Get(),
                                                               resourceKey.GetAddressOf()));

            // Search for the named resource
            ComPtr<IResourceDictionary> strongDictionary = resourceDictionary;
            ComPtr<IInspectable> dictionaryValue;
            ComPtr<IMap<IInspectable*, IInspectable*>> resourceDictionaryMap;

            boolean hasKey{};
            if (SUCCEEDED(strongDictionary.As(&resourceDictionaryMap)) &&
                SUCCEEDED(resourceDictionaryMap->HasKey(resourceKey.Get(), &hasKey)) && hasKey &&
                SUCCEEDED(resourceDictionaryMap->Lookup(resourceKey.Get(), dictionaryValue.GetAddressOf())))
            {
                ComPtr<T> resourceToReturn;
                if (SUCCEEDED(dictionaryValue.As(&resourceToReturn)))
                {
                    THROW_IF_FAILED(resourceToReturn.CopyTo(style));
                    return S_OK;
                }
            }
        }
        catch (...)
        {
        }
        return E_FAIL;
    }

    HRESULT XamlBuilder::TryInsertResourceToResourceDictionaries(_In_ IResourceDictionary* resourceDictionary,
                                                                 std::wstring resourceName,
                                                                 _In_ IInspectable* value)
    {
        if (resourceDictionary == nullptr)
        {
            return E_INVALIDARG;
        }

        try
        {
            ComPtr<IPropertyValueStatics> propertyValueStatics;
            THROW_IF_FAILED(GetActivationFactory(HStringReference(RuntimeClass_Windows_Foundation_PropertyValue).Get(),
                                                 &propertyValueStatics));

            ComPtr<IInspectable> resourceKey;
            THROW_IF_FAILED(propertyValueStatics->CreateString(HStringReference(resourceName.c_str()).Get(),
                                                               resourceKey.GetAddressOf()));

            ComPtr<IResourceDictionary> strongDictionary = resourceDictionary;
            ComPtr<IMap<IInspectable*, IInspectable*>> resourceDictionaryMap;
            THROW_IF_FAILED(strongDictionary.As(&resourceDictionaryMap));

            boolean replaced{};
            THROW_IF_FAILED(resourceDictionaryMap->Insert(resourceKey.Get(), value, &replaced));
            return S_OK;
        }
        catch (...)
        {
        }
        return E_FAIL;
    }

    HRESULT XamlBuilder::SetStyleFromResourceDictionary(_In_ IAdaptiveRenderContext* renderContext,
                                                        std::wstring resourceName,
                                                        _In_ IFrameworkElement* frameworkElement)
    {
        ComPtr<IResourceDictionary> resourceDictionary;
        RETURN_IF_FAILED(renderContext->get_OverrideStyles(&resourceDictionary));

        ComPtr<IStyle> style;
        if (SUCCEEDED(TryGetResourceFromResourceDictionaries<IStyle>(resourceDictionary.Get(), resourceName, &style)))
        {
            RETURN_IF_FAILED(frameworkElement->put_Style(style.Get()));
        }

        return S_OK;
    }

    ComPtr<IUIElement> XamlBuilder::CreateRootCardElement(_In_ IAdaptiveCard* adaptiveCard,
                                                          _In_ IAdaptiveRenderContext* renderContext,
                                                          _In_ IAdaptiveRenderArgs* renderArgs,
                                                          std::shared_ptr<XamlBuilder> xamlBuilder,
                                                          _Outptr_ IPanel** bodyElementContainer)
    {
        // The root of an adaptive card is a composite of several elements, depending on the card
        // properties.  From back to front these are:
        // Grid - Root element, used to enable children to stack above each other and size to fit
        // Image (optional) - Holds the background image if one is set
        // Shape (optional) - Provides the background image overlay, if one is set
        // StackPanel - The container for all the card's body elements
        ComPtr<IGrid> rootElement =
            XamlHelpers::CreateXamlClass<IGrid>(HStringReference(RuntimeClass_Windows_UI_Xaml_Controls_Grid));
        ComPtr<IAdaptiveHostConfig> hostConfig;
        THROW_IF_FAILED(renderContext->get_HostConfig(&hostConfig));
        ComPtr<IAdaptiveCardConfig> adaptiveCardConfig;
        THROW_IF_FAILED(hostConfig->get_AdaptiveCard(&adaptiveCardConfig));

        ComPtr<IPanel> rootAsPanel;
        THROW_IF_FAILED(rootElement.As(&rootAsPanel));
        ABI::AdaptiveNamespace::ContainerStyle containerStyle;
        THROW_IF_FAILED(renderArgs->get_ContainerStyle(&containerStyle));

        ABI::Windows::UI::Color backgroundColor;
        if (SUCCEEDED(GetBackgroundColorFromStyle(containerStyle, hostConfig.Get(), &backgroundColor)))
        {
            ComPtr<IBrush> backgroundColorBrush = GetSolidColorBrush(backgroundColor);
            THROW_IF_FAILED(rootAsPanel->put_Background(backgroundColorBrush.Get()));
        }

        ComPtr<IAdaptiveBackgroundImage> backgroundImage;
        BOOL backgroundImageIsValid;
        THROW_IF_FAILED(adaptiveCard->get_BackgroundImage(&backgroundImage));
        THROW_IF_FAILED(IsBackgroundImageValid(backgroundImage.Get(), &backgroundImageIsValid));
        if (backgroundImageIsValid)
        {
            ApplyBackgroundToRoot(rootAsPanel.Get(), backgroundImage.Get(), renderContext, renderArgs);
        }

        // Now create the inner stack panel to serve as the root host for all the
        // body elements and apply padding from host configuration
        ComPtr<WholeItemsPanel> bodyElementHost;
        THROW_IF_FAILED(MakeAndInitialize<WholeItemsPanel>(&bodyElementHost));
        bodyElementHost->SetMainPanel(TRUE);
        bodyElementHost->SetAdaptiveHeight(TRUE);

        ComPtr<IFrameworkElement> bodyElementHostAsElement;
        THROW_IF_FAILED(bodyElementHost.As(&bodyElementHostAsElement));
        ApplyMarginToXamlElement(hostConfig.Get(), bodyElementHostAsElement.Get());

        ABI::AdaptiveNamespace::HeightType adaptiveCardHeightType;
        THROW_IF_FAILED(adaptiveCard->get_Height(&adaptiveCardHeightType));

        XamlHelpers::AppendXamlElementToPanel(bodyElementHost.Get(), rootAsPanel.Get(), adaptiveCardHeightType);
        THROW_IF_FAILED(bodyElementHost.CopyTo(bodyElementContainer));

        if (xamlBuilder && xamlBuilder->m_fixedDimensions)
        {
            ComPtr<IFrameworkElement> rootAsFrameworkElement;
            THROW_IF_FAILED(rootElement.As(&rootAsFrameworkElement));
            rootAsFrameworkElement->put_Width(xamlBuilder->m_fixedWidth);
            rootAsFrameworkElement->put_Height(xamlBuilder->m_fixedHeight);
            rootAsFrameworkElement->put_MaxHeight(xamlBuilder->m_fixedHeight);
        }

        if (adaptiveCardHeightType == ABI::AdaptiveNamespace::HeightType::Stretch)
        {
            ComPtr<IFrameworkElement> rootAsFrameworkElement;
            THROW_IF_FAILED(rootElement.As(&rootAsFrameworkElement));
            rootAsFrameworkElement->put_VerticalAlignment(ABI::Windows::UI::Xaml::VerticalAlignment::VerticalAlignment_Stretch);
        }

        ComPtr<IUIElement> rootAsUIElement;
        THROW_IF_FAILED(rootElement.As(&rootAsUIElement));
        return rootAsUIElement;
    }

    void XamlBuilder::ApplyBackgroundToRoot(_In_ ABI::Windows::UI::Xaml::Controls::IPanel* rootPanel,
                                            _In_ IAdaptiveBackgroundImage* backgroundImage,
                                            _In_ IAdaptiveRenderContext* renderContext,
                                            _In_ IAdaptiveRenderArgs* renderArgs)
    {
        // In order to reuse the image creation code paths, we simply create an adaptive card
        // image element and then build that into xaml and apply to the root.
        ComPtr<IAdaptiveImage> adaptiveImage;
        HSTRING url;
        THROW_IF_FAILED(MakeAndInitialize<AdaptiveImage>(&adaptiveImage));
        THROW_IF_FAILED(backgroundImage->get_Url(&url));
        THROW_IF_FAILED(adaptiveImage->put_Url(url));

        ComPtr<IAdaptiveCardElement> adaptiveCardElement;
        THROW_IF_FAILED(adaptiveImage.As(&adaptiveCardElement));
        ComPtr<IUIElement> background;

        ComPtr<IAdaptiveElementRendererRegistration> elementRenderers;
        THROW_IF_FAILED(renderContext->get_ElementRenderers(&elementRenderers));

        ComPtr<IAdaptiveElementRenderer> elementRenderer;
        THROW_IF_FAILED(elementRenderers->Get(HStringReference(L"Image").Get(), &elementRenderer));
        if (elementRenderer != nullptr)
        {
            elementRenderer->Render(adaptiveCardElement.Get(), renderContext, renderArgs, &background);
            if (background == nullptr)
            {
                return;
            }
        }

        ComPtr<IImage> xamlImage;
        THROW_IF_FAILED(background.As(&xamlImage));

        ABI::AdaptiveNamespace::BackgroundImageMode mode;
        backgroundImage->get_Mode(&mode);

        // Apply Background Image Mode
        ComPtr<IFrameworkElement> backgroundAsFrameworkElement;
        switch (mode)
        {
        case ABI::AdaptiveNamespace::BackgroundImageMode::Stretch:
            // Ignored: horizontalAlignment, verticalAlignment
            THROW_IF_FAILED(xamlImage->put_Stretch(Stretch::Stretch_UniformToFill));

            THROW_IF_FAILED(xamlImage.As(&backgroundAsFrameworkElement));
            THROW_IF_FAILED(backgroundAsFrameworkElement->put_VerticalAlignment(VerticalAlignment_Stretch));
            break;
        case ABI::AdaptiveNamespace::BackgroundImageMode::Repeat:
        case ABI::AdaptiveNamespace::BackgroundImageMode::RepeatHorizontally:
        case ABI::AdaptiveNamespace::BackgroundImageMode::RepeatVertically:
        default:
            ComPtr<TileControl> tileControl;
            MakeAndInitialize<TileControl>(&tileControl);
            tileControl->put_BackgroundImage(backgroundImage);

            ComPtr<IFrameworkElement> rootElement;
            rootPanel->QueryInterface(rootElement.GetAddressOf());
            tileControl->put_RootElement(rootElement.Get());

            tileControl->LoadImageBrush(background.Get());

            tileControl.As(&backgroundAsFrameworkElement);
            break;
        }

        XamlHelpers::AppendXamlElementToPanel(backgroundAsFrameworkElement.Get(), rootPanel);

        // The overlay applied to the background image is determined by a resouce, so create
        // the overlay if that resources exists
        ComPtr<IResourceDictionary> resourceDictionary;
        THROW_IF_FAILED(renderContext->get_OverrideStyles(&resourceDictionary));
        ComPtr<IBrush> backgroundOverlayBrush;
        if (SUCCEEDED(TryGetResourceFromResourceDictionaries<IBrush>(resourceDictionary.Get(), c_BackgroundImageOverlayBrushKey, &backgroundOverlayBrush)))
        {
            ComPtr<IShape> overlayRectangle =
                XamlHelpers::CreateXamlClass<IShape>(HStringReference(RuntimeClass_Windows_UI_Xaml_Shapes_Rectangle));
            THROW_IF_FAILED(overlayRectangle->put_Fill(backgroundOverlayBrush.Get()));

            ComPtr<IUIElement> overlayRectangleAsUIElement;
            THROW_IF_FAILED(overlayRectangle.As(&overlayRectangleAsUIElement));
            XamlHelpers::AppendXamlElementToPanel(overlayRectangle.Get(), rootPanel);
        }
    }

    template<typename T>
    void XamlBuilder::SetImageSource(_In_ T* destination, _In_ IImageSource* imageSource, ABI::Windows::UI::Xaml::Media::Stretch /*stretch*/)
    {
        THROW_IF_FAILED(destination->put_Source(imageSource));
    };

    template<>
    void XamlBuilder::SetImageSource<IEllipse>(_In_ IEllipse* destination,
                                               _In_ IImageSource* imageSource,
                                               ABI::Windows::UI::Xaml::Media::Stretch stretch)
    {
        ComPtr<IImageBrush> imageBrush =
            XamlHelpers::CreateXamlClass<IImageBrush>(HStringReference(RuntimeClass_Windows_UI_Xaml_Media_ImageBrush));
        THROW_IF_FAILED(imageBrush->put_ImageSource(imageSource));

        ComPtr<ITileBrush> tileBrush;
        THROW_IF_FAILED(imageBrush.As(&tileBrush));
        THROW_IF_FAILED(tileBrush->put_Stretch(stretch));

        ComPtr<IBrush> brush;
        THROW_IF_FAILED(imageBrush.As(&brush));

        ComPtr<IShape> ellipseAsShape;
        ComPtr<IEllipse> ellipse(destination);
        THROW_IF_FAILED(ellipse.As(&ellipseAsShape));

        THROW_IF_FAILED(ellipseAsShape->put_Fill(brush.Get()));
    };

    template<typename T>
    void XamlBuilder::SetImageOnUIElement(_In_ ABI::Windows::Foundation::IUriRuntimeClass* imageUrl,
                                          _In_ T* uiElement,
                                          _In_opt_ IAdaptiveCardResourceResolvers* resolvers,
                                          bool isAutoSize,
                                          IInspectable* parentElement,
                                          IInspectable* imageContainer,
                                          bool isVisible,
                                          _Out_ bool* mustHideElement,
                                          ABI::Windows::UI::Xaml::Media::Stretch stretch)
    {
        *mustHideElement = true;

        // Get the image url scheme
        HString schemeName;
        THROW_IF_FAILED(imageUrl->get_SchemeName(schemeName.GetAddressOf()));

        // Get the resolver for the image
        ComPtr<IAdaptiveCardResourceResolver> resolver;
        if (resolvers != nullptr)
        {
            THROW_IF_FAILED(resolvers->Get(schemeName.Get(), &resolver));
            // If we have a resolver
            if (resolver != nullptr)
            {
                // Create a BitmapImage to hold the image data.  We use BitmapImage in order to allow
                // the tracker to subscribe to the ImageLoaded/Failed events
                ComPtr<IBitmapImage> bitmapImage = XamlHelpers::CreateXamlClass<IBitmapImage>(
                    HStringReference(RuntimeClass_Windows_UI_Xaml_Media_Imaging_BitmapImage));

                if (!m_enableXamlImageHandling && (m_listeners.size() != 0))
                {
                    m_imageLoadTracker.TrackBitmapImage(bitmapImage.Get());
                }

                THROW_IF_FAILED(bitmapImage->put_CreateOptions(BitmapCreateOptions::BitmapCreateOptions_None));
                ComPtr<IBitmapSource> bitmapSource;
                bitmapImage.As(&bitmapSource);

                // Create the arguments to pass to the resolver
                ComPtr<IAdaptiveCardGetResourceStreamArgs> args;
                THROW_IF_FAILED(MakeAndInitialize<AdaptiveCardGetResourceStreamArgs>(&args, imageUrl));

                // And call the resolver to get the image stream
                ComPtr<IAsyncOperation<IRandomAccessStream*>> getResourceStreamOperation;
                THROW_IF_FAILED(resolver->GetResourceStreamAsync(args.Get(), &getResourceStreamOperation));

                ComPtr<T> strongImageControl(uiElement);
                ComPtr<XamlBuilder> strongThis(this);
                THROW_IF_FAILED(getResourceStreamOperation->put_Completed(
                    Callback<Implements<RuntimeClassFlags<WinRtClassicComMix>, IAsyncOperationCompletedHandler<IRandomAccessStream*>>>(
                        [strongThis, this, bitmapSource, strongImageControl, bitmapImage, stretch, isAutoSize, parentElement, imageContainer, isVisible](
                            IAsyncOperation<IRandomAccessStream*>* operation, AsyncStatus status) -> HRESULT {
                            if (status == AsyncStatus::Completed)
                            {
                                // Get the random access stream
                                ComPtr<IRandomAccessStream> randomAccessStream;
                                RETURN_IF_FAILED(operation->GetResults(&randomAccessStream));

                                if (randomAccessStream == nullptr)
                                {
                                    m_imageLoadTracker.MarkFailedLoadBitmapImage(bitmapImage.Get());
                                    return S_OK;
                                }

                                RETURN_IF_FAILED(bitmapSource->SetSource(randomAccessStream.Get()));

                                ComPtr<IImageSource> imageSource;
                                RETURN_IF_FAILED(bitmapSource.As(&imageSource));

                                SetImageSource(strongImageControl.Get(), imageSource.Get(), stretch);

                                // Here should be the auto resizing, at this time we already have the image and everything set
                                if (isAutoSize)
                                {
                                    SetAutoSize(strongImageControl.Get(), parentElement, imageContainer, isVisible, false /* imageFiresOpenEvent */);
                                }

                                return S_OK;
                            }
                            else
                            {
                                m_imageLoadTracker.MarkFailedLoadBitmapImage(bitmapImage.Get());
                                return S_OK;
                            }
                        })
                        .Get()));

                return;
            }
        }

        INT32 isDataUriImage{};
        THROW_IF_FAILED(WindowsCompareStringOrdinal(schemeName.Get(), HStringReference(L"data").Get(), &isDataUriImage));
        if (isDataUriImage == 0)
        {
            // Decode base 64 string
            HString dataPath;
            THROW_IF_FAILED(imageUrl->get_Path(dataPath.GetAddressOf()));

            std::string data = AdaptiveBase64Util::ExtractDataFromUri(HStringToUTF8(dataPath.Get()));
            std::vector<char> decodedData = AdaptiveBase64Util::Decode(data);

            ComPtr<IBufferFactory> bufferFactory;
            THROW_IF_FAILED(GetActivationFactory(HStringReference(RuntimeClass_Windows_Storage_Streams_Buffer).Get(),
                                                 bufferFactory.GetAddressOf()));

            ComPtr<IBuffer> buffer;
            THROW_IF_FAILED(bufferFactory->Create(static_cast<UINT32>(decodedData.size()), buffer.GetAddressOf()));

            ComPtr<::Windows::Storage::Streams::IBufferByteAccess> bufferByteAccess;
            THROW_IF_FAILED(buffer.As(&bufferByteAccess));

            BYTE* dataInternal{};
            THROW_IF_FAILED(bufferByteAccess->Buffer(&dataInternal));

            memcpy_s(dataInternal, decodedData.size(), decodedData.data(), decodedData.size());

            THROW_IF_FAILED(buffer->put_Length(static_cast<UINT32>(decodedData.size())));

            ComPtr<IBitmapImage> bitmapImage = XamlHelpers::CreateXamlClass<IBitmapImage>(
                HStringReference(RuntimeClass_Windows_UI_Xaml_Media_Imaging_BitmapImage));
            m_imageLoadTracker.TrackBitmapImage(bitmapImage.Get());
            THROW_IF_FAILED(bitmapImage->put_CreateOptions(BitmapCreateOptions::BitmapCreateOptions_IgnoreImageCache));
            ComPtr<IBitmapSource> bitmapSource;
            THROW_IF_FAILED(bitmapImage.As(&bitmapSource));

            ComPtr<IRandomAccessStream> randomAccessStream = XamlHelpers::CreateXamlClass<IRandomAccessStream>(
                HStringReference(RuntimeClass_Windows_Storage_Streams_InMemoryRandomAccessStream));

            ComPtr<IOutputStream> outputStream;
            THROW_IF_FAILED(randomAccessStream.As(&outputStream));

            ComPtr<IAsyncOperationWithProgress<UINT32, UINT32>> bufferWriteOperation;
            THROW_IF_FAILED(outputStream->WriteAsync(buffer.Get(), &bufferWriteOperation));

            ComPtr<T> strongImageControl(uiElement);
            ComPtr<XamlBuilder> strongThis(this);
            THROW_IF_FAILED(bufferWriteOperation->put_Completed(
                Callback<Implements<RuntimeClassFlags<WinRtClassicComMix>, IAsyncOperationWithProgressCompletedHandler<UINT32, UINT32>>>(
                    [strongThis, this, bitmapSource, randomAccessStream, strongImageControl, isAutoSize, parentElement, imageContainer, isVisible](
                        IAsyncOperationWithProgress<UINT32, UINT32>* /*operation*/, AsyncStatus /*status*/) -> HRESULT {
                        randomAccessStream->Seek(0);
                        RETURN_IF_FAILED(bitmapSource->SetSource(randomAccessStream.Get()));

                        ComPtr<IImageSource> imageSource;
                        RETURN_IF_FAILED(bitmapSource.As(&imageSource));

                        SetImageSource(strongImageControl.Get(), imageSource.Get());

                        if (isAutoSize)
                        {
                            SetAutoSize(strongImageControl.Get(), parentElement, imageContainer, isVisible, false /* imageFiresOpenEvent */);
                        }

                        return S_OK;
                    })
                    .Get()));

            m_writeAsyncOperations.push_back(bufferWriteOperation);
            *mustHideElement = false;
            return;
        }

        // Otherwise, no resolver...
        if ((m_enableXamlImageHandling) || (m_listeners.size() == 0))
        {
            // If we've been explicitly told to let Xaml handle the image loading, or there are
            // no listeners waiting on the image load callbacks, use Xaml to load the images
            ComPtr<IBitmapImage> bitmapImage = XamlHelpers::CreateXamlClass<IBitmapImage>(
                HStringReference(RuntimeClass_Windows_UI_Xaml_Media_Imaging_BitmapImage));
            THROW_IF_FAILED(bitmapImage->put_UriSource(imageUrl));

            ComPtr<IImageSource> bitmapImageSource;
            THROW_IF_FAILED(bitmapImage.As(&bitmapImageSource));
            SetImageSource(uiElement, bitmapImageSource.Get(), stretch);

            if (isAutoSize)
            {
                SetAutoSize(uiElement, parentElement, imageContainer, isVisible, true /* imageFiresOpenEvent */);
            }
        }
        else
        {
            PopulateImageFromUrlAsync(imageUrl, uiElement);
        }
    }

    template<typename T>
    void XamlBuilder::PopulateImageFromUrlAsync(_In_ IUriRuntimeClass* imageUrl, _In_ T* imageControl)
    {
        // Create the HttpClient to load the image stream
        ComPtr<IHttpBaseProtocolFilter> httpBaseProtocolFilter = XamlHelpers::CreateXamlClass<IHttpBaseProtocolFilter>(
            HStringReference(RuntimeClass_Windows_Web_Http_Filters_HttpBaseProtocolFilter));
        THROW_IF_FAILED(httpBaseProtocolFilter->put_AllowUI(false));
        ComPtr<IHttpFilter> httpFilter;
        THROW_IF_FAILED(httpBaseProtocolFilter.As(&httpFilter));
        ComPtr<IHttpClient> httpClient;
        ComPtr<IHttpClientFactory> httpClientFactory;
        THROW_IF_FAILED(GetActivationFactory(HStringReference(RuntimeClass_Windows_Web_Http_HttpClient).Get(),
                                             httpClientFactory.ReleaseAndGetAddressOf()));
        THROW_IF_FAILED(httpClientFactory->Create(httpFilter.Get(), httpClient.ReleaseAndGetAddressOf()));

        // Create a BitmapImage to hold the image data.  We use BitmapImage in order to allow
        // the tracker to subscribe to the ImageLoaded/Failed events
        ComPtr<IBitmapImage> bitmapImage =
            XamlHelpers::CreateXamlClass<IBitmapImage>(HStringReference(RuntimeClass_Windows_UI_Xaml_Media_Imaging_BitmapImage));
        m_imageLoadTracker.TrackBitmapImage(bitmapImage.Get());
        THROW_IF_FAILED(bitmapImage->put_CreateOptions(BitmapCreateOptions::BitmapCreateOptions_None));
        ComPtr<IBitmapSource> bitmapSource;
        bitmapImage.As(&bitmapSource);
        ComPtr<IAsyncOperationWithProgress<IInputStream*, HttpProgress>> getStreamOperation;
        THROW_IF_FAILED(httpClient->GetInputStreamAsync(imageUrl, &getStreamOperation));

        ComPtr<T> strongImageControl(imageControl);
        ComPtr<XamlBuilder> strongThis(this);
        THROW_IF_FAILED(getStreamOperation->put_Completed(
            Callback<Implements<RuntimeClassFlags<WinRtClassicComMix>, IAsyncOperationWithProgressCompletedHandler<IInputStream*, HttpProgress>>>(
                [strongThis, this, bitmapSource, strongImageControl, bitmapImage](
                    IAsyncOperationWithProgress<IInputStream*, HttpProgress>* operation, AsyncStatus status) -> HRESULT {
                    if (status == AsyncStatus::Completed)
                    {
                        // Load the image stream into an in memory random access stream, which is what
                        // SetSource needs
                        ComPtr<IInputStream> imageStream;
                        RETURN_IF_FAILED(operation->GetResults(&imageStream));
                        ComPtr<IRandomAccessStream> randomAccessStream = XamlHelpers::CreateXamlClass<IRandomAccessStream>(
                            HStringReference(RuntimeClass_Windows_Storage_Streams_InMemoryRandomAccessStream));
                        ComPtr<IOutputStream> outputStream;
                        RETURN_IF_FAILED(randomAccessStream.As(&outputStream));
                        ComPtr<IAsyncOperationWithProgress<UINT64, UINT64>> copyStreamOperation;
                        RETURN_IF_FAILED(m_randomAccessStreamStatics->CopyAsync(imageStream.Get(), outputStream.Get(), &copyStreamOperation));

                        return copyStreamOperation->put_Completed(
                            Callback<Implements<RuntimeClassFlags<WinRtClassicComMix>, IAsyncOperationWithProgressCompletedHandler<UINT64, UINT64>>>(
                                [strongThis, this, bitmapSource, randomAccessStream, strongImageControl](
                                    IAsyncOperationWithProgress<UINT64, UINT64>* /*operation*/, AsyncStatus /*status*/) -> HRESULT {
                                    randomAccessStream->Seek(0);
                                    RETURN_IF_FAILED(bitmapSource->SetSource(randomAccessStream.Get()));

                                    ComPtr<IImageSource> imageSource;
                                    RETURN_IF_FAILED(bitmapSource.As(&imageSource));

                                    SetImageSource(strongImageControl.Get(), imageSource.Get());
                                    return S_OK;
                                })
                                .Get());
                        m_copyStreamOperations.push_back(copyStreamOperation);
                    }
                    else
                    {
                        m_imageLoadTracker.MarkFailedLoadBitmapImage(bitmapImage.Get());
                        return S_OK;
                    }
                })
                .Get()));
        m_getStreamOperations.push_back(getStreamOperation);
    }

    void XamlBuilder::FireAllImagesLoaded()
    {
        for (auto& listener : m_listeners)
        {
            listener->AllImagesLoaded();
        }
    }

    void XamlBuilder::FireImagesLoadingHadError()
    {
        for (auto& listener : m_listeners)
        {
            listener->ImagesLoadingHadError();
        }
    }

    void XamlBuilder::BuildPanelChildren(_In_ IVector<IAdaptiveCardElement*>* children,
                                         _In_ IPanel* parentPanel,
                                         _In_ ABI::AdaptiveNamespace::IAdaptiveRenderContext* renderContext,
                                         _In_ ABI::AdaptiveNamespace::IAdaptiveRenderArgs* renderArgs,
                                         std::function<void(IUIElement* child)> childCreatedCallback)
    {
        int currentElement = 0;
        unsigned int childrenSize;
        THROW_IF_FAILED(children->get_Size(&childrenSize));
        XamlHelpers::IterateOverVector<IAdaptiveCardElement>(children, [&](IAdaptiveCardElement* element) {
            HString elementType;
            THROW_IF_FAILED(element->get_ElementTypeString(elementType.GetAddressOf()));
            ComPtr<IAdaptiveElementRendererRegistration> elementRenderers;
            THROW_IF_FAILED(renderContext->get_ElementRenderers(&elementRenderers));
            ComPtr<IAdaptiveElementRenderer> elementRenderer;
            THROW_IF_FAILED(elementRenderers->Get(elementType.Get(), &elementRenderer));
            if (elementRenderer != nullptr)
            {
                ComPtr<IAdaptiveHostConfig> hostConfig;
                THROW_IF_FAILED(renderContext->get_HostConfig(&hostConfig));
                // First element does not need a separator added
                if (currentElement++ > 0)
                {
                    bool needsSeparator;
                    UINT spacing;
                    UINT separatorThickness;
                    ABI::Windows::UI::Color separatorColor;
                    GetSeparationConfigForElement(element, hostConfig.Get(), &spacing, &separatorThickness, &separatorColor, &needsSeparator);
                    if (needsSeparator)
                    {
                        auto separator = CreateSeparator(renderContext, spacing, separatorThickness, separatorColor);
                        XamlHelpers::AppendXamlElementToPanel(separator.Get(), parentPanel);
                    }
                }

                ComPtr<IUIElement> newControl;
                elementRenderer->Render(element, renderContext, renderArgs, &newControl);

                if (newControl != nullptr)
                {
                    boolean isVisible;
                    THROW_IF_FAILED(element->get_IsVisible(&isVisible));

                    if (!isVisible)
                    {
                        THROW_IF_FAILED(newControl->put_Visibility(Visibility_Collapsed));
                    }

                    HString id;
                    THROW_IF_FAILED(element->get_Id(id.GetAddressOf()));

                    if (id.IsValid())
                    {
                        ComPtr<IFrameworkElement> newControlAsFrameworkElement;
                        THROW_IF_FAILED(newControl.As(&newControlAsFrameworkElement));
                        THROW_IF_FAILED(newControlAsFrameworkElement->put_Name(id.Get()));
                    }

                    ABI::AdaptiveNamespace::HeightType heightType{};
                    THROW_IF_FAILED(element->get_Height(&heightType));
                    XamlHelpers::AppendXamlElementToPanel(newControl.Get(), parentPanel, heightType);

                    childCreatedCallback(newControl.Get());
                }
            }
            else
            {
                std::wstring errorString = L"No Renderer found for type: ";
                errorString += elementType.GetRawBuffer(nullptr);
                renderContext->AddWarning(ABI::AdaptiveNamespace::WarningStatusCode::NoRendererForType,
                                          HStringReference(errorString.c_str()).Get());
            }
        });
    }

    void XamlBuilder::BuildShowCard(_In_ IAdaptiveCard* showCard,
                                    _In_ IAdaptiveRenderContext* renderContext,
                                    _In_ IAdaptiveRenderArgs* renderArgs,
                                    bool isBottomActionBar,
                                    _Outptr_ IUIElement** uiShowCard)
    {
        ComPtr<IAdaptiveHostConfig> hostConfig;
        THROW_IF_FAILED(renderContext->get_HostConfig(&hostConfig));

        ComPtr<IAdaptiveActionsConfig> actionsConfig;
        THROW_IF_FAILED(hostConfig->get_Actions(&actionsConfig));

        ComPtr<IAdaptiveShowCardActionConfig> showCardActionConfig;
        THROW_IF_FAILED(actionsConfig->get_ShowCard(&showCardActionConfig));

        ABI::AdaptiveNamespace::ContainerStyle showCardConfigStyle;
        THROW_IF_FAILED(showCardActionConfig->get_Style(&showCardConfigStyle));

        boolean wasInShowCard;
        THROW_IF_FAILED(renderArgs->get_IsInShowCard(&wasInShowCard));
        THROW_IF_FAILED(renderArgs->put_IsInShowCard(true));

        ComPtr<IFrameworkElement> localUiShowCard;
        BuildXamlTreeFromAdaptiveCard(showCard, localUiShowCard.GetAddressOf(), renderContext, nullptr, showCardConfigStyle);

        THROW_IF_FAILED(renderArgs->put_IsInShowCard(wasInShowCard));

        ComPtr<IGrid2> showCardGrid;
        THROW_IF_FAILED(localUiShowCard.As(&showCardGrid));

        // Set the padding
        ComPtr<IAdaptiveSpacingConfig> spacingConfig;
        THROW_IF_FAILED(hostConfig->get_Spacing(&spacingConfig));

        UINT32 padding;
        THROW_IF_FAILED(spacingConfig->get_Padding(&padding));

        ABI::AdaptiveNamespace::ActionMode showCardActionMode;
        THROW_IF_FAILED(showCardActionConfig->get_ActionMode(&showCardActionMode));

        // Set the top margin
        ComPtr<IFrameworkElement> showCardFrameworkElement;
        THROW_IF_FAILED(localUiShowCard.As(&showCardFrameworkElement));

        UINT32 inlineTopMargin;
        THROW_IF_FAILED(showCardActionConfig->get_InlineTopMargin(&inlineTopMargin));

        double sideMargin = (double)padding * -1;
        double topMargin = isBottomActionBar ? inlineTopMargin + padding : inlineTopMargin;
        double bottomMargin = isBottomActionBar ? (double)padding * -1 : 0;

        Thickness margin = {sideMargin, topMargin, sideMargin, bottomMargin};
        THROW_IF_FAILED(showCardFrameworkElement->put_Margin(margin));

        ComPtr<IUIElement> showCardUIElement;
        THROW_IF_FAILED(localUiShowCard.As(&showCardUIElement));

        // Set the visibility as Collapsed until the action is triggered
        THROW_IF_FAILED(showCardUIElement->put_Visibility(Visibility_Collapsed));

        *uiShowCard = showCardUIElement.Detach();
    }

    void XamlBuilder::ArrangeButtonContent(_In_ IAdaptiveActionElement* action,
                                           _In_ IAdaptiveActionsConfig* actionsConfig,
                                           _In_ IAdaptiveRenderContext* renderContext,
                                           ABI::AdaptiveNamespace::ContainerStyle containerStyle,
                                           _In_ ABI::AdaptiveNamespace::IAdaptiveHostConfig* hostConfig,
                                           bool allActionsHaveIcons,
                                           _In_ IButton* button)
    {
        HString title;
        THROW_IF_FAILED(action->get_Title(title.GetAddressOf()));

        HSTRING iconUrl;
        THROW_IF_FAILED(action->get_IconUrl(&iconUrl));

        ComPtr<IButton> localButton(button);

        // Check if the button has an iconUrl
        if (iconUrl != nullptr)
        {
            // Get icon configs
            ABI::AdaptiveNamespace::IconPlacement iconPlacement;
            UINT32 iconSize;

            THROW_IF_FAILED(actionsConfig->get_IconPlacement(&iconPlacement));
            THROW_IF_FAILED(actionsConfig->get_IconSize(&iconSize));

            // Define the alignment for the button contents
            ComPtr<IStackPanel> buttonContentsStackPanel =
                XamlHelpers::CreateXamlClass<IStackPanel>(HStringReference(RuntimeClass_Windows_UI_Xaml_Controls_StackPanel));

            // Create image and add it to the button
            ComPtr<IAdaptiveImage> adaptiveImage;
            THROW_IF_FAILED(MakeAndInitialize<AdaptiveImage>(&adaptiveImage));

            adaptiveImage->put_Url(iconUrl);
            adaptiveImage->put_HorizontalAlignment(ABI::AdaptiveNamespace::HAlignment::Center);

            ComPtr<IAdaptiveCardElement> adaptiveCardElement;
            THROW_IF_FAILED(adaptiveImage.As(&adaptiveCardElement));
            ComPtr<AdaptiveRenderArgs> childRenderArgs;
            THROW_IF_FAILED(
                MakeAndInitialize<AdaptiveRenderArgs>(&childRenderArgs, containerStyle, buttonContentsStackPanel.Get()));

            ComPtr<IAdaptiveElementRendererRegistration> elementRenderers;
            THROW_IF_FAILED(renderContext->get_ElementRenderers(&elementRenderers));

            ComPtr<IUIElement> buttonIcon;
            ComPtr<IAdaptiveElementRenderer> elementRenderer;
            THROW_IF_FAILED(elementRenderers->Get(HStringReference(L"Image").Get(), &elementRenderer));
            if (elementRenderer != nullptr)
            {
                elementRenderer->Render(adaptiveCardElement.Get(), renderContext, childRenderArgs.Get(), &buttonIcon);
                if (buttonIcon == nullptr)
                {
                    XamlHelpers::SetContent(localButton.Get(), title.Get());
                    return;
                }
            }

            // Create title text block
            ComPtr<ITextBlock> buttonText =
                XamlHelpers::CreateXamlClass<ITextBlock>(HStringReference(RuntimeClass_Windows_UI_Xaml_Controls_TextBlock));
            THROW_IF_FAILED(buttonText->put_Text(title.Get()));
            THROW_IF_FAILED(buttonText->put_TextAlignment(TextAlignment::TextAlignment_Center));

            // Handle different arrangements inside button
            ComPtr<IFrameworkElement> buttonIconAsFrameworkElement;
            THROW_IF_FAILED(buttonIcon.As(&buttonIconAsFrameworkElement));
            ComPtr<IUIElement> separator;
            if (iconPlacement == ABI::AdaptiveNamespace::IconPlacement::AboveTitle && allActionsHaveIcons)
            {
                THROW_IF_FAILED(buttonContentsStackPanel->put_Orientation(Orientation::Orientation_Vertical));

                // Set icon height to iconSize (aspect ratio is automatically maintained)
                THROW_IF_FAILED(buttonIconAsFrameworkElement->put_Height(iconSize));
            }
            else
            {
                THROW_IF_FAILED(buttonContentsStackPanel->put_Orientation(Orientation::Orientation_Horizontal));

                // Add event to the image to resize itself when the textblock is rendered
                ComPtr<IImage> buttonIconAsImage;
                THROW_IF_FAILED(buttonIcon.As(&buttonIconAsImage));

                EventRegistrationToken eventToken;
                THROW_IF_FAILED(buttonIconAsImage->add_ImageOpened(
                    Callback<IRoutedEventHandler>([buttonIconAsFrameworkElement,
                                                   buttonText](IInspectable* /*sender*/, IRoutedEventArgs * /*args*/) -> HRESULT {
                        ComPtr<IFrameworkElement> buttonTextAsFrameworkElement;
                        RETURN_IF_FAILED(buttonText.As(&buttonTextAsFrameworkElement));

                        return SetMatchingHeight(buttonIconAsFrameworkElement.Get(), buttonTextAsFrameworkElement.Get());
                    })
                        .Get(),
                    &eventToken));

                // Only add spacing when the icon must be located at the left of the title
                UINT spacingSize;
                THROW_IF_FAILED(GetSpacingSizeFromSpacing(hostConfig, ABI::AdaptiveNamespace::Spacing::Default, &spacingSize));

                ABI::Windows::UI::Color color = {0};
                separator = CreateSeparator(renderContext, spacingSize, spacingSize, color, false);
            }

            ComPtr<IPanel> buttonContentsPanel;
            THROW_IF_FAILED(buttonContentsStackPanel.As(&buttonContentsPanel));

            // Add image to stack panel
            XamlHelpers::AppendXamlElementToPanel(buttonIcon.Get(), buttonContentsPanel.Get());

            // Add separator to stack panel
            if (separator != nullptr)
            {
                XamlHelpers::AppendXamlElementToPanel(separator.Get(), buttonContentsPanel.Get());
            }

            // Add text to stack panel
            XamlHelpers::AppendXamlElementToPanel(buttonText.Get(), buttonContentsPanel.Get());

            // Finally, put the stack panel inside the final button
            ComPtr<IContentControl> buttonContentControl;
            THROW_IF_FAILED(localButton.As(&buttonContentControl));
            THROW_IF_FAILED(buttonContentControl->put_Content(buttonContentsPanel.Get()));
        }
        else
        {
            XamlHelpers::SetContent(localButton.Get(), title.Get());
        }
    }

    HRESULT XamlBuilder::HandleToggleVisibilityClick(_In_ IFrameworkElement* cardFrameworkElement, _In_ IAdaptiveActionElement* action)
    {
        ComPtr<IAdaptiveActionElement> localAction(action);
        ComPtr<IAdaptiveToggleVisibility> toggleAction;
        RETURN_IF_FAILED(localAction.As(&toggleAction));

        ComPtr<IVector<AdaptiveToggleVisibilityTarget*>> targets;
        RETURN_IF_FAILED(toggleAction->get_TargetElements(&targets));

        ComPtr<IIterable<AdaptiveToggleVisibilityTarget*>> targetsIterable;
        RETURN_IF_FAILED(targets.As<IIterable<AdaptiveToggleVisibilityTarget*>>(&targetsIterable));

        boolean hasCurrent;
        ComPtr<IIterator<AdaptiveToggleVisibilityTarget*>> targetIterator;
        HRESULT hr = targetsIterable->First(&targetIterator);
        RETURN_IF_FAILED(targetIterator->get_HasCurrent(&hasCurrent));

        while (SUCCEEDED(hr) && hasCurrent)
        {
            ComPtr<IAdaptiveToggleVisibilityTarget> currentTarget;
            RETURN_IF_FAILED(targetIterator->get_Current(&currentTarget));

            HString toggleId;
            RETURN_IF_FAILED(currentTarget->get_ElementId(toggleId.GetAddressOf()));

            ABI::AdaptiveNamespace::IsVisible toggle;
            RETURN_IF_FAILED(currentTarget->get_IsVisible(&toggle));

            ComPtr<IInspectable> toggleElement;
            RETURN_IF_FAILED(cardFrameworkElement->FindName(toggleId.Get(), &toggleElement));

            if (toggleElement != nullptr)
            {
                ComPtr<IUIElement> toggleElementAsUIElement;
                RETURN_IF_FAILED(toggleElement.As(&toggleElementAsUIElement));

                Visibility visibilityToSet;
                if (toggle == ABI::AdaptiveNamespace::IsVisible_IsVisibleTrue)
                {
                    visibilityToSet = Visibility_Visible;
                }
                else if (toggle == ABI::AdaptiveNamespace::IsVisible_IsVisibleFalse)
                {
                    visibilityToSet = Visibility_Collapsed;
                }
                else if (toggle == ABI::AdaptiveNamespace::IsVisible_IsVisibleToggle)
                {
                    Visibility currentVisibility;
                    RETURN_IF_FAILED(toggleElementAsUIElement->get_Visibility(&currentVisibility));
                    visibilityToSet = (currentVisibility == Visibility_Collapsed) ? Visibility_Visible : Visibility_Collapsed;
                }

                RETURN_IF_FAILED(toggleElementAsUIElement->put_Visibility(visibilityToSet));
            }

            hr = targetIterator->MoveNext(&hasCurrent);
        }

        return S_OK;
    }

    void XamlBuilder::BuildActionSet(_In_ IAdaptiveCardElement* adaptiveCardElement,
                                     _In_ IAdaptiveRenderContext* renderContext,
                                     _In_ IAdaptiveRenderArgs* renderArgs,
                                     _Outptr_ IUIElement** actionSetControl)
    {
        ComPtr<IAdaptiveHostConfig> hostConfig;
        THROW_IF_FAILED(renderContext->get_HostConfig(&hostConfig));

        if (!SupportsInteractivity(hostConfig.Get()))
        {
            renderContext->AddWarning(
                ABI::AdaptiveNamespace::WarningStatusCode::InteractivityNotSupported,
                HStringReference(L"ActionSet was stripped from card because interactivity is not supported").Get());
            return;
        }

        ComPtr<IAdaptiveCardElement> cardElement(adaptiveCardElement);
        ComPtr<IAdaptiveActionSet> adaptiveActionSet;
        THROW_IF_FAILED(cardElement.As(&adaptiveActionSet));

        ComPtr<IVector<IAdaptiveActionElement*>> actions;
        THROW_IF_FAILED(adaptiveActionSet->get_Actions(&actions));

        BuildActionSetHelper(adaptiveActionSet.Get(), actions.Get(), renderContext, renderArgs, actionSetControl);
    }

    void XamlBuilder::BuildActions(_In_ IVector<IAdaptiveActionElement*>* children,
                                   _In_ IPanel* bodyPanel,
                                   bool insertSeparator,
                                   _In_ IAdaptiveRenderContext* renderContext,
                                   _In_ ABI::AdaptiveNamespace::IAdaptiveRenderArgs* renderArgs)
    {
        ComPtr<IAdaptiveHostConfig> hostConfig;
        THROW_IF_FAILED(renderContext->get_HostConfig(&hostConfig));
        ComPtr<IAdaptiveActionsConfig> actionsConfig;
        THROW_IF_FAILED(hostConfig->get_Actions(actionsConfig.GetAddressOf()));

        // Create a separator between the body and the actions
        if (insertSeparator)
        {
            ABI::AdaptiveNamespace::Spacing spacing;
            THROW_IF_FAILED(actionsConfig->get_Spacing(&spacing));

            UINT spacingSize;
            THROW_IF_FAILED(GetSpacingSizeFromSpacing(hostConfig.Get(), spacing, &spacingSize));

            ABI::Windows::UI::Color color = {0};
            auto separator = CreateSeparator(renderContext, spacingSize, 0, color);
            XamlHelpers::AppendXamlElementToPanel(separator.Get(), bodyPanel);
        }

        ComPtr<IUIElement> actionSetControl;
        BuildActionSetHelper(nullptr, children, renderContext, renderArgs, &actionSetControl);

        XamlHelpers::AppendXamlElementToPanel(actionSetControl.Get(), bodyPanel);
    }

    Thickness XamlBuilder::GetButtonMargin(_In_ IAdaptiveActionsConfig* actionsConfig)
    {
        UINT32 buttonSpacing;
        THROW_IF_FAILED(actionsConfig->get_ButtonSpacing(&buttonSpacing));

        ABI::AdaptiveNamespace::ActionsOrientation actionsOrientation;
        THROW_IF_FAILED(actionsConfig->get_ActionsOrientation(&actionsOrientation));

        Thickness buttonMargin = {0, 0, 0, 0};
        if (actionsOrientation == ABI::AdaptiveNamespace::ActionsOrientation::Horizontal)
        {
            buttonMargin.Left = buttonMargin.Right = buttonSpacing / 2;
        }
        else
        {
            buttonMargin.Top = buttonMargin.Bottom = buttonSpacing / 2;
        }

        return buttonMargin;
    }

    void XamlBuilder::BuildActionSetHelper(_In_opt_ IAdaptiveActionSet* adaptiveActionSet,
                                           _In_ IVector<IAdaptiveActionElement*>* children,
                                           _In_ IAdaptiveRenderContext* renderContext,
                                           _In_ IAdaptiveRenderArgs* renderArgs,
                                           _Outptr_ IUIElement** actionSetControl)
    {
        ComPtr<IAdaptiveHostConfig> hostConfig;
        THROW_IF_FAILED(renderContext->get_HostConfig(&hostConfig));
        ComPtr<IAdaptiveActionsConfig> actionsConfig;
        THROW_IF_FAILED(hostConfig->get_Actions(actionsConfig.GetAddressOf()));

        ABI::AdaptiveNamespace::ActionAlignment actionAlignment;
        THROW_IF_FAILED(actionsConfig->get_ActionAlignment(&actionAlignment));

        ABI::AdaptiveNamespace::ActionsOrientation actionsOrientation;
        THROW_IF_FAILED(actionsConfig->get_ActionsOrientation(&actionsOrientation));

        // Declare the panel that will host the buttons
        ComPtr<IPanel> actionsPanel;
        ComPtr<IVector<ColumnDefinition*>> columnDefinitions;

        if (actionAlignment == ABI::AdaptiveNamespace::ActionAlignment::Stretch &&
            actionsOrientation == ABI::AdaptiveNamespace::ActionsOrientation::Horizontal)
        {
            // If stretch alignment and orientation is horizontal, we use a grid with equal column widths to achieve
            // stretch behavior. For vertical orientation, we'll still just use a stack panel since the concept of
            // stretching buttons height isn't really valid, especially when the height of cards are typically dynamic.
            ComPtr<IGrid> actionsGrid =
                XamlHelpers::CreateXamlClass<IGrid>(HStringReference(RuntimeClass_Windows_UI_Xaml_Controls_Grid));
            THROW_IF_FAILED(actionsGrid->get_ColumnDefinitions(&columnDefinitions));
            THROW_IF_FAILED(actionsGrid.As(&actionsPanel));
        }

        else
        {
            // Create a stack panel for the action buttons
            ComPtr<IStackPanel> actionStackPanel =
                XamlHelpers::CreateXamlClass<IStackPanel>(HStringReference(RuntimeClass_Windows_UI_Xaml_Controls_StackPanel));

            auto uiOrientation = (actionsOrientation == ABI::AdaptiveNamespace::ActionsOrientation::Horizontal) ?
                Orientation::Orientation_Horizontal :
                Orientation::Orientation_Vertical;

            THROW_IF_FAILED(actionStackPanel->put_Orientation(uiOrientation));

            ComPtr<IFrameworkElement> actionsFrameworkElement;
            THROW_IF_FAILED(actionStackPanel.As(&actionsFrameworkElement));

            switch (actionAlignment)
            {
            case ABI::AdaptiveNamespace::ActionAlignment::Center:
                THROW_IF_FAILED(actionsFrameworkElement->put_HorizontalAlignment(ABI::Windows::UI::Xaml::HorizontalAlignment_Center));
                break;
            case ABI::AdaptiveNamespace::ActionAlignment::Left:
                THROW_IF_FAILED(actionsFrameworkElement->put_HorizontalAlignment(ABI::Windows::UI::Xaml::HorizontalAlignment_Left));
                break;
            case ABI::AdaptiveNamespace::ActionAlignment::Right:
                THROW_IF_FAILED(actionsFrameworkElement->put_HorizontalAlignment(ABI::Windows::UI::Xaml::HorizontalAlignment_Right));
                break;
            case ABI::AdaptiveNamespace::ActionAlignment::Stretch:
                THROW_IF_FAILED(actionsFrameworkElement->put_HorizontalAlignment(ABI::Windows::UI::Xaml::HorizontalAlignment_Stretch));
                break;
            }

            // Add the action buttons to the stack panel
            THROW_IF_FAILED(actionStackPanel.As(&actionsPanel));
        }

        Thickness buttonMargin = GetButtonMargin(actionsConfig.Get());
        if (actionsOrientation == ABI::AdaptiveNamespace::ActionsOrientation::Horizontal)
        {
            // Negate the spacing on the sides so the left and right buttons are flush on the side.
            // We do NOT remove the margin from the individual button itself, since that would cause
            // the equal columns stretch behavior to not have equal columns (since the first and last
            // button would be narrower without the same margins as its peers).
            ComPtr<IFrameworkElement> actionsPanelAsFrameworkElement;
            THROW_IF_FAILED(actionsPanel.As(&actionsPanelAsFrameworkElement));
            THROW_IF_FAILED(actionsPanelAsFrameworkElement->put_Margin({buttonMargin.Left * -1, 0, buttonMargin.Right * -1, 0}));
        }
        else
        {
            // Negate the spacing on the top and bottom so the first and last buttons don't have extra padding
            ComPtr<IFrameworkElement> actionsPanelAsFrameworkElement;
            THROW_IF_FAILED(actionsPanel.As(&actionsPanelAsFrameworkElement));
            THROW_IF_FAILED(actionsPanelAsFrameworkElement->put_Margin({0, buttonMargin.Top * -1, 0, buttonMargin.Bottom * -1}));
        }

        UINT32 maxActions;
        THROW_IF_FAILED(actionsConfig->get_MaxActions(&maxActions));

        bool allActionsHaveIcons{true};
        XamlHelpers::IterateOverVector<IAdaptiveActionElement>(children, [&](IAdaptiveActionElement* child) {
            HSTRING iconUrl;
            THROW_IF_FAILED(child->get_IconUrl(&iconUrl));

            bool iconUrlIsEmpty = WindowsIsStringEmpty(iconUrl);
            if (iconUrlIsEmpty)
            {
                allActionsHaveIcons = false;
            }
        });

        UINT currentAction = 0;

        THROW_IF_FAILED(renderArgs->put_AllowAboveTitleIconPlacement(allActionsHaveIcons));

        std::shared_ptr<std::vector<ComPtr<IUIElement>>> allShowCards = std::make_shared<std::vector<ComPtr<IUIElement>>>();
        ComPtr<IStackPanel> showCardsStackPanel =
            XamlHelpers::CreateXamlClass<IStackPanel>(HStringReference(RuntimeClass_Windows_UI_Xaml_Controls_StackPanel));
        ComPtr<IGridStatics> gridStatics;
        THROW_IF_FAILED(GetActivationFactory(HStringReference(RuntimeClass_Windows_UI_Xaml_Controls_Grid).Get(), &gridStatics));
        XamlHelpers::IterateOverVector<IAdaptiveActionElement>(children, [&](IAdaptiveActionElement* child) {
            if (currentAction < maxActions)
            {
                // Render each action using the registered renderer
                ComPtr<IAdaptiveActionElement> action(child);
                ComPtr<IAdaptiveActionRendererRegistration> actionRegistration;
                THROW_IF_FAILED(renderContext->get_ActionRenderers(&actionRegistration));

                HString actionTypeString;
                THROW_IF_FAILED(action->get_ActionTypeString(actionTypeString.GetAddressOf()));

                ComPtr<IAdaptiveActionRenderer> renderer;
                THROW_IF_FAILED(actionRegistration->Get(actionTypeString.Get(), &renderer));

                ComPtr<IUIElement> actionControl;
                THROW_IF_FAILED(renderer->Render(action.Get(), renderContext, renderArgs, &actionControl));

                XamlHelpers::AppendXamlElementToPanel(actionControl.Get(), actionsPanel.Get());

                ABI::AdaptiveNamespace::ActionType actionType;
                THROW_IF_FAILED(action->get_ActionType(&actionType));

                // Build inline show cards if needed
                if (actionType == ABI::AdaptiveNamespace::ActionType_ShowCard)
                {
                    ComPtr<IUIElement> uiShowCard;

                    ComPtr<IAdaptiveShowCardActionConfig> showCardActionConfig;
                    THROW_IF_FAILED(actionsConfig->get_ShowCard(&showCardActionConfig));

                    ABI::AdaptiveNamespace::ActionMode showCardActionMode;
                    THROW_IF_FAILED(showCardActionConfig->get_ActionMode(&showCardActionMode));

                    if (showCardActionMode == ABI::AdaptiveNamespace::ActionMode::Inline)
                    {
                        ComPtr<IAdaptiveShowCardAction> showCardAction;
                        THROW_IF_FAILED(action.As(&showCardAction));

                        ComPtr<IAdaptiveCard> showCard;
                        THROW_IF_FAILED(showCardAction->get_Card(&showCard));

                        BuildShowCard(showCard.Get(), renderContext, renderArgs, (adaptiveActionSet == nullptr), uiShowCard.GetAddressOf());

                        ComPtr<IPanel> showCardsPanel;
                        THROW_IF_FAILED(showCardsStackPanel.As(&showCardsPanel));
                        XamlHelpers::AppendXamlElementToPanel(uiShowCard.Get(), showCardsPanel.Get());

                        THROW_IF_FAILED(
                            renderContext->AddInlineShowCard(adaptiveActionSet, showCardAction.Get(), uiShowCard.Get()));
                    }
                }

                if (columnDefinitions != nullptr)
                {
                    // If using the equal width columns, we'll add a column and assign the column
                    ComPtr<IColumnDefinition> columnDefinition = XamlHelpers::CreateXamlClass<IColumnDefinition>(
                        HStringReference(RuntimeClass_Windows_UI_Xaml_Controls_ColumnDefinition));
                    THROW_IF_FAILED(columnDefinition->put_Width({1.0, GridUnitType::GridUnitType_Star}));
                    THROW_IF_FAILED(columnDefinitions->Append(columnDefinition.Get()));

                    ComPtr<IFrameworkElement> actionFrameworkElement;
                    THROW_IF_FAILED(actionControl.As(&actionFrameworkElement));
                    THROW_IF_FAILED(gridStatics->SetColumn(actionFrameworkElement.Get(), currentAction));
                }
            }
            else
            {
                renderContext->AddWarning(ABI::AdaptiveNamespace::WarningStatusCode::MaxActionsExceeded,
                                          HStringReference(L"Some actions were not rendered due to exceeding the maximum number of actions allowed")
                                              .Get());
                return;
            }
            currentAction++;
        });

        // Reset icon placement value
        THROW_IF_FAILED(renderArgs->put_AllowAboveTitleIconPlacement(false));

        ComPtr<IFrameworkElement> actionsPanelAsFrameworkElement;
        THROW_IF_FAILED(actionsPanel.As(&actionsPanelAsFrameworkElement));
        THROW_IF_FAILED(
            SetStyleFromResourceDictionary(renderContext, L"Adaptive.Actions", actionsPanelAsFrameworkElement.Get()));

        ComPtr<IStackPanel> actionSet =
            XamlHelpers::CreateXamlClass<IStackPanel>(HStringReference(RuntimeClass_Windows_UI_Xaml_Controls_StackPanel));
        ComPtr<IPanel> actionSetAsPanel;
        actionSet.As(&actionSetAsPanel);

        // Add buttons and show cards to panel
        XamlHelpers::AppendXamlElementToPanel(actionsPanel.Get(), actionSetAsPanel.Get());
        XamlHelpers::AppendXamlElementToPanel(showCardsStackPanel.Get(), actionSetAsPanel.Get());

        THROW_IF_FAILED(actionSetAsPanel.CopyTo(actionSetControl));
    }

    HRESULT XamlBuilder::BuildAction(_In_ IAdaptiveActionElement* adaptiveActionElement,
                                     _In_ IAdaptiveRenderContext* renderContext,
                                     _In_ IAdaptiveRenderArgs* renderArgs,
                                     _Outptr_ IUIElement** actionControl)
    {
        // Render a button for the action
        ComPtr<IAdaptiveActionElement> action(adaptiveActionElement);
        ComPtr<IButton> button =
            XamlHelpers::CreateXamlClass<IButton>(HStringReference(RuntimeClass_Windows_UI_Xaml_Controls_Button));

        ComPtr<IFrameworkElement> buttonFrameworkElement;
        RETURN_IF_FAILED(button.As(&buttonFrameworkElement));

        ComPtr<IAdaptiveHostConfig> hostConfig;
        RETURN_IF_FAILED(renderContext->get_HostConfig(&hostConfig));
        ComPtr<IAdaptiveActionsConfig> actionsConfig;
        RETURN_IF_FAILED(hostConfig->get_Actions(actionsConfig.GetAddressOf()));

        Thickness buttonMargin = GetButtonMargin(actionsConfig.Get());
        RETURN_IF_FAILED(buttonFrameworkElement->put_Margin(buttonMargin));

        ABI::AdaptiveNamespace::ActionsOrientation actionsOrientation;
        RETURN_IF_FAILED(actionsConfig->get_ActionsOrientation(&actionsOrientation));

        ABI::AdaptiveNamespace::ActionAlignment actionAlignment;
        RETURN_IF_FAILED(actionsConfig->get_ActionAlignment(&actionAlignment));

        if (actionsOrientation == ABI::AdaptiveNamespace::ActionsOrientation::Horizontal)
        {
            // For horizontal alignment, we always use stretch
            RETURN_IF_FAILED(buttonFrameworkElement->put_HorizontalAlignment(
                ABI::Windows::UI::Xaml::HorizontalAlignment::HorizontalAlignment_Stretch));
        }
        else
        {
            switch (actionAlignment)
            {
            case ABI::AdaptiveNamespace::ActionAlignment::Center:
                RETURN_IF_FAILED(buttonFrameworkElement->put_HorizontalAlignment(ABI::Windows::UI::Xaml::HorizontalAlignment_Center));
                break;
            case ABI::AdaptiveNamespace::ActionAlignment::Left:
                RETURN_IF_FAILED(buttonFrameworkElement->put_HorizontalAlignment(ABI::Windows::UI::Xaml::HorizontalAlignment_Left));
                break;
            case ABI::AdaptiveNamespace::ActionAlignment::Right:
                RETURN_IF_FAILED(buttonFrameworkElement->put_HorizontalAlignment(ABI::Windows::UI::Xaml::HorizontalAlignment_Right));
                break;
            case ABI::AdaptiveNamespace::ActionAlignment::Stretch:
                RETURN_IF_FAILED(buttonFrameworkElement->put_HorizontalAlignment(ABI::Windows::UI::Xaml::HorizontalAlignment_Stretch));
                break;
            }
        }

        ABI::AdaptiveNamespace::ContainerStyle containerStyle;
        renderArgs->get_ContainerStyle(&containerStyle);

        boolean allowAboveTitleIconPlacement;
        RETURN_IF_FAILED(renderArgs->get_AllowAboveTitleIconPlacement(&allowAboveTitleIconPlacement));

        ArrangeButtonContent(action.Get(),
                             actionsConfig.Get(),
                             renderContext,
                             containerStyle,
                             hostConfig.Get(),
                             allowAboveTitleIconPlacement,
                             button.Get());

        ABI::AdaptiveNamespace::ActionType actionType;
        RETURN_IF_FAILED(action->get_ActionType(&actionType));

        ComPtr<IAdaptiveShowCardActionConfig> showCardActionConfig;
        RETURN_IF_FAILED(actionsConfig->get_ShowCard(&showCardActionConfig));
        ABI::AdaptiveNamespace::ActionMode showCardActionMode;
        RETURN_IF_FAILED(showCardActionConfig->get_ActionMode(&showCardActionMode));
        std::shared_ptr<std::vector<ComPtr<IUIElement>>> allShowCards = std::make_shared<std::vector<ComPtr<IUIElement>>>();

        // Add click handler which calls IAdaptiveActionInvoker::SendActionEvent
        ComPtr<IButtonBase> buttonBase;
        RETURN_IF_FAILED(button.As(&buttonBase));

        ComPtr<IAdaptiveActionInvoker> actionInvoker;
        RETURN_IF_FAILED(renderContext->get_ActionInvoker(&actionInvoker));
        EventRegistrationToken clickToken;
        RETURN_IF_FAILED(buttonBase->add_Click(Callback<IRoutedEventHandler>(
                                                   [action, actionInvoker](IInspectable* /*sender*/, IRoutedEventArgs * /*args*/) -> HRESULT {
                                                       return actionInvoker->SendActionEvent(action.Get());
                                                   })
                                                   .Get(),
                                               &clickToken));

        RETURN_IF_FAILED(HandleActionStyling(adaptiveActionElement, buttonFrameworkElement.Get(), renderContext));

        ComPtr<IUIElement> buttonAsUIElement;
        RETURN_IF_FAILED(button.As(&buttonAsUIElement));
        *actionControl = buttonAsUIElement.Detach();
        return S_OK;
    }

    HRESULT XamlBuilder::HandleActionStyling(_In_ IAdaptiveActionElement* adaptiveActionElement,
                                             _In_ IFrameworkElement* buttonFrameworkElement,
                                             _In_ IAdaptiveRenderContext* renderContext)
    {
        HString actionSentiment;
        RETURN_IF_FAILED(adaptiveActionElement->get_Sentiment(actionSentiment.GetAddressOf()));

        INT32 isSentimentPositive{}, isSentimentDestructive{}, isSentimentDefault{};

        ComPtr<IResourceDictionary> resourceDictionary;
        RETURN_IF_FAILED(renderContext->get_OverrideStyles(&resourceDictionary));
        ComPtr<IStyle> styleToApply;

        ComPtr<AdaptiveNamespace::AdaptiveRenderContext> contextImpl =
            PeekInnards<AdaptiveNamespace::AdaptiveRenderContext>(renderContext);

        if ((SUCCEEDED(WindowsCompareStringOrdinal(actionSentiment.Get(), HStringReference(L"default").Get(), &isSentimentDefault)) &&
             (isSentimentDefault == 0)) ||
            WindowsIsStringEmpty(actionSentiment.Get()))
        {
            RETURN_IF_FAILED(SetStyleFromResourceDictionary(renderContext, L"Adaptive.Action", buttonFrameworkElement));
        }
        else if (SUCCEEDED(WindowsCompareStringOrdinal(actionSentiment.Get(), HStringReference(L"positive").Get(), &isSentimentPositive)) &&
                 (isSentimentPositive == 0))
        {
            if (SUCCEEDED(TryGetResourceFromResourceDictionaries<IStyle>(resourceDictionary.Get(), L"Adaptive.Action.Positive", &styleToApply)))
            {
                RETURN_IF_FAILED(buttonFrameworkElement->put_Style(styleToApply.Get()));
            }
            else
            {
                // By default, set the action background color to accent color
                ComPtr<IResourceDictionary> actionSentimentDictionary = contextImpl->GetDefaultActionSentimentDictionary();

                if (SUCCEEDED(TryGetResourceFromResourceDictionaries(actionSentimentDictionary.Get(),
                                                                     L"PositiveActionDefaultStyle",
                                                                     styleToApply.GetAddressOf())))
                {
                    RETURN_IF_FAILED(buttonFrameworkElement->put_Style(styleToApply.Get()));
                }
            }
        }
        else if (SUCCEEDED(WindowsCompareStringOrdinal(actionSentiment.Get(), HStringReference(L"destructive").Get(), &isSentimentDestructive)) &&
                 (isSentimentDestructive == 0))
        {
            if (SUCCEEDED(TryGetResourceFromResourceDictionaries<IStyle>(resourceDictionary.Get(), L"Adaptive.Action.Destructive", &styleToApply)))
            {
                RETURN_IF_FAILED(buttonFrameworkElement->put_Style(styleToApply.Get()));
            }
            else
            {
                // By default, set the action text color to attention color
                ComPtr<IResourceDictionary> actionSentimentDictionary = contextImpl->GetDefaultActionSentimentDictionary();

                if (SUCCEEDED(TryGetResourceFromResourceDictionaries(actionSentimentDictionary.Get(),
                                                                     L"DestructiveActionDefaultStyle",
                                                                     styleToApply.GetAddressOf())))
                {
                    RETURN_IF_FAILED(buttonFrameworkElement->put_Style(styleToApply.Get()));
                }
            }
        }
        else
        {
            HString actionSentimentStyle;
            RETURN_IF_FAILED(WindowsConcatString(HStringReference(L"Adaptive.Action.").Get(),
                                                 actionSentiment.Get(),
                                                 actionSentimentStyle.GetAddressOf()));
            RETURN_IF_FAILED(SetStyleFromResourceDictionary(renderContext,
                                                            StringToWstring(HStringToUTF8(actionSentimentStyle.Get())),
                                                            buttonFrameworkElement));
        }
        return S_OK;
    }

    void XamlBuilder::ApplyMarginToXamlElement(_In_ IAdaptiveHostConfig* hostConfig, _In_ IFrameworkElement* element)
    {
        ComPtr<IFrameworkElement> localElement(element);
        ComPtr<IAdaptiveSpacingConfig> spacingConfig;
        THROW_IF_FAILED(hostConfig->get_Spacing(&spacingConfig));

        UINT32 padding;
        spacingConfig->get_Padding(&padding);
        Thickness margin = {(double)padding, (double)padding, (double)padding, (double)padding};

        THROW_IF_FAILED(localElement->put_Margin(margin));
    }

    void XamlBuilder::GetSeparationConfigForElement(_In_ IAdaptiveCardElement* cardElement,
                                                    _In_ IAdaptiveHostConfig* hostConfig,
                                                    _Out_ UINT* spacing,
                                                    _Out_ UINT* separatorThickness,
                                                    _Out_ ABI::Windows::UI::Color* separatorColor,
                                                    _Out_ bool* needsSeparator)
    {
        ABI::AdaptiveNamespace::Spacing elementSpacing;
        THROW_IF_FAILED(cardElement->get_Spacing(&elementSpacing));

        UINT localSpacing;
        THROW_IF_FAILED(GetSpacingSizeFromSpacing(hostConfig, elementSpacing, &localSpacing));

        boolean hasSeparator;
        THROW_IF_FAILED(cardElement->get_Separator(&hasSeparator));

        ABI::Windows::UI::Color localColor = {0};
        UINT localThickness = 0;
        if (hasSeparator)
        {
            ComPtr<IAdaptiveSeparatorConfig> separatorConfig;
            THROW_IF_FAILED(hostConfig->get_Separator(&separatorConfig));

            THROW_IF_FAILED(separatorConfig->get_LineColor(&localColor));
            THROW_IF_FAILED(separatorConfig->get_LineThickness(&localThickness));
        }

        *needsSeparator = hasSeparator || (elementSpacing != ABI::AdaptiveNamespace::Spacing::None);

        *spacing = localSpacing;
        *separatorThickness = localThickness;
        *separatorColor = localColor;
    }

    ComPtr<IBrush> XamlBuilder::GetSolidColorBrush(ABI::Windows::UI::Color color)
    {
        ComPtr<ISolidColorBrush> solidColorBrush =
            XamlHelpers::CreateXamlClass<ISolidColorBrush>(HStringReference(RuntimeClass_Windows_UI_Xaml_Media_SolidColorBrush));
        THROW_IF_FAILED(solidColorBrush->put_Color(color));
        ComPtr<IBrush> solidColorBrushAsBrush;
        THROW_IF_FAILED(solidColorBrush.As(&solidColorBrushAsBrush));
        return solidColorBrushAsBrush;
    }

    void XamlBuilder::StyleXamlTextBlock(ABI::AdaptiveNamespace::FontStyle fontStyle,
                                         ABI::AdaptiveNamespace::TextSize size,
                                         ABI::AdaptiveNamespace::ForegroundColor color,
                                         ABI::AdaptiveNamespace::ContainerStyle containerStyle,
                                         bool isSubtle,
                                         bool wrap,
                                         UINT32 maxWidth,
                                         ABI::AdaptiveNamespace::TextWeight weight,
                                         _In_ ABI::Windows::UI::Xaml::Controls::ITextBlock* xamlTextBlock,
                                         _In_ IAdaptiveHostConfig* hostConfig)
    {
        ComPtr<ITextBlock> localTextBlock(xamlTextBlock);

        ABI::Windows::UI::Color fontColor;
        THROW_IF_FAILED(GetColorFromAdaptiveColor(hostConfig, color, containerStyle, isSubtle, &fontColor));

        ComPtr<IBrush> fontColorBrush = GetSolidColorBrush(fontColor);
        THROW_IF_FAILED(localTextBlock->put_Foreground(fontColorBrush.Get()));

        HString fontFamilyName;
        UINT32 fontSize;
        ABI::Windows::UI::Text::FontWeight xamlFontWeight;

        // Retrieve the desired FontFamily, FontSize, and FontWeight values
        THROW_IF_FAILED(GetFontDataFromStyle(hostConfig, fontStyle, size, weight, fontFamilyName.GetAddressOf(), &fontSize, &xamlFontWeight));

        // Apply font size
        THROW_IF_FAILED(localTextBlock->put_FontSize((double)fontSize));

        // Apply font weight
        THROW_IF_FAILED(localTextBlock->put_FontWeight(xamlFontWeight));

        // Apply the wrap value to the xaml element
        THROW_IF_FAILED(localTextBlock->put_TextWrapping(wrap ? TextWrapping::TextWrapping_WrapWholeWords :
                                                                TextWrapping::TextWrapping_NoWrap));
        THROW_IF_FAILED(localTextBlock->put_TextTrimming(TextTrimming::TextTrimming_CharacterEllipsis));

        // Apply font family
        ComPtr<IInspectable> inspectable;
        ComPtr<IFontFamily> fontFamily;
        ComPtr<IFontFamilyFactory> fontFamilyFactory;
        THROW_IF_FAILED(Windows::Foundation::GetActivationFactory(HStringReference(L"Windows.UI.Xaml.Media.FontFamily").Get(),
                                                                  &fontFamilyFactory));
        THROW_IF_FAILED(
            fontFamilyFactory->CreateInstanceWithName(fontFamilyName.Get(), nullptr, inspectable.ReleaseAndGetAddressOf(), &fontFamily));
        THROW_IF_FAILED(xamlTextBlock->put_FontFamily(fontFamily.Get()));

        ComPtr<IFrameworkElement> textBlockAsFrameworkElement;
        THROW_IF_FAILED(localTextBlock.As(&textBlockAsFrameworkElement));
        THROW_IF_FAILED(textBlockAsFrameworkElement->put_MaxWidth(maxWidth));
    }

    void XamlBuilder::StyleXamlTextBlock(_In_ IAdaptiveTextConfig* textConfig,
                                         ABI::AdaptiveNamespace::ContainerStyle containerStyle,
                                         _In_ ITextBlock* xamlTextBlock,
                                         _In_ IAdaptiveHostConfig* hostConfig)
    {
        ABI::AdaptiveNamespace::TextWeight textWeight;
        THROW_IF_FAILED(textConfig->get_Weight(&textWeight));

        ABI::AdaptiveNamespace::ForegroundColor textColor;
        THROW_IF_FAILED(textConfig->get_Color(&textColor));

        ABI::AdaptiveNamespace::TextSize textSize;
        THROW_IF_FAILED(textConfig->get_Size(&textSize));

        boolean isSubtle;
        THROW_IF_FAILED(textConfig->get_IsSubtle(&isSubtle));

        boolean wrap;
        THROW_IF_FAILED(textConfig->get_Wrap(&wrap));

        UINT32 maxWidth;
        THROW_IF_FAILED(textConfig->get_MaxWidth(&maxWidth));

        StyleXamlTextBlock(ABI::AdaptiveNamespace::FontStyle::Default,
                           textSize,
                           textColor,
                           containerStyle,
                           Boolify(isSubtle),
                           wrap,
                           maxWidth,
                           textWeight,
                           xamlTextBlock,
                           hostConfig);
    }

    static HRESULT SetTextOnXamlTextBlock(_In_ IAdaptiveRenderContext* renderContext,
                                          _In_ HSTRING textIn,
                                          ABI::AdaptiveNamespace::FontStyle fontStyle,
                                          _In_ HSTRING language,
                                          _In_ ITextBlock* textBlock)
    {
        ComPtr<IVector<ABI::Windows::UI::Xaml::Documents::Inline*>> inlines;
        RETURN_IF_FAILED(textBlock->get_Inlines(inlines.GetAddressOf()));

        DateTimeParser parser(HStringToUTF8(language));
        auto textWithParsedDates = parser.GenerateString(HStringToUTF8(textIn));

        MarkDownParser markdownParser(textWithParsedDates);
        auto htmlString = markdownParser.TransformToHtml();

        bool handledAsHtml = false;
        if (markdownParser.HasHtmlTags())
        {
            HString htmlHString;
            UTF8ToHString(htmlString, htmlHString.GetAddressOf());

            ComPtr<ABI::Windows::Data::Xml::Dom::IXmlDocument> xmlDocument =
                XamlHelpers::CreateXamlClass<ABI::Windows::Data::Xml::Dom::IXmlDocument>(
                    HStringReference(RuntimeClass_Windows_Data_Xml_Dom_XmlDocument));

            ComPtr<ABI::Windows::Data::Xml::Dom::IXmlDocumentIO> xmlDocumentIO;
            RETURN_IF_FAILED(xmlDocument.As(&xmlDocumentIO));

            HRESULT hr = xmlDocumentIO->LoadXml(htmlHString.Get());
            if (SUCCEEDED(hr))
            {
                ComPtr<ABI::Windows::Data::Xml::Dom::IXmlNode> xmlDocumentAsNode;
                RETURN_IF_FAILED(xmlDocument.As(&xmlDocumentAsNode));

                RETURN_IF_FAILED(AddHtmlInlines(renderContext, xmlDocumentAsNode.Get(), inlines.Get(), fontStyle));
                handledAsHtml = true;
            }
        }

        if (!handledAsHtml)
        {
            HString hString;
            UTF8ToHString(textWithParsedDates, hString.GetAddressOf());
            AddSingleTextInline(renderContext, hString.Get(), fontStyle, false, false, inlines.Get());
        }

        return S_OK;
    }

    void XamlBuilder::BuildTextBlock(_In_ IAdaptiveCardElement* adaptiveCardElement,
                                     _In_ IAdaptiveRenderContext* renderContext,
                                     _In_ IAdaptiveRenderArgs* renderArgs,
                                     _Outptr_ IUIElement** textBlockControl)
    {
        ComPtr<IAdaptiveCardElement> cardElement(adaptiveCardElement);
        ComPtr<IAdaptiveTextBlock> adaptiveTextBlock;
        THROW_IF_FAILED(cardElement.As(&adaptiveTextBlock));

        ComPtr<ITextBlock> xamlTextBlock =
            XamlHelpers::CreateXamlClass<ITextBlock>(HStringReference(RuntimeClass_Windows_UI_Xaml_Controls_TextBlock));

        // ITextBlock2 will be used later on
        ComPtr<ITextBlock2> xamlTextBlock2;
        THROW_IF_FAILED(xamlTextBlock.As(&xamlTextBlock2));

        HString text;
        THROW_IF_FAILED(adaptiveTextBlock->get_Text(text.GetAddressOf()));
        HString language;
        THROW_IF_FAILED(adaptiveTextBlock->get_Language(language.GetAddressOf()));
        ABI::AdaptiveNamespace::FontStyle fontStyle;
        THROW_IF_FAILED(adaptiveTextBlock->get_FontStyle(&fontStyle));
        THROW_IF_FAILED(SetTextOnXamlTextBlock(renderContext, text.Get(), fontStyle, language.Get(), xamlTextBlock.Get()));

        ABI::AdaptiveNamespace::ForegroundColor textColor;
        THROW_IF_FAILED(adaptiveTextBlock->get_Color(&textColor));
        boolean isSubtle = false;
        THROW_IF_FAILED(adaptiveTextBlock->get_IsSubtle(&isSubtle));

        // The subtle boolean is rendered by setting the opacity on the text block, so retrieve
        // that value from the resource dictionary and set the Opacity
        if (isSubtle)
        {
            ComPtr<IResourceDictionary> resourceDictionary;
            THROW_IF_FAILED(renderContext->get_OverrideStyles(&resourceDictionary));
            ComPtr<IInspectable> subtleOpacityInspectable;
            if (SUCCEEDED(TryGetResourceFromResourceDictionaries<IInspectable>(resourceDictionary.Get(),
                                                                               c_TextBlockSubtleOpacityKey,
                                                                               &subtleOpacityInspectable)))
            {
                ComPtr<IReference<double>> subtleOpacityReference;
                if (SUCCEEDED(subtleOpacityInspectable.As(&subtleOpacityReference)))
                {
                    double subtleOpacity;
                    subtleOpacityReference.Get()->get_Value(&subtleOpacity);

                    ComPtr<IUIElement> textBlockAsUIElement;
                    THROW_IF_FAILED(xamlTextBlock.As(&textBlockAsUIElement));
                    textBlockAsUIElement->put_Opacity(subtleOpacity);
                }
            }
        }

        // Set the maximum number of lines the text block should show
        UINT maxLines;
        THROW_IF_FAILED(adaptiveTextBlock->get_MaxLines(&maxLines));
        THROW_IF_FAILED(xamlTextBlock2->put_MaxLines(maxLines));

        ABI::AdaptiveNamespace::HAlignment adaptiveHorizontalAlignment;
        THROW_IF_FAILED(adaptiveTextBlock->get_HorizontalAlignment(&adaptiveHorizontalAlignment));

        // Set the horizontal alignment of the text
        switch (adaptiveHorizontalAlignment)
        {
        case ABI::AdaptiveNamespace::HAlignment::Left:
            THROW_IF_FAILED(xamlTextBlock->put_TextAlignment(TextAlignment::TextAlignment_Left));
            break;
        case ABI::AdaptiveNamespace::HAlignment::Right:
            THROW_IF_FAILED(xamlTextBlock->put_TextAlignment(TextAlignment::TextAlignment_Right));
            break;
        case ABI::AdaptiveNamespace::HAlignment::Center:
            THROW_IF_FAILED(xamlTextBlock->put_TextAlignment(TextAlignment::TextAlignment_Center));
            break;
        }
        ABI::AdaptiveNamespace::TextSize textblockSize;
        THROW_IF_FAILED(adaptiveTextBlock->get_Size(&textblockSize));

        ABI::AdaptiveNamespace::TextWeight textWeight;
        THROW_IF_FAILED(adaptiveTextBlock->get_Weight(&textWeight));

        boolean shouldWrap = false;
        THROW_IF_FAILED(adaptiveTextBlock->get_Wrap(&shouldWrap));

        // Ensure left edge of text is consistent regardless of font size, so both small and large fonts
        // are flush on the left edge of the card by enabling TrimSideBearings
        THROW_IF_FAILED(xamlTextBlock2->put_OpticalMarginAlignment(OpticalMarginAlignment_TrimSideBearings));

        // Style the TextBlock using Host config
        ComPtr<IAdaptiveHostConfig> hostConfig;
        THROW_IF_FAILED(renderContext->get_HostConfig(&hostConfig));
        ABI::AdaptiveNamespace::ContainerStyle containerStyle;
        THROW_IF_FAILED(renderArgs->get_ContainerStyle(&containerStyle));
        StyleXamlTextBlock(fontStyle,
                           textblockSize,
                           textColor,
                           containerStyle,
                           isSubtle,
                           shouldWrap,
                           MAXUINT32,
                           textWeight,
                           xamlTextBlock.Get(),
                           hostConfig.Get());

        ComPtr<IFrameworkElement> frameworkElement;
        THROW_IF_FAILED(xamlTextBlock.As(&frameworkElement));
        THROW_IF_FAILED(SetStyleFromResourceDictionary(renderContext, L"Adaptive.TextBlock", frameworkElement.Get()));

        THROW_IF_FAILED(xamlTextBlock.CopyTo(textBlockControl));
    }

    HRESULT XamlBuilder::SetAutoImageSize(_In_ IFrameworkElement* imageControl,
                                          _In_ IInspectable* parentElement,
                                          _In_ IBitmapSource* imageSource,
                                          bool setVisible)
    {
        INT32 pixelHeight;
        RETURN_IF_FAILED(imageSource->get_PixelHeight(&pixelHeight));
        INT32 pixelWidth;
        RETURN_IF_FAILED(imageSource->get_PixelWidth(&pixelWidth));
        DOUBLE maxHeight;
        DOUBLE maxWidth;
        ComPtr<IInspectable> localParentElement(parentElement);
        ComPtr<IFrameworkElement> localElement(imageControl);
        ComPtr<IColumnDefinition> parentAsColumnDefinition;

        RETURN_IF_FAILED(localElement->get_MaxHeight(&maxHeight));
        RETURN_IF_FAILED(localElement->get_MaxWidth(&maxWidth));

        if (SUCCEEDED(localParentElement.As(&parentAsColumnDefinition)))
        {
            DOUBLE parentWidth;
            RETURN_IF_FAILED(parentAsColumnDefinition->get_ActualWidth(&parentWidth));
            if (parentWidth >= pixelWidth)
            {
                // Make sure to keep the aspect ratio of the image
                maxWidth = min(maxWidth, parentWidth);
                double aspectRatio = (double)pixelHeight / pixelWidth;
                maxHeight = maxWidth * aspectRatio;
            }
        }

        // Prevent an image from being stretched out if it is smaller than the
        // space allocated for it (when in auto mode).
        RETURN_IF_FAILED(localElement->put_MaxHeight(min(maxHeight, pixelHeight)));
        RETURN_IF_FAILED(localElement->put_MaxWidth(min(maxWidth, pixelWidth)));

        if (setVisible)
        {
            ComPtr<IUIElement> frameworkElementAsUIElement;
            RETURN_IF_FAILED(localElement.As(&frameworkElementAsUIElement));
            RETURN_IF_FAILED(frameworkElementAsUIElement->put_Visibility(Visibility::Visibility_Visible));
        }

        return S_OK;
    }

    HRESULT XamlBuilder::SetMatchingHeight(_In_ IFrameworkElement* elementToChange, _In_ IFrameworkElement* elementToMatch)
    {
        DOUBLE actualHeight;
        RETURN_IF_FAILED(elementToMatch->get_ActualHeight(&actualHeight));

        ComPtr<IFrameworkElement> localElement(elementToChange);
        RETURN_IF_FAILED(localElement->put_Height(actualHeight));

        ComPtr<IUIElement> frameworkElementAsUIElement;
        RETURN_IF_FAILED(localElement.As(&frameworkElementAsUIElement));
        RETURN_IF_FAILED(frameworkElementAsUIElement->put_Visibility(Visibility::Visibility_Visible));
        return S_OK;
    }

    template<>
    void XamlBuilder::SetAutoSize<IEllipse>(IEllipse* destination, IInspectable* parentElement, IInspectable* imageContainer, bool isVisible, bool imageFiresOpenEvent)
    {
        // Check if the image source fits in the parent container, if so, set the framework element's size to match the original image.
        if (parentElement != nullptr && m_enableXamlImageHandling)
        {
            ComPtr<IInspectable> ellipseShape(imageContainer);
            ComPtr<IShape> ellipseAsShape;
            THROW_IF_FAILED(ellipseShape.As(&ellipseAsShape));

            ComPtr<IBrush> ellipseBrush;
            THROW_IF_FAILED(ellipseAsShape->get_Fill(&ellipseBrush));
            ComPtr<IImageBrush> brushAsImageBrush;
            THROW_IF_FAILED(ellipseBrush.As(&brushAsImageBrush));

            ComPtr<IEllipse> ellipse(destination);

            ComPtr<IUIElement> ellipseAsUIElement;
            THROW_IF_FAILED(ellipse.As(&ellipseAsUIElement));

            ComPtr<IImageSource> imageSource;
            THROW_IF_FAILED(brushAsImageBrush->get_ImageSource(&imageSource));
            ComPtr<IBitmapSource> imageSourceAsBitmap;
            THROW_IF_FAILED(imageSource.As(&imageSourceAsBitmap));

            // If the image hasn't loaded yet
            if (imageFiresOpenEvent)
            {
                // Collapse the Ellipse while the image loads, so that resizing is not noticeable
                THROW_IF_FAILED(ellipseAsUIElement->put_Visibility(Visibility::Visibility_Collapsed));
                // Handle ImageOpened event so we can check the imageSource's size to determine if it fits in its parent
                EventRegistrationToken eventToken;
                THROW_IF_FAILED(brushAsImageBrush->add_ImageOpened(
                    Callback<IRoutedEventHandler>([ellipseAsUIElement, isVisible](IInspectable* /*sender*/, IRoutedEventArgs * /*args*/) -> HRESULT {
                        // Don't set the AutoImageSize on the ellipse as it makes the ellipse grow bigger than
                        // what it would be otherwise, just set the visibility when we get the image
                        if (isVisible)
                        {
                            RETURN_IF_FAILED(ellipseAsUIElement->put_Visibility(Visibility::Visibility_Visible));
                        }
                        return S_OK;
                    })
                        .Get(),
                    &eventToken));
            }
        }
    }

    template<typename T>
    void XamlBuilder::SetAutoSize(T* destination, IInspectable* parentElement, IInspectable* imageContainer, bool isVisible, bool imageFiresOpenEvent)
    {
        if (parentElement != nullptr && m_enableXamlImageHandling)
        {
            ComPtr<IInspectable> container(imageContainer);
            ComPtr<IFrameworkElement> frameworkElement;
            THROW_IF_FAILED(container.As(&frameworkElement));

            ComPtr<IImage> xamlImage(destination);
            ComPtr<IImageSource> imageSource;
            THROW_IF_FAILED(xamlImage->get_Source(&imageSource));
            ComPtr<IBitmapSource> imageSourceAsBitmap;
            THROW_IF_FAILED(imageSource.As(&imageSourceAsBitmap));

            ComPtr<IUIElement> imageAsUIElement;
            THROW_IF_FAILED(xamlImage.As(&imageAsUIElement));

            // If the image hasn't loaded yet
            if (imageFiresOpenEvent)
            {
                // Collapse the Image control while the image loads, so that resizing is not noticeable
                THROW_IF_FAILED(imageAsUIElement->put_Visibility(Visibility::Visibility_Collapsed));

                // Handle ImageOpened event so we can check the imageSource's size to determine if it fits in its parent
                ComPtr<IInspectable> strongParentElement(parentElement);
                EventRegistrationToken eventToken;
                THROW_IF_FAILED(xamlImage->add_ImageOpened(
                    Callback<IRoutedEventHandler>(
                        [imageAsFrameworkElement, strongParentElement, imageSourceAsBitmap, isVisible](IInspectable* /*sender*/, IRoutedEventArgs *
                                                                                                       /*args*/) -> HRESULT {
                            return SetAutoImageSize(imageAsFrameworkElement.Get(),
                                                    strongParentElement.Get(),
                                                    imageSourceAsBitmap.Get(),
                                                    isVisible);
                        })
                        .Get(),
                    &eventToken));
            }
            else
            {
                SetAutoImageSize(imageAsFrameworkElement.Get(), parentElement, imageSourceAsBitmap.Get(), isVisible);
            }
        }
    }

    void XamlBuilder::BuildImage(_In_ IAdaptiveCardElement* adaptiveCardElement,
                                 _In_ IAdaptiveRenderContext* renderContext,
                                 _In_ IAdaptiveRenderArgs* renderArgs,
                                 _Outptr_ IUIElement** imageControl)
    {
        ComPtr<IAdaptiveCardElement> cardElement(adaptiveCardElement);
        ComPtr<IAdaptiveImage> adaptiveImage;
        THROW_IF_FAILED(cardElement.As(&adaptiveImage));

        ComPtr<IAdaptiveHostConfig> hostConfig;
        THROW_IF_FAILED(renderContext->get_HostConfig(&hostConfig));

        HSTRING url;
        THROW_IF_FAILED(adaptiveImage->get_Url(&url));

        ComPtr<IUriRuntimeClass> imageUrl;
        GetUrlFromString(hostConfig.Get(), url, imageUrl.GetAddressOf());

        if (imageUrl == nullptr)
        {
            renderContext->AddWarning(ABI::AdaptiveNamespace::WarningStatusCode::AssetLoadFailed,
                                      HStringReference(L"Image not found").Get());
            *imageControl = nullptr;
            return;
        }

        UINT32 pixelWidth = 0, pixelHeight = 0;
        THROW_IF_FAILED(adaptiveImage->get_PixelWidth(&pixelWidth));
        THROW_IF_FAILED(adaptiveImage->get_PixelHeight(&pixelHeight));
        bool hasExplicitMeasurements = (pixelWidth || pixelHeight);
        bool isAspectRatioNeeded = (pixelWidth && pixelHeight);

        // Get the image's size and style
        ABI::AdaptiveNamespace::ImageSize size = ABI::AdaptiveNamespace::ImageSize::None;
        if (!hasExplicitMeasurements)
        {
            THROW_IF_FAILED(adaptiveImage->get_Size(&size));
        }

        if (size == ABI::AdaptiveNamespace::ImageSize::None && !hasExplicitMeasurements)
        {
            ComPtr<IAdaptiveImageConfig> imageConfig;
            THROW_IF_FAILED(hostConfig->get_Image(&imageConfig));
            THROW_IF_FAILED(imageConfig->get_ImageSize(&size));
        }

        ABI::AdaptiveNamespace::ImageStyle imageStyle;
        THROW_IF_FAILED(adaptiveImage->get_Style(&imageStyle));
        ComPtr<IAdaptiveCardResourceResolvers> resourceResolvers;
        THROW_IF_FAILED(renderContext->get_ResourceResolvers(&resourceResolvers));

        HSTRING backgroundColor;
        THROW_IF_FAILED(adaptiveImage->get_BackgroundColor(&backgroundColor));

        boolean isVisible;
        THROW_IF_FAILED(adaptiveCardElement->get_IsVisible(&isVisible));

        ComPtr<IFrameworkElement> frameworkElement;
        if (imageStyle == ImageStyle_Person)
        {
            ComPtr<IEllipse> ellipse =
                XamlHelpers::CreateXamlClass<IEllipse>(HStringReference(RuntimeClass_Windows_UI_Xaml_Shapes_Ellipse));
            ComPtr<IEllipse> backgroundEllipse =
                XamlHelpers::CreateXamlClass<IEllipse>(HStringReference(RuntimeClass_Windows_UI_Xaml_Shapes_Ellipse));

            Stretch stretch = (isAspectRatioNeeded) ? Stretch::Stretch_Fill : Stretch::Stretch_UniformToFill;
            bool mustHideElement{true};

            ComPtr<IInspectable> parentElement;
            THROW_IF_FAILED(renderArgs->get_ParentElement(&parentElement));

            ComPtr<IShape> ellipseAsShape;
            THROW_IF_FAILED(ellipse.As(&ellipseAsShape));

            SetImageOnUIElement(imageUrl.Get(),
                                ellipse.Get(),
                                resourceResolvers.Get(),
                                (size == ABI::AdaptiveNamespace::ImageSize_Auto),
                                parentElement.Get(),
                                ellipseAsShape.Get(),
                                isVisible,
                                &mustHideElement,
                                stretch);

            ComPtr<IShape> backgroundEllipseAsShape;
            THROW_IF_FAILED(backgroundEllipse.As(&backgroundEllipseAsShape));

            // Set Auto, None, and Stretch to Stretch_UniformToFill. An ellipse set to Stretch_Uniform ends up with size 0.
            if (size == ABI::AdaptiveNamespace::ImageSize::None || size == ABI::AdaptiveNamespace::ImageSize::Stretch ||
                size == ABI::AdaptiveNamespace::ImageSize::Auto || hasExplicitMeasurements)
            {
                THROW_IF_FAILED(ellipseAsShape->put_Stretch(stretch));
                THROW_IF_FAILED(backgroundEllipseAsShape->put_Stretch(stretch));
            }

            if (backgroundColor != nullptr)
            {
                // Fill the background ellipse with solid color brush
                ABI::Windows::UI::Color color;
                THROW_IF_FAILED(GetColorFromString(HStringToUTF8(backgroundColor), &color));
                ComPtr<IBrush> backgroundColorBrush = GetSolidColorBrush(color);
                THROW_IF_FAILED(backgroundEllipseAsShape->put_Fill(backgroundColorBrush.Get()));

                // Create a grid to contain the background color ellipse and the image ellipse
                ComPtr<IGrid> imageGrid =
                    XamlHelpers::CreateXamlClass<IGrid>(HStringReference(RuntimeClass_Windows_UI_Xaml_Controls_Grid));

                ComPtr<IPanel> panel;
                THROW_IF_FAILED(imageGrid.As(&panel));

                XamlHelpers::AppendXamlElementToPanel(backgroundEllipse.Get(), panel.Get());
                XamlHelpers::AppendXamlElementToPanel(ellipse.Get(), panel.Get());

                THROW_IF_FAILED(imageGrid.As(&frameworkElement));
            }
            else
            {
                THROW_IF_FAILED(ellipse.As(&frameworkElement));
            }
        }
        else
        {
            ComPtr<IImage> xamlImage =
                XamlHelpers::CreateXamlClass<IImage>(HStringReference(RuntimeClass_Windows_UI_Xaml_Controls_Image));

            
            if (backgroundColor != nullptr)
            {
                // Create a surronding border with solid color background to contain the image
                ComPtr<IBorder> border =
                    XamlHelpers::CreateXamlClass<IBorder>(HStringReference(RuntimeClass_Windows_UI_Xaml_Controls_Border));

                ABI::Windows::UI::Color color;
                THROW_IF_FAILED(GetColorFromString(HStringToUTF8(backgroundColor), &color));
                ComPtr<IBrush> backgroundColorBrush = GetSolidColorBrush(color);
                THROW_IF_FAILED(border->put_Background(backgroundColorBrush.Get()));

                ComPtr<IUIElement> imageAsUiElement;
                THROW_IF_FAILED(xamlImage.CopyTo(imageAsUiElement.GetAddressOf()));
                THROW_IF_FAILED(border->put_Child(imageAsUiElement.Get()));

                THROW_IF_FAILED(border.As(&frameworkElement));
            }
            else
            {
                THROW_IF_FAILED(xamlImage.As(&frameworkElement));
            }

            if (isAspectRatioNeeded)
            {
                xamlImage->put_Stretch(Stretch::Stretch_Fill);
            }

            ComPtr<IInspectable> parentElement;
            THROW_IF_FAILED(renderArgs->get_ParentElement(&parentElement));

            bool mustHideElement{true};
            SetImageOnUIElement(imageUrl.Get(),
                                xamlImage.Get(),
                                resourceResolvers.Get(),
                                (size == ABI::AdaptiveNamespace::ImageSize_Auto),
                                parentElement.Get(),
                                frameworkElement.Get(),
                                isVisible,
                                &mustHideElement);
        }

        ComPtr<IAdaptiveImageSizesConfig> sizeOptions;
        THROW_IF_FAILED(hostConfig->get_ImageSizes(sizeOptions.GetAddressOf()));

        if (hasExplicitMeasurements)
        {
            if (pixelWidth)
            {
                THROW_IF_FAILED(frameworkElement->put_Width(pixelWidth));
            }

            if (pixelHeight)
            {
                THROW_IF_FAILED(frameworkElement->put_Height(pixelHeight));
            }
        }
        else
        {
            switch (size)
            {
            case ABI::AdaptiveNamespace::ImageSize::Small:
            {
                UINT32 imageSize;
                THROW_IF_FAILED(sizeOptions->get_Small(&imageSize));

                THROW_IF_FAILED(frameworkElement->put_Width(imageSize));
                THROW_IF_FAILED(frameworkElement->put_Height(imageSize));
                break;
            }

            case ABI::AdaptiveNamespace::ImageSize::Medium:
            {
                UINT32 imageSize;
                THROW_IF_FAILED(sizeOptions->get_Medium(&imageSize));

                THROW_IF_FAILED(frameworkElement->put_Width(imageSize));
                THROW_IF_FAILED(frameworkElement->put_Height(imageSize));
                break;
            }

            case ABI::AdaptiveNamespace::ImageSize::Large:
            {
                UINT32 imageSize;
                THROW_IF_FAILED(sizeOptions->get_Large(&imageSize));

                THROW_IF_FAILED(frameworkElement->put_Width(imageSize));
                THROW_IF_FAILED(frameworkElement->put_Height(imageSize));
                break;
            }
            }
        }

        ABI::AdaptiveNamespace::HAlignment adaptiveHorizontalAlignment;
        THROW_IF_FAILED(adaptiveImage->get_HorizontalAlignment(&adaptiveHorizontalAlignment));

        switch (adaptiveHorizontalAlignment)
        {
        case ABI::AdaptiveNamespace::HAlignment::Left:
            THROW_IF_FAILED(frameworkElement->put_HorizontalAlignment(ABI::Windows::UI::Xaml::HorizontalAlignment_Left));
            break;
        case ABI::AdaptiveNamespace::HAlignment::Right:
            THROW_IF_FAILED(frameworkElement->put_HorizontalAlignment(ABI::Windows::UI::Xaml::HorizontalAlignment_Right));
            break;
        case ABI::AdaptiveNamespace::HAlignment::Center:
            THROW_IF_FAILED(frameworkElement->put_HorizontalAlignment(ABI::Windows::UI::Xaml::HorizontalAlignment_Center));
            break;
        }

        THROW_IF_FAILED(frameworkElement->put_VerticalAlignment(ABI::Windows::UI::Xaml::VerticalAlignment_Top));
        THROW_IF_FAILED(SetStyleFromResourceDictionary(renderContext, L"Adaptive.Image", frameworkElement.Get()));

        ComPtr<IAdaptiveActionElement> selectAction;
        THROW_IF_FAILED(adaptiveImage->get_SelectAction(&selectAction));

        ComPtr<IUIElement> imageAsUIElement;
        THROW_IF_FAILED(frameworkElement.As(&imageAsUIElement));

        HString altText;
        THROW_IF_FAILED(adaptiveImage->get_AltText(altText.GetAddressOf()));

        ComPtr<IDependencyObject> imageAsDependencyObject;
        THROW_IF_FAILED(imageAsUIElement.As(&imageAsDependencyObject));

        ComPtr<IAutomationPropertiesStatics> automationPropertiesStatics;
        THROW_IF_FAILED(
            GetActivationFactory(HStringReference(RuntimeClass_Windows_UI_Xaml_Automation_AutomationProperties).Get(),
                                 &automationPropertiesStatics));

        THROW_IF_FAILED(automationPropertiesStatics->SetName(imageAsDependencyObject.Get(), altText.Get()));

        HandleSelectAction(adaptiveCardElement,
                           selectAction.Get(),
                           renderContext,
                           imageAsUIElement.Get(),
                           SupportsInteractivity(hostConfig.Get()),
                           true,
                           imageControl);
    }

    void XamlBuilder::BuildContainer(_In_ IAdaptiveCardElement* adaptiveCardElement,
                                     _In_ IAdaptiveRenderContext* renderContext,
                                     _In_ IAdaptiveRenderArgs* renderArgs,
                                     _Outptr_ IUIElement** containerControl)
    {
        ComPtr<IAdaptiveCardElement> cardElement(adaptiveCardElement);
        ComPtr<IAdaptiveContainer> adaptiveContainer;
        THROW_IF_FAILED(cardElement.As(&adaptiveContainer));

        ComPtr<WholeItemsPanel> containerPanel;
        THROW_IF_FAILED(MakeAndInitialize<WholeItemsPanel>(&containerPanel));

        ComPtr<IFrameworkElement> containerPanelAsFrameWorkElement;
        THROW_IF_FAILED(containerPanel.As(&containerPanelAsFrameWorkElement));
        // Assign vertical alignment to the top so that on fixed height cards, the content
        // still renders at the top even if the content is shorter than the full card
        ABI::AdaptiveNamespace::HeightType containerHeightType{};
        THROW_IF_FAILED(cardElement->get_Height(&containerHeightType));
        if (containerHeightType == ABI::AdaptiveNamespace::HeightType::Auto)
        {
            THROW_IF_FAILED(containerPanelAsFrameWorkElement->put_VerticalAlignment(ABI::Windows::UI::Xaml::VerticalAlignment_Top));
        }

        ABI::AdaptiveNamespace::ContainerStyle containerStyle;
        THROW_IF_FAILED(adaptiveContainer->get_Style(&containerStyle));

        ABI::AdaptiveNamespace::ContainerStyle parentContainerStyle;
        THROW_IF_FAILED(renderArgs->get_ContainerStyle(&parentContainerStyle));

        bool hasExplicitContainerStyle{true};
        if (containerStyle == ABI::AdaptiveNamespace::ContainerStyle::None)
        {
            hasExplicitContainerStyle = false;
            containerStyle = parentContainerStyle;
        }
        ComPtr<IFrameworkElement> parentElement;
        THROW_IF_FAILED(renderArgs->get_ParentElement(&parentElement));
        ComPtr<IAdaptiveRenderArgs> newRenderArgs;
        THROW_IF_FAILED(MakeAndInitialize<AdaptiveRenderArgs>(&newRenderArgs, containerStyle, parentElement.Get()));

        ComPtr<IPanel> containerPanelAsPanel;
        THROW_IF_FAILED(containerPanel.As(&containerPanelAsPanel));

        ComPtr<IVector<IAdaptiveCardElement*>> childItems;
        THROW_IF_FAILED(adaptiveContainer->get_Items(&childItems));
        BuildPanelChildren(childItems.Get(), containerPanelAsPanel.Get(), renderContext, newRenderArgs.Get(), [](IUIElement*) {});

        ComPtr<IBorder> containerBorder =
            XamlHelpers::CreateXamlClass<IBorder>(HStringReference(RuntimeClass_Windows_UI_Xaml_Controls_Border));
        ComPtr<IAdaptiveHostConfig> hostConfig;
        THROW_IF_FAILED(renderContext->get_HostConfig(&hostConfig));

        // If container style was explicitly assigned, apply background
        if (hasExplicitContainerStyle)
        {
            ABI::Windows::UI::Color backgroundColor;
            THROW_IF_FAILED(GetBackgroundColorFromStyle(containerStyle, hostConfig.Get(), &backgroundColor));
            ComPtr<IBrush> backgroundColorBrush = GetSolidColorBrush(backgroundColor);
            THROW_IF_FAILED(containerBorder->put_Background(backgroundColorBrush.Get()));

            // If the container style doesn't match its parent, apply padding.
            if (containerStyle != parentContainerStyle)
            {
                ComPtr<IAdaptiveSpacingConfig> spacingConfig;
                THROW_IF_FAILED(hostConfig->get_Spacing(&spacingConfig));

                UINT32 padding;
                THROW_IF_FAILED(spacingConfig->get_Padding(&padding));
                DOUBLE paddingAsDouble = static_cast<DOUBLE>(padding);

                Thickness paddingThickness = {paddingAsDouble, paddingAsDouble, paddingAsDouble, paddingAsDouble};
                THROW_IF_FAILED(containerBorder->put_Padding(paddingThickness));
            }
        }

        ABI::AdaptiveNamespace::VerticalContentAlignment verticalContentAlignment;
        THROW_IF_FAILED(adaptiveContainer->get_VerticalContentAlignment(&verticalContentAlignment));

        XamlBuilder::SetVerticalContentAlignmentToChildren(containerPanel.Get(), verticalContentAlignment);

        // Check if backgroundImage defined
        ComPtr<IAdaptiveBackgroundImage> backgroundImage;
        BOOL backgroundImageIsValid;
        THROW_IF_FAILED(adaptiveContainer->get_BackgroundImage(&backgroundImage));
        THROW_IF_FAILED(IsBackgroundImageValid(backgroundImage.Get(), &backgroundImageIsValid));
        if (backgroundImageIsValid)
        {
            ComPtr<IGrid> rootElement =
                XamlHelpers::CreateXamlClass<IGrid>(HStringReference(RuntimeClass_Windows_UI_Xaml_Controls_Grid));
            ComPtr<IPanel> rootAsPanel;
            THROW_IF_FAILED(rootElement.As(&rootAsPanel));

            ApplyBackgroundToRoot(rootAsPanel.Get(), backgroundImage.Get(), renderContext, newRenderArgs.Get());

            // Add rootElement to containerBorder
            ComPtr<IUIElement> rootAsUIElement;
            THROW_IF_FAILED(rootElement.As(&rootAsUIElement));
            THROW_IF_FAILED(containerBorder->put_Child(rootAsUIElement.Get()));

            // Add containerPanel to rootElement
            ComPtr<IFrameworkElement> containerPanelAsFElement;
            THROW_IF_FAILED(containerPanel.As(&containerPanelAsFElement));
            XamlHelpers::AppendXamlElementToPanel(containerPanelAsFElement.Get(), rootAsPanel.Get(), containerHeightType);
        }
        else
        {
            // instead, directly add containerPanel to containerBorder
            ComPtr<IUIElement> containerPanelAsUIElement;
            THROW_IF_FAILED(containerPanel.As(&containerPanelAsUIElement));
            THROW_IF_FAILED(containerBorder->put_Child(containerPanelAsUIElement.Get()));
        }

        THROW_IF_FAILED(
            SetStyleFromResourceDictionary(renderContext, L"Adaptive.Container", containerPanelAsFrameWorkElement.Get()));

        ComPtr<IAdaptiveActionElement> selectAction;
        THROW_IF_FAILED(adaptiveContainer->get_SelectAction(&selectAction));

        ComPtr<IUIElement> containerBorderAsUIElement;
        THROW_IF_FAILED(containerBorder.As(&containerBorderAsUIElement));

        HandleSelectAction(adaptiveCardElement,
                           selectAction.Get(),
                           renderContext,
                           containerBorderAsUIElement.Get(),
                           SupportsInteractivity(hostConfig.Get()),
                           true,
                           containerControl);
    }

    void XamlBuilder::BuildColumn(_In_ IAdaptiveCardElement* adaptiveCardElement,
                                  _In_ IAdaptiveRenderContext* renderContext,
                                  _In_ IAdaptiveRenderArgs* renderArgs,
                                  _Outptr_ IUIElement** ColumnControl)
    {
        ComPtr<IAdaptiveCardElement> cardElement(adaptiveCardElement);
        ComPtr<IAdaptiveColumn> adaptiveColumn;
        THROW_IF_FAILED(cardElement.As(&adaptiveColumn));

        ComPtr<WholeItemsPanel> columnPanel;
        THROW_IF_FAILED(MakeAndInitialize<WholeItemsPanel>(&columnPanel));

        ABI::AdaptiveNamespace::ContainerStyle containerStyle;
        THROW_IF_FAILED(adaptiveColumn->get_Style(&containerStyle));
        bool hasExplicitContainerStyle = true;
        if (containerStyle == ABI::AdaptiveNamespace::ContainerStyle::None)
        {
            hasExplicitContainerStyle = false;
            ABI::AdaptiveNamespace::ContainerStyle parentContainerStyle;
            THROW_IF_FAILED(renderArgs->get_ContainerStyle(&parentContainerStyle));
            containerStyle = parentContainerStyle;
        }

        ComPtr<IFrameworkElement> parentElement;
        THROW_IF_FAILED(renderArgs->get_ParentElement(&parentElement));
        ComPtr<IAdaptiveRenderArgs> newRenderArgs;
        THROW_IF_FAILED(MakeAndInitialize<AdaptiveRenderArgs>(&newRenderArgs, containerStyle, parentElement.Get()));

        ComPtr<IPanel> columnAsPanel;
        THROW_IF_FAILED(columnPanel.As(&columnAsPanel));

        // If container style was explicitly assigned, apply background
        ComPtr<IAdaptiveHostConfig> hostConfig;
        THROW_IF_FAILED(renderContext->get_HostConfig(&hostConfig));
        ABI::Windows::UI::Color backgroundColor;
        if (hasExplicitContainerStyle && SUCCEEDED(GetBackgroundColorFromStyle(containerStyle, hostConfig.Get(), &backgroundColor)))
        {
            ComPtr<IBrush> backgroundColorBrush = GetSolidColorBrush(backgroundColor);
            THROW_IF_FAILED(columnAsPanel->put_Background(backgroundColorBrush.Get()));
        }

        ComPtr<IVector<IAdaptiveCardElement*>> childItems;
        THROW_IF_FAILED(adaptiveColumn->get_Items(&childItems));
        BuildPanelChildren(childItems.Get(), columnAsPanel.Get(), renderContext, newRenderArgs.Get(), [](IUIElement*) {});

        ABI::AdaptiveNamespace::VerticalContentAlignment verticalContentAlignment;
        THROW_IF_FAILED(adaptiveColumn->get_VerticalContentAlignment(&verticalContentAlignment));

        XamlBuilder::SetVerticalContentAlignmentToChildren(columnPanel.Get(), verticalContentAlignment);

        // Assign vertical alignment to the top so that on fixed height cards, the content
        // still renders at the top even if the content is shorter than the full card
        ComPtr<IFrameworkElement> columnPanelAsFrameworkElement;
        THROW_IF_FAILED(columnPanel.As(&columnPanelAsFrameworkElement));
        THROW_IF_FAILED(columnPanelAsFrameworkElement->put_VerticalAlignment(VerticalAlignment_Stretch));

        THROW_IF_FAILED(SetStyleFromResourceDictionary(renderContext, L"Adaptive.Column", columnPanelAsFrameworkElement.Get()));

        ComPtr<IAdaptiveActionElement> selectAction;
        THROW_IF_FAILED(adaptiveColumn->get_SelectAction(&selectAction));

        // Define columnAsUIElement based on the existence of a backgroundImage
        ComPtr<IUIElement> columnAsUIElement;
        ComPtr<IAdaptiveBackgroundImage> backgroundImage;
        BOOL backgroundImageIsValid;
        THROW_IF_FAILED(adaptiveColumn->get_BackgroundImage(&backgroundImage));
        THROW_IF_FAILED(IsBackgroundImageValid(backgroundImage.Get(), &backgroundImageIsValid));
        if (backgroundImageIsValid)
        {
            ComPtr<IGrid> rootElement =
                XamlHelpers::CreateXamlClass<IGrid>(HStringReference(RuntimeClass_Windows_UI_Xaml_Controls_Grid));
            ComPtr<IPanel> rootAsPanel;
            THROW_IF_FAILED(rootElement.As(&rootAsPanel));

            ApplyBackgroundToRoot(rootAsPanel.Get(), backgroundImage.Get(), renderContext, newRenderArgs.Get());

            // get HeightType for column
            ABI::AdaptiveNamespace::HeightType columnHeightType{};
            THROW_IF_FAILED(cardElement->get_Height(&columnHeightType));

            // Add columnPanel to rootElement
            ComPtr<IFrameworkElement> columnPanelAsFElement;
            THROW_IF_FAILED(columnPanel.As(&columnPanelAsFElement));
            XamlHelpers::AppendXamlElementToPanel(columnPanelAsFElement.Get(), rootAsPanel.Get(), columnHeightType);

            THROW_IF_FAILED(rootElement.As(&columnAsUIElement));
        }
        else
        {
            THROW_IF_FAILED(columnPanel.As(&columnAsUIElement));
        }

        HandleSelectAction(adaptiveCardElement,
                           selectAction.Get(),
                           renderContext,
                           columnAsUIElement.Get(),
                           SupportsInteractivity(hostConfig.Get()),
                           false,
                           ColumnControl);
    }

    void XamlBuilder::BuildColumnSet(_In_ IAdaptiveCardElement* adaptiveCardElement,
                                     _In_ IAdaptiveRenderContext* renderContext,
                                     _In_ IAdaptiveRenderArgs* renderArgs,
                                     _Outptr_ IUIElement** columnSetControl)
    {
        ComPtr<IAdaptiveCardElement> cardElement(adaptiveCardElement);
        ComPtr<IAdaptiveColumnSet> adaptiveColumnSet;
        THROW_IF_FAILED(cardElement.As(&adaptiveColumnSet));

        ComPtr<WholeItemsPanel> gridContainer;
        THROW_IF_FAILED(MakeAndInitialize<WholeItemsPanel>(&gridContainer));

        ABI::AdaptiveNamespace::ContainerStyle containerStyle;
        THROW_IF_FAILED(adaptiveColumnSet->get_Style(&containerStyle));
        bool hasExplicitContainerStyle{true};
        if (containerStyle == ABI::AdaptiveNamespace::ContainerStyle::None)
        {
            hasExplicitContainerStyle = false;
            ABI::AdaptiveNamespace::ContainerStyle parentContainerStyle;
            THROW_IF_FAILED(renderArgs->get_ContainerStyle(&parentContainerStyle));
            containerStyle = parentContainerStyle;
        }

        ComPtr<IFrameworkElement> parentElement;
        THROW_IF_FAILED(renderArgs->get_ParentElement(&parentElement));
        ComPtr<IAdaptiveRenderArgs> newRenderArgs;
        THROW_IF_FAILED(MakeAndInitialize<AdaptiveRenderArgs>(&newRenderArgs, containerStyle, parentElement.Get()));

        // If container style was explicitly assigned, apply background
        ComPtr<IAdaptiveHostConfig> hostConfig;
        THROW_IF_FAILED(renderContext->get_HostConfig(&hostConfig));
        ABI::Windows::UI::Color backgroundColor;
        if (hasExplicitContainerStyle && SUCCEEDED(GetBackgroundColorFromStyle(containerStyle, hostConfig.Get(), &backgroundColor)))
        {
            ComPtr<IPanel> columnSetAsPanel;
            THROW_IF_FAILED(gridContainer.As(&columnSetAsPanel));

            ComPtr<IBrush> backgroundColorBrush = GetSolidColorBrush(backgroundColor);
            THROW_IF_FAILED(columnSetAsPanel->put_Background(backgroundColorBrush.Get()));
        }

        ComPtr<IGrid> xamlGrid =
            XamlHelpers::CreateXamlClass<IGrid>(HStringReference(RuntimeClass_Windows_UI_Xaml_Controls_Grid));
        ComPtr<IGridStatics> gridStatics;
        THROW_IF_FAILED(GetActivationFactory(HStringReference(RuntimeClass_Windows_UI_Xaml_Controls_Grid).Get(), &gridStatics));

        ComPtr<IVector<AdaptiveColumn*>> columns;
        THROW_IF_FAILED(adaptiveColumnSet->get_Columns(&columns));
        int currentColumn{};
        ComPtr<IAdaptiveElementRendererRegistration> elementRenderers;
        THROW_IF_FAILED(renderContext->get_ElementRenderers(&elementRenderers));
        ComPtr<IAdaptiveElementRenderer> columnRenderer;
        THROW_IF_FAILED(elementRenderers->Get(HStringReference(L"Column").Get(), &columnRenderer));

        if (columnRenderer == nullptr)
        {
            renderContext->AddWarning(ABI::AdaptiveNamespace::WarningStatusCode::NoRendererForType,
                                      HStringReference(L"No renderer found for type: Column").Get());
            *columnSetControl = nullptr;
            return;
        }

        XamlHelpers::IterateOverVector<AdaptiveColumn, IAdaptiveColumn>(
            columns.Get(),
            [xamlGrid, gridStatics, &currentColumn, renderContext, renderArgs, columnRenderer, hostConfig](IAdaptiveColumn* column) {
                ComPtr<IAdaptiveCardElement> columnAsCardElement;
                ComPtr<IAdaptiveColumn> localColumn(column);
                THROW_IF_FAILED(localColumn.As(&columnAsCardElement));
                ComPtr<IVector<ColumnDefinition*>> columnDefinitions;
                THROW_IF_FAILED(xamlGrid->get_ColumnDefinitions(&columnDefinitions));
                ComPtr<IPanel> gridAsPanel;
                THROW_IF_FAILED(xamlGrid.As(&gridAsPanel));

                // If not the first column
                if (currentColumn > 0)
                {
                    // Add Separator to the columnSet
                    bool needsSeparator;
                    UINT spacing;
                    UINT separatorThickness;
                    ABI::Windows::UI::Color separatorColor;
                    GetSeparationConfigForElement(
                        columnAsCardElement.Get(), hostConfig.Get(), &spacing, &separatorThickness, &separatorColor, &needsSeparator);

                    if (needsSeparator)
                    {
                        // Create a new ColumnDefinition for the separator
                        ComPtr<IColumnDefinition> separatorColumnDefinition = XamlHelpers::CreateXamlClass<IColumnDefinition>(
                            HStringReference(RuntimeClass_Windows_UI_Xaml_Controls_ColumnDefinition));
                        THROW_IF_FAILED(separatorColumnDefinition->put_Width({1.0, GridUnitType::GridUnitType_Auto}));
                        THROW_IF_FAILED(columnDefinitions->Append(separatorColumnDefinition.Get()));

                        auto separator = CreateSeparator(renderContext, spacing, separatorThickness, separatorColor, false);
                        ComPtr<IFrameworkElement> separatorAsFrameworkElement;
                        THROW_IF_FAILED(separator.As(&separatorAsFrameworkElement));
                        gridStatics->SetColumn(separatorAsFrameworkElement.Get(), currentColumn++);
                        XamlHelpers::AppendXamlElementToPanel(separator.Get(), gridAsPanel.Get());
                    }
                }

                // Determine if the column is auto, stretch, or percentage width, and set the column width appropriately
                ComPtr<IColumnDefinition> columnDefinition = XamlHelpers::CreateXamlClass<IColumnDefinition>(
                    HStringReference(RuntimeClass_Windows_UI_Xaml_Controls_ColumnDefinition));

                HString adaptiveColumnWidth;
                THROW_IF_FAILED(column->get_Width(adaptiveColumnWidth.GetAddressOf()));

                INT32 isStretchResult;
                THROW_IF_FAILED(WindowsCompareStringOrdinal(adaptiveColumnWidth.Get(), HStringReference(L"stretch").Get(), &isStretchResult));

                INT32 isAutoResult;
                THROW_IF_FAILED(WindowsCompareStringOrdinal(adaptiveColumnWidth.Get(), HStringReference(L"auto").Get(), &isAutoResult));

                double widthAsDouble = _wtof(adaptiveColumnWidth.GetRawBuffer(nullptr));
                UINT32 pixelWidth = 0;
                THROW_IF_FAILED(localColumn->get_PixelWidth(&pixelWidth));

                GridLength columnWidth;
                if (pixelWidth)
                {
                    // If pixel width specified, use pixel width
                    columnWidth.GridUnitType = GridUnitType::GridUnitType_Pixel;
                    columnWidth.Value = pixelWidth;
                }
                else if (isStretchResult == 0 || !adaptiveColumnWidth.IsValid())
                {
                    // If stretch specified, use stretch with default of 1
                    columnWidth.GridUnitType = GridUnitType::GridUnitType_Star;
                    columnWidth.Value = 1;
                }
                else if ((isAutoResult == 0) || (widthAsDouble <= 0))
                {
                    // If auto specified or column width invalid or set to non-positive, use auto width
                    columnWidth.GridUnitType = GridUnitType::GridUnitType_Auto;
                    columnWidth.Value = 0;
                }
                else
                {
                    // If user specified specific valid width, use that star width
                    columnWidth.GridUnitType = GridUnitType::GridUnitType_Star;
                    columnWidth.Value = _wtof(adaptiveColumnWidth.GetRawBuffer(nullptr));
                }

                THROW_IF_FAILED(columnDefinition->put_Width(columnWidth));
                THROW_IF_FAILED(columnDefinitions->Append(columnDefinition.Get()));

                ComPtr<IAdaptiveRenderArgs> columnRenderArgs;
                ABI::AdaptiveNamespace::ContainerStyle style;
                THROW_IF_FAILED(renderArgs->get_ContainerStyle(&style));
                THROW_IF_FAILED(MakeAndInitialize<AdaptiveRenderArgs>(&columnRenderArgs, style, columnDefinition.Get()));

                // Build the Column
                ComPtr<IUIElement> xamlColumn;
                columnRenderer->Render(columnAsCardElement.Get(), renderContext, columnRenderArgs.Get(), &xamlColumn);

                // Mark the column container with the current column
                ComPtr<IFrameworkElement> columnAsFrameworkElement;
                THROW_IF_FAILED(xamlColumn.As(&columnAsFrameworkElement));
                gridStatics->SetColumn(columnAsFrameworkElement.Get(), currentColumn++);

                // Finally add the column container to the grid
                XamlHelpers::AppendXamlElementToPanel(xamlColumn.Get(), gridAsPanel.Get());
            });

        ComPtr<IFrameworkElement> columnSetAsFrameworkElement;
        THROW_IF_FAILED(xamlGrid.As(&columnSetAsFrameworkElement));
        THROW_IF_FAILED(SetStyleFromResourceDictionary(renderContext, L"Adaptive.ColumnSet", columnSetAsFrameworkElement.Get()));
        THROW_IF_FAILED(columnSetAsFrameworkElement->put_VerticalAlignment(VerticalAlignment_Stretch));

        ComPtr<IAdaptiveActionElement> selectAction;
        THROW_IF_FAILED(adaptiveColumnSet->get_SelectAction(&selectAction));

        ComPtr<IPanel> gridContainerAsPanel;
        THROW_IF_FAILED(gridContainer.As(&gridContainerAsPanel));
        ComPtr<IUIElement> gridContainerAsUIElement;
        THROW_IF_FAILED(gridContainer.As(&gridContainerAsUIElement));

        ComPtr<IUIElement> gridAsUIElement;
        THROW_IF_FAILED(xamlGrid.As(&gridAsUIElement));

        ComPtr<IAdaptiveCardElement> columnSetAsCardElement;
        THROW_IF_FAILED(adaptiveColumnSet.As(&columnSetAsCardElement));

        ABI::AdaptiveNamespace::HeightType columnSetHeightType;
        THROW_IF_FAILED(columnSetAsCardElement->get_Height(&columnSetHeightType));

        XamlHelpers::AppendXamlElementToPanel(xamlGrid.Get(), gridContainerAsPanel.Get(), columnSetHeightType);
        HandleSelectAction(adaptiveCardElement,
                           selectAction.Get(),
                           renderContext,
                           gridContainerAsUIElement.Get(),
                           SupportsInteractivity(hostConfig.Get()),
                           true,
                           columnSetControl);
    }

    void XamlBuilder::BuildFactSet(_In_ IAdaptiveCardElement* adaptiveCardElement,
                                   _In_ IAdaptiveRenderContext* renderContext,
                                   _In_ IAdaptiveRenderArgs* renderArgs,
                                   _Outptr_ IUIElement** factSetControl)
    {
        ComPtr<IAdaptiveCardElement> cardElement(adaptiveCardElement);
        ComPtr<IAdaptiveFactSet> adaptiveFactSet;

        THROW_IF_FAILED(cardElement.As(&adaptiveFactSet));

        ComPtr<IGrid> xamlGrid =
            XamlHelpers::CreateXamlClass<IGrid>(HStringReference(RuntimeClass_Windows_UI_Xaml_Controls_Grid));
        ComPtr<IGridStatics> gridStatics;
        THROW_IF_FAILED(GetActivationFactory(HStringReference(RuntimeClass_Windows_UI_Xaml_Controls_Grid).Get(), &gridStatics));

        ComPtr<IColumnDefinition> titleColumn = XamlHelpers::CreateXamlClass<IColumnDefinition>(
            HStringReference(RuntimeClass_Windows_UI_Xaml_Controls_ColumnDefinition));
        ComPtr<IColumnDefinition> valueColumn = XamlHelpers::CreateXamlClass<IColumnDefinition>(
            HStringReference(RuntimeClass_Windows_UI_Xaml_Controls_ColumnDefinition));
        GridLength factSetGridTitleLength = {0, GridUnitType::GridUnitType_Auto};
        GridLength factSetGridValueLength = {1, GridUnitType::GridUnitType_Star};

        THROW_IF_FAILED(titleColumn->put_Width(factSetGridTitleLength));
        THROW_IF_FAILED(valueColumn->put_Width(factSetGridValueLength));
        ComPtr<IVector<ColumnDefinition*>> columnDefinitions;
        THROW_IF_FAILED(xamlGrid->get_ColumnDefinitions(&columnDefinitions));
        THROW_IF_FAILED(columnDefinitions->Append(titleColumn.Get()));
        THROW_IF_FAILED(columnDefinitions->Append(valueColumn.Get()));

        GridLength factSetGridHeight = {0, GridUnitType::GridUnitType_Auto};
        ABI::AdaptiveNamespace::HeightType heightType;
        THROW_IF_FAILED(cardElement->get_Height(&heightType));
        if (heightType == ABI::AdaptiveNamespace::HeightType::Stretch)
        {
            factSetGridHeight = {1, GridUnitType::GridUnitType_Star};
        }

        ComPtr<IVector<AdaptiveFact*>> facts;
        THROW_IF_FAILED(adaptiveFactSet->get_Facts(&facts));
        int currentFact = 0;
        XamlHelpers::IterateOverVector<AdaptiveFact, IAdaptiveFact>(
            facts.Get(), [xamlGrid, gridStatics, factSetGridHeight, &currentFact, renderContext, renderArgs](IAdaptiveFact* fact) {
                ComPtr<IRowDefinition> factRow = XamlHelpers::CreateXamlClass<IRowDefinition>(
                    HStringReference(RuntimeClass_Windows_UI_Xaml_Controls_RowDefinition));
                THROW_IF_FAILED(factRow->put_Height(factSetGridHeight));

                ComPtr<IVector<RowDefinition*>> rowDefinitions;
                THROW_IF_FAILED(xamlGrid->get_RowDefinitions(&rowDefinitions));
                THROW_IF_FAILED(rowDefinitions->Append(factRow.Get()));

                ComPtr<IAdaptiveFact> localFact(fact);
                ComPtr<IAdaptiveHostConfig> hostConfig;
                THROW_IF_FAILED(renderContext->get_HostConfig(&hostConfig));
                ComPtr<IAdaptiveFactSetConfig> factSetConfig;
                THROW_IF_FAILED(hostConfig->get_FactSet(&factSetConfig));

                // Get Language
                HString language;
                THROW_IF_FAILED(localFact->get_Language(language.GetAddressOf()));

                // Create the title xaml textblock and style it from Host options
                ComPtr<ITextBlock> titleTextBlock =
                    XamlHelpers::CreateXamlClass<ITextBlock>(HStringReference(RuntimeClass_Windows_UI_Xaml_Controls_TextBlock));
                HString factTitle;
                THROW_IF_FAILED(localFact->get_Title(factTitle.GetAddressOf()));
                THROW_IF_FAILED(SetTextOnXamlTextBlock(renderContext,
                                                       factTitle.Get(),
                                                       ABI::AdaptiveNamespace::FontStyle::Default,
                                                       language.Get(),
                                                       titleTextBlock.Get()));

                ComPtr<IAdaptiveTextConfig> titleTextConfig;
                THROW_IF_FAILED(factSetConfig->get_Title(&titleTextConfig));

                ABI::AdaptiveNamespace::ContainerStyle containerStyle;
                THROW_IF_FAILED(renderArgs->get_ContainerStyle(&containerStyle));
                StyleXamlTextBlock(titleTextConfig.Get(), containerStyle, titleTextBlock.Get(), hostConfig.Get());

                // Create the value xaml textblock and style it from Host options
                ComPtr<ITextBlock> valueTextBlock =
                    XamlHelpers::CreateXamlClass<ITextBlock>(HStringReference(RuntimeClass_Windows_UI_Xaml_Controls_TextBlock));
                HString factValue;
                THROW_IF_FAILED(localFact->get_Value(factValue.GetAddressOf()));
                THROW_IF_FAILED(SetTextOnXamlTextBlock(renderContext,
                                                       factValue.Get(),
                                                       ABI::AdaptiveNamespace::FontStyle::Default,
                                                       language.Get(),
                                                       valueTextBlock.Get()));

                ComPtr<IAdaptiveTextConfig> valueTextConfig;
                THROW_IF_FAILED(factSetConfig->get_Value(&valueTextConfig));
                StyleXamlTextBlock(valueTextConfig.Get(), containerStyle, valueTextBlock.Get(), hostConfig.Get());

                // Mark the column container with the current column
                ComPtr<IFrameworkElement> titleTextBlockAsFrameWorkElement;
                THROW_IF_FAILED(titleTextBlock.As(&titleTextBlockAsFrameWorkElement));
                ComPtr<IFrameworkElement> valueTextBlockAsFrameWorkElement;
                THROW_IF_FAILED(valueTextBlock.As(&valueTextBlockAsFrameWorkElement));

                UINT32 spacing;
                THROW_IF_FAILED(factSetConfig->get_Spacing(&spacing));
                // Add spacing from hostconfig to right margin of title.
                titleTextBlockAsFrameWorkElement->put_Margin({0, 0, (double)spacing, 0});

                THROW_IF_FAILED(SetStyleFromResourceDictionary(renderContext,
                                                               L"Adaptive.Fact.Title",
                                                               titleTextBlockAsFrameWorkElement.Get()));
                THROW_IF_FAILED(SetStyleFromResourceDictionary(renderContext,
                                                               L"Adaptive.Fact.Value",
                                                               valueTextBlockAsFrameWorkElement.Get()));

                THROW_IF_FAILED(gridStatics->SetColumn(titleTextBlockAsFrameWorkElement.Get(), 0));
                THROW_IF_FAILED(gridStatics->SetRow(titleTextBlockAsFrameWorkElement.Get(), currentFact));

                THROW_IF_FAILED(gridStatics->SetColumn(valueTextBlockAsFrameWorkElement.Get(), 1));
                THROW_IF_FAILED(gridStatics->SetRow(valueTextBlockAsFrameWorkElement.Get(), currentFact));

                // Finally add the column container to the grid, and increment the column count
                ComPtr<IPanel> gridAsPanel;
                THROW_IF_FAILED(xamlGrid.As(&gridAsPanel));
                ComPtr<IUIElement> titleUIElement;
                THROW_IF_FAILED(titleTextBlockAsFrameWorkElement.As(&titleUIElement));
                ComPtr<IUIElement> valueUIElement;
                THROW_IF_FAILED(valueTextBlockAsFrameWorkElement.As(&valueUIElement));

                XamlHelpers::AppendXamlElementToPanel(titleUIElement.Get(), gridAsPanel.Get());
                XamlHelpers::AppendXamlElementToPanel(valueUIElement.Get(), gridAsPanel.Get());
                ++currentFact;
            });

        ComPtr<IFrameworkElement> factSetAsFrameworkElement;
        THROW_IF_FAILED(xamlGrid.As(&factSetAsFrameworkElement));
        THROW_IF_FAILED(SetStyleFromResourceDictionary(renderContext, L"Adaptive.FactSet", factSetAsFrameworkElement.Get()));

        THROW_IF_FAILED(xamlGrid.CopyTo(factSetControl));
    }

    void XamlBuilder::BuildImageSet(_In_ IAdaptiveCardElement* adaptiveCardElement,
                                    _In_ IAdaptiveRenderContext* renderContext,
                                    _In_ IAdaptiveRenderArgs* renderArgs,
                                    _Outptr_ IUIElement** imageSetControl)
    {
        ComPtr<IAdaptiveCardElement> cardElement(adaptiveCardElement);
        ComPtr<IAdaptiveImageSet> adaptiveImageSet;
        THROW_IF_FAILED(cardElement.As(&adaptiveImageSet));

        ComPtr<IVariableSizedWrapGrid> xamlGrid = XamlHelpers::CreateXamlClass<IVariableSizedWrapGrid>(
            HStringReference(RuntimeClass_Windows_UI_Xaml_Controls_VariableSizedWrapGrid));

        THROW_IF_FAILED(xamlGrid->put_Orientation(Orientation_Horizontal));

        ComPtr<IVector<ABI::AdaptiveNamespace::AdaptiveImage*>> images;
        THROW_IF_FAILED(adaptiveImageSet->get_Images(&images));

        ComPtr<IAdaptiveHostConfig> hostConfig;
        THROW_IF_FAILED(renderContext->get_HostConfig(&hostConfig));
        ComPtr<IAdaptiveImageSetConfig> imageSetConfig;
        THROW_IF_FAILED(hostConfig->get_ImageSet(&imageSetConfig));

        ABI::AdaptiveNamespace::ImageSize imageSize;
        THROW_IF_FAILED(adaptiveImageSet->get_ImageSize(&imageSize));

        if (imageSize == ABI::AdaptiveNamespace::ImageSize::None)
        {
            THROW_IF_FAILED(imageSetConfig->get_ImageSize(&imageSize));
        }

        ComPtr<IAdaptiveElementRendererRegistration> elementRenderers;
        THROW_IF_FAILED(renderContext->get_ElementRenderers(&elementRenderers));
        ComPtr<IAdaptiveElementRenderer> imageRenderer;
        THROW_IF_FAILED(elementRenderers->Get(HStringReference(L"Image").Get(), &imageRenderer));
        if (imageRenderer != nullptr)
        {
            ABI::AdaptiveNamespace::ContainerStyle containerStyle;
            THROW_IF_FAILED(renderArgs->get_ContainerStyle(&containerStyle));

            ComPtr<AdaptiveRenderArgs> childRenderArgs;
            THROW_IF_FAILED(MakeAndInitialize<AdaptiveRenderArgs>(&childRenderArgs, containerStyle, xamlGrid.Get()));

            XamlHelpers::IterateOverVector<ABI::AdaptiveNamespace::AdaptiveImage, ABI::AdaptiveNamespace::IAdaptiveImage>(
                images.Get(),
                [imageSize, xamlGrid, renderContext, childRenderArgs, imageRenderer, imageSetConfig](IAdaptiveImage* adaptiveImage) {
                    ComPtr<IUIElement> uiImage;
                    ComPtr<IAdaptiveImage> localAdaptiveImage(adaptiveImage);
                    THROW_IF_FAILED(localAdaptiveImage->put_Size(imageSize));

                    ComPtr<IAdaptiveCardElement> adaptiveElementImage;
                    localAdaptiveImage.As(&adaptiveElementImage);
                    THROW_IF_FAILED(imageRenderer->Render(adaptiveElementImage.Get(), renderContext, childRenderArgs.Get(), &uiImage));

                    ComPtr<IFrameworkElement> imageAsFrameworkElement;
                    THROW_IF_FAILED(uiImage.As(&imageAsFrameworkElement));

                    UINT32 maxImageHeight;
                    THROW_IF_FAILED(imageSetConfig->get_MaxImageHeight(&maxImageHeight));
                    THROW_IF_FAILED(imageAsFrameworkElement->put_MaxHeight(maxImageHeight));

                    ComPtr<IPanel> gridAsPanel;
                    THROW_IF_FAILED(xamlGrid.As(&gridAsPanel));

                    XamlHelpers::AppendXamlElementToPanel(uiImage.Get(), gridAsPanel.Get());
                });
        }
        else
        {
            renderContext->AddWarning(ABI::AdaptiveNamespace::WarningStatusCode::NoRendererForType,
                                      HStringReference(L"No renderer found for type: Image").Get());
            *imageSetControl = nullptr;
            return;
        }

        ComPtr<IFrameworkElement> imageSetAsFrameworkElement;
        THROW_IF_FAILED(xamlGrid.As(&imageSetAsFrameworkElement));
        THROW_IF_FAILED(SetStyleFromResourceDictionary(renderContext, L"Adaptive.ImageSet", imageSetAsFrameworkElement.Get()));

        THROW_IF_FAILED(xamlGrid.CopyTo(imageSetControl));
    }

    static std::vector<std::string> GetChoiceSetValueVector(_In_ IAdaptiveChoiceSetInput* adaptiveChoiceSetInput)
    {
        HString value;
        THROW_IF_FAILED(adaptiveChoiceSetInput->get_Value(value.GetAddressOf()));

        std::vector<std::string> values;
        std::string stdValue = HStringToUTF8(value.Get());
        std::stringstream streamValue(stdValue);

        while (streamValue.good())
        {
            std::string subString;
            std::getline(streamValue, subString, ',');
            values.push_back(subString);
        }

        return values;
    }

    static bool IsChoiceSelected(std::vector<std::string> selectedValues, _In_ IAdaptiveChoiceInput* choice)
    {
        HString value;
        THROW_IF_FAILED(choice->get_Value(value.GetAddressOf()));
        std::string stdValue = HStringToUTF8(value.Get());
        return std::find(selectedValues.begin(), selectedValues.end(), stdValue) != selectedValues.end();
    }

    void XamlBuilder::BuildCompactChoiceSetInput(_In_ IAdaptiveRenderContext* renderContext,
                                                 _In_ IAdaptiveChoiceSetInput* adaptiveChoiceSetInput,
                                                 _Outptr_ IUIElement** choiceInputSet)
    {
        ComPtr<IComboBox> comboBox =
            XamlHelpers::CreateXamlClass<IComboBox>(HStringReference(RuntimeClass_Windows_UI_Xaml_Controls_ComboBox));

        // Set HorizontalAlignment to Stretch (defaults to Left for combo boxes)
        ComPtr<IFrameworkElement> comboBoxAsFrameworkElement;
        THROW_IF_FAILED(comboBox.As(&comboBoxAsFrameworkElement));
        THROW_IF_FAILED(comboBoxAsFrameworkElement->put_HorizontalAlignment(HorizontalAlignment_Stretch));

        ComPtr<IItemsControl> itemsControl;
        THROW_IF_FAILED(comboBox.As(&itemsControl));

        ComPtr<IObservableVector<IInspectable*>> items;
        THROW_IF_FAILED(itemsControl->get_Items(items.GetAddressOf()));

        ComPtr<IVector<IInspectable*>> itemsVector;
        THROW_IF_FAILED(items.As(&itemsVector));

        ComPtr<IVector<ABI::AdaptiveNamespace::AdaptiveChoiceInput*>> choices;
        THROW_IF_FAILED(adaptiveChoiceSetInput->get_Choices(&choices));

        std::vector<std::string> values = GetChoiceSetValueVector(adaptiveChoiceSetInput);
        boolean wrap;
        adaptiveChoiceSetInput->get_Wrap(&wrap);

        int currentIndex = 0;
        int selectedIndex = -1;
        XamlHelpers::IterateOverVector<ABI::AdaptiveNamespace::AdaptiveChoiceInput, IAdaptiveChoiceInput>(
            choices.Get(), [&currentIndex, &selectedIndex, itemsVector, values, wrap](IAdaptiveChoiceInput* adaptiveChoiceInput) {
                HString title;
                THROW_IF_FAILED(adaptiveChoiceInput->get_Title(title.GetAddressOf()));

                ComPtr<IComboBoxItem> comboBoxItem = XamlHelpers::CreateXamlClass<IComboBoxItem>(
                    HStringReference(RuntimeClass_Windows_UI_Xaml_Controls_ComboBoxItem));

                XamlHelpers::SetContent(comboBoxItem.Get(), title.Get(), wrap);

                // If multiple values are specified, no option is selected
                if (values.size() == 1 && IsChoiceSelected(values, adaptiveChoiceInput))
                {
                    selectedIndex = currentIndex;
                }

                ComPtr<IInspectable> inspectable;
                THROW_IF_FAILED(comboBoxItem.As(&inspectable));

                THROW_IF_FAILED(itemsVector->Append(inspectable.Get()));
                currentIndex++;
            });

        ComPtr<ISelector> selector;
        THROW_IF_FAILED(comboBox.As(&selector));
        THROW_IF_FAILED(selector->put_SelectedIndex(selectedIndex));

        ComPtr<IUIElement> comboBoxAsUIElement;
        THROW_IF_FAILED(comboBox.As(&comboBoxAsUIElement));
        THROW_IF_FAILED(AddHandledTappedEvent(comboBoxAsUIElement.Get()));

        SetStyleFromResourceDictionary(renderContext, L"Adaptive.Input.ChoiceSet.Compact", comboBoxAsFrameworkElement.Get());

        THROW_IF_FAILED(comboBoxAsUIElement.CopyTo(choiceInputSet));
    }

    void XamlBuilder::BuildExpandedChoiceSetInput(_In_ IAdaptiveRenderContext* renderContext,
                                                  _In_ IAdaptiveChoiceSetInput* adaptiveChoiceSetInput,
                                                  boolean isMultiSelect,
                                                  _Outptr_ IUIElement** choiceInputSet)
    {
        ComPtr<IVector<AdaptiveChoiceInput*>> choices;
        THROW_IF_FAILED(adaptiveChoiceSetInput->get_Choices(&choices));

        ComPtr<IStackPanel> stackPanel =
            XamlHelpers::CreateXamlClass<IStackPanel>(HStringReference(RuntimeClass_Windows_UI_Xaml_Controls_StackPanel));
        stackPanel->put_Orientation(Orientation::Orientation_Vertical);

        ComPtr<IPanel> panel;
        THROW_IF_FAILED(stackPanel.As(&panel));

        std::vector<std::string> values = GetChoiceSetValueVector(adaptiveChoiceSetInput);

        boolean wrap;
        adaptiveChoiceSetInput->get_Wrap(&wrap);

        XamlHelpers::IterateOverVector<AdaptiveChoiceInput, IAdaptiveChoiceInput>(
            choices.Get(), [panel, isMultiSelect, renderContext, values, wrap](IAdaptiveChoiceInput* adaptiveChoiceInput) {
                ComPtr<IUIElement> choiceItem;
                if (isMultiSelect)
                {
                    ComPtr<ICheckBox> checkBox =
                        XamlHelpers::CreateXamlClass<ICheckBox>(HStringReference(RuntimeClass_Windows_UI_Xaml_Controls_CheckBox));
                    THROW_IF_FAILED(checkBox.As(&choiceItem));

                    ComPtr<IFrameworkElement> frameworkElement;
                    THROW_IF_FAILED(checkBox.As(&frameworkElement));
                    SetStyleFromResourceDictionary(renderContext, L"Adaptive.Input.Choice.Multiselect", frameworkElement.Get());

                    XamlHelpers::SetToggleValue(choiceItem.Get(), IsChoiceSelected(values, adaptiveChoiceInput));
                }
                else
                {
                    ComPtr<IRadioButton> radioButton = XamlHelpers::CreateXamlClass<IRadioButton>(
                        HStringReference(RuntimeClass_Windows_UI_Xaml_Controls_RadioButton));
                    THROW_IF_FAILED(radioButton.As(&choiceItem));

                    ComPtr<IFrameworkElement> frameworkElement;
                    THROW_IF_FAILED(radioButton.As(&frameworkElement));
                    SetStyleFromResourceDictionary(renderContext,
                                                   L"Adaptive.Input.Choice.SingleSelect",
                                                   frameworkElement.Get());

                    if (values.size() == 1)
                    {
                        // When isMultiSelect is false, only 1 specified value is accepted.
                        // Otherwise, leave all options unset
                        XamlHelpers::SetToggleValue(choiceItem.Get(), IsChoiceSelected(values, adaptiveChoiceInput));
                    }
                }

                HString title;
                THROW_IF_FAILED(adaptiveChoiceInput->get_Title(title.GetAddressOf()));
                XamlHelpers::SetContent(choiceItem.Get(), title.Get(), wrap);

                THROW_IF_FAILED(AddHandledTappedEvent(choiceItem.Get()));

                XamlHelpers::AppendXamlElementToPanel(choiceItem.Get(), panel.Get());
            });

        ComPtr<IFrameworkElement> choiceSetAsFrameworkElement;
        THROW_IF_FAILED(stackPanel.As(&choiceSetAsFrameworkElement));
        THROW_IF_FAILED(SetStyleFromResourceDictionary(renderContext,
                                                       L"Adaptive.Input.ChoiceSet.Expanded",
                                                       choiceSetAsFrameworkElement.Get()));

        THROW_IF_FAILED(stackPanel.CopyTo(choiceInputSet));
    }

    static void AddInputValueToContext(_In_ IAdaptiveRenderContext* renderContext,
                                       _In_ IAdaptiveCardElement* adaptiveCardElement,
                                       _In_ IUIElement* inputUiElement)
    {
        ComPtr<IAdaptiveCardElement> cardElement(adaptiveCardElement);
        ComPtr<IAdaptiveInputElement> inputElement;
        THROW_IF_FAILED(cardElement.As(&inputElement));

        ComPtr<InputValue> input;
        THROW_IF_FAILED(MakeAndInitialize<InputValue>(&input, inputElement.Get(), inputUiElement));
        THROW_IF_FAILED(renderContext->AddInputValue(input.Get()));
    }

    void XamlBuilder::BuildChoiceSetInput(_In_ IAdaptiveCardElement* adaptiveCardElement,
                                          _In_ IAdaptiveRenderContext* renderContext,
                                          _In_ IAdaptiveRenderArgs* /*renderArgs*/,
                                          _Outptr_ IUIElement** choiceInputSet)
    {
        ComPtr<IAdaptiveHostConfig> hostConfig;
        THROW_IF_FAILED(renderContext->get_HostConfig(&hostConfig));
        if (!SupportsInteractivity(hostConfig.Get()))
        {
            renderContext->AddWarning(
                ABI::AdaptiveNamespace::WarningStatusCode::InteractivityNotSupported,
                HStringReference(L"ChoiceSet was stripped from card because interactivity is not supported").Get());
            return;
        }

        ComPtr<IAdaptiveCardElement> cardElement(adaptiveCardElement);
        ComPtr<IAdaptiveChoiceSetInput> adaptiveChoiceSetInput;
        THROW_IF_FAILED(cardElement.As(&adaptiveChoiceSetInput));

        ABI::AdaptiveNamespace::ChoiceSetStyle choiceSetStyle;
        THROW_IF_FAILED(adaptiveChoiceSetInput->get_ChoiceSetStyle(&choiceSetStyle));

        boolean isMultiSelect;
        THROW_IF_FAILED(adaptiveChoiceSetInput->get_IsMultiSelect(&isMultiSelect));

        if (choiceSetStyle == ABI::AdaptiveNamespace::ChoiceSetStyle_Compact && !isMultiSelect)
        {
            BuildCompactChoiceSetInput(renderContext, adaptiveChoiceSetInput.Get(), choiceInputSet);
        }
        else
        {
            BuildExpandedChoiceSetInput(renderContext, adaptiveChoiceSetInput.Get(), isMultiSelect, choiceInputSet);
        }

        AddInputValueToContext(renderContext, adaptiveCardElement, *choiceInputSet);
    }

    void XamlBuilder::BuildDateInput(_In_ IAdaptiveCardElement* adaptiveCardElement,
                                     _In_ IAdaptiveRenderContext* renderContext,
                                     _In_ IAdaptiveRenderArgs* /*renderArgs*/,
                                     _Outptr_ IUIElement** dateInputControl)
    {
        ComPtr<IAdaptiveHostConfig> hostConfig;
        THROW_IF_FAILED(renderContext->get_HostConfig(&hostConfig));
        if (!SupportsInteractivity(hostConfig.Get()))
        {
            renderContext->AddWarning(
                ABI::AdaptiveNamespace::WarningStatusCode::InteractivityNotSupported,
                HStringReference(L"Date input was stripped from card because interactivity is not supported").Get());
            return;
        }

        ComPtr<IAdaptiveCardElement> cardElement(adaptiveCardElement);
        ComPtr<IAdaptiveDateInput> adaptiveDateInput;
        THROW_IF_FAILED(cardElement.As(&adaptiveDateInput));

        ComPtr<ICalendarDatePicker> datePicker = XamlHelpers::CreateXamlClass<ICalendarDatePicker>(
            HStringReference(RuntimeClass_Windows_UI_Xaml_Controls_CalendarDatePicker));

        HString placeHolderText;
        THROW_IF_FAILED(adaptiveDateInput->get_Placeholder(placeHolderText.GetAddressOf()));
        THROW_IF_FAILED(datePicker->put_PlaceholderText(placeHolderText.Get()));

        // Make the picker stretch full width
        ComPtr<IFrameworkElement> datePickerAsFrameworkElement;
        THROW_IF_FAILED(datePicker.As(&datePickerAsFrameworkElement));
        THROW_IF_FAILED(datePickerAsFrameworkElement->put_HorizontalAlignment(HorizontalAlignment_Stretch));
        THROW_IF_FAILED(datePickerAsFrameworkElement->put_VerticalAlignment(ABI::Windows::UI::Xaml::VerticalAlignment_Top));

        THROW_IF_FAILED(datePicker.CopyTo(dateInputControl));


        // Value
        HString hstringValue;
        THROW_IF_FAILED(adaptiveDateInput->get_Value(hstringValue.GetAddressOf()));
        std::string value = HStringToUTF8(hstringValue.Get());
        unsigned int year, month, day;
        if (DateTimePreparser::TryParseSimpleDate(value, &year, &month, &day))
        {
            ComPtr<IReference<DateTime>> initialDateTimeReference;
            THROW_IF_FAILED(GetDateTimeReference(year, month, day, &initialDateTimeReference));
            THROW_IF_FAILED(datePicker->put_Date(initialDateTimeReference.Get()));
        }

        // Min date
        HString hstringMin;
        THROW_IF_FAILED(adaptiveDateInput->get_Min(hstringMin.GetAddressOf()));
        std::string min = HStringToUTF8(hstringMin.Get());
        if (DateTimePreparser::TryParseSimpleDate(min, &year, &month, &day))
        {
            DateTime minDate = GetDateTime(year, month, day);
            THROW_IF_FAILED(datePicker->put_MinDate(minDate));
        }

        // Max date
        HString hstringMax;
        THROW_IF_FAILED(adaptiveDateInput->get_Max(hstringMax.GetAddressOf()));
        std::string max = HStringToUTF8(hstringMax.Get());
        if (DateTimePreparser::TryParseSimpleDate(max, &year, &month, &day))
        {
            DateTime maxDate = GetDateTime(year, month, day);
            THROW_IF_FAILED(datePicker->put_MaxDate(maxDate));
        }

        THROW_IF_FAILED(
            SetStyleFromResourceDictionary(renderContext, L"Adaptive.Input.Date", datePickerAsFrameworkElement.Get()));

        AddInputValueToContext(renderContext, adaptiveCardElement, *dateInputControl);
    }

    void XamlBuilder::BuildNumberInput(_In_ IAdaptiveCardElement* adaptiveCardElement,
                                       _In_ IAdaptiveRenderContext* renderContext,
                                       _In_ IAdaptiveRenderArgs* /*renderArgs*/,
                                       _Outptr_ IUIElement** numberInputControl)
    {
        ComPtr<IAdaptiveHostConfig> hostConfig;
        THROW_IF_FAILED(renderContext->get_HostConfig(&hostConfig));
        if (!SupportsInteractivity(hostConfig.Get()))
        {
            renderContext->AddWarning(
                ABI::AdaptiveNamespace::WarningStatusCode::InteractivityNotSupported,
                HStringReference(L"Number input was stripped from card because interactivity is not supported").Get());
            return;
        }

        ComPtr<IAdaptiveCardElement> cardElement(adaptiveCardElement);
        ComPtr<IAdaptiveNumberInput> adaptiveNumberInput;
        THROW_IF_FAILED(cardElement.As(&adaptiveNumberInput));

        ComPtr<ITextBox> textBox =
            XamlHelpers::CreateXamlClass<ITextBox>(HStringReference(RuntimeClass_Windows_UI_Xaml_Controls_TextBox));

        ComPtr<IInputScopeName> inputScopeName =
            XamlHelpers::CreateXamlClass<IInputScopeName>(HStringReference(RuntimeClass_Windows_UI_Xaml_Input_InputScopeName));
        THROW_IF_FAILED(inputScopeName->put_NameValue(InputScopeNameValue::InputScopeNameValue_Number));

        ComPtr<IInputScope> inputScope =
            XamlHelpers::CreateXamlClass<IInputScope>(HStringReference(RuntimeClass_Windows_UI_Xaml_Input_InputScope));
        ComPtr<IVector<InputScopeName*>> names;
        THROW_IF_FAILED(inputScope->get_Names(names.GetAddressOf()));
        THROW_IF_FAILED(names->Append(inputScopeName.Get()));

        THROW_IF_FAILED(textBox->put_InputScope(inputScope.Get()));

        INT32 value;
        THROW_IF_FAILED(adaptiveNumberInput->get_Value(&value));

        std::wstring stringValue = std::to_wstring(value);
        THROW_IF_FAILED(textBox->put_Text(HStringReference(stringValue.c_str()).Get()));

        ComPtr<ITextBox2> textBox2;
        THROW_IF_FAILED(textBox.As(&textBox2));

        HString placeHolderText;
        THROW_IF_FAILED(adaptiveNumberInput->get_Placeholder(placeHolderText.GetAddressOf()));
        THROW_IF_FAILED(textBox2->put_PlaceholderText(placeHolderText.Get()));

        ComPtr<IFrameworkElement> frameworkElement;
        THROW_IF_FAILED(textBox.As(&frameworkElement));
        THROW_IF_FAILED(frameworkElement->put_VerticalAlignment(ABI::Windows::UI::Xaml::VerticalAlignment_Top));
        THROW_IF_FAILED(SetStyleFromResourceDictionary(renderContext, L"Adaptive.Input.Number", frameworkElement.Get()));

        // TODO: Handle max and min?
        THROW_IF_FAILED(textBox.CopyTo(numberInputControl));
        AddInputValueToContext(renderContext, adaptiveCardElement, *numberInputControl);
    }

    static HRESULT HandleKeydownForInlineAction(_In_ IKeyRoutedEventArgs* args,
                                                _In_ IAdaptiveActionInvoker* actionInvoker,
                                                _In_ IAdaptiveActionElement* inlineAction)
    {
        ABI::Windows::System::VirtualKey key;
        RETURN_IF_FAILED(args->get_Key(&key));

        if (key == ABI::Windows::System::VirtualKey::VirtualKey_Enter)
        {
            ComPtr<ABI::Windows::UI::Core::ICoreWindowStatic> coreWindowStatics;
            RETURN_IF_FAILED(GetActivationFactory(HStringReference(RuntimeClass_Windows_UI_Core_CoreWindow).Get(), &coreWindowStatics));

            ComPtr<ABI::Windows::UI::Core::ICoreWindow> coreWindow;
            RETURN_IF_FAILED(coreWindowStatics->GetForCurrentThread(&coreWindow));

            ABI::Windows::UI::Core::CoreVirtualKeyStates shiftKeyState;
            RETURN_IF_FAILED(coreWindow->GetKeyState(ABI::Windows::System::VirtualKey_Shift, &shiftKeyState));

            ABI::Windows::UI::Core::CoreVirtualKeyStates ctrlKeyState;
            RETURN_IF_FAILED(coreWindow->GetKeyState(ABI::Windows::System::VirtualKey_Control, &ctrlKeyState));

            if (shiftKeyState == ABI::Windows::UI::Core::CoreVirtualKeyStates_None &&
                ctrlKeyState == ABI::Windows::UI::Core::CoreVirtualKeyStates_None)
            {
                RETURN_IF_FAILED(actionInvoker->SendActionEvent(inlineAction));
                RETURN_IF_FAILED(args->put_Handled(true));
            }
        }

        return S_OK;
    }

    static bool WarnForInlineShowCard(_In_ IAdaptiveRenderContext* renderContext,
                                      _In_ IAdaptiveHostConfig* hostConfig,
                                      _In_ IAdaptiveActionElement* action,
                                      const std::wstring& warning)
    {
        if (action != nullptr)
        {
            ABI::AdaptiveNamespace::ActionType actionType;
            THROW_IF_FAILED(action->get_ActionType(&actionType));

            if (actionType == ABI::AdaptiveNamespace::ActionType::ShowCard)
            {
                ComPtr<IAdaptiveActionsConfig> actionsConfig;
                THROW_IF_FAILED(hostConfig->get_Actions(actionsConfig.GetAddressOf()));
                ComPtr<IAdaptiveShowCardActionConfig> showCardActionConfig;
                THROW_IF_FAILED(actionsConfig->get_ShowCard(&showCardActionConfig));
                ABI::AdaptiveNamespace::ActionMode showCardActionMode;
                THROW_IF_FAILED(showCardActionConfig->get_ActionMode(&showCardActionMode));
                if (showCardActionMode == ABI::AdaptiveNamespace::ActionMode::Inline)
                {
                    THROW_IF_FAILED(renderContext->AddWarning(ABI::AdaptiveNamespace::WarningStatusCode::UnsupportedValue,
                                                              HStringReference(warning.c_str()).Get()));
                    return true;
                }
            }
        }

        return false;
    }

    void XamlBuilder::HandleInlineAcion(_In_ IAdaptiveRenderContext* renderContext,
                                        _In_ IAdaptiveRenderArgs* renderArgs,
                                        _In_ ITextBox* textBox,
                                        _In_ IAdaptiveActionElement* inlineAction,
                                        _Outptr_ IUIElement** textBoxWithInlineAction)
    {
        ComPtr<ITextBox> localTextBox(textBox);
        ComPtr<IAdaptiveActionElement> localInlineAction(inlineAction);

        ABI::AdaptiveNamespace::ActionType actionType;
        THROW_IF_FAILED(localInlineAction->get_ActionType(&actionType));

        ComPtr<IAdaptiveHostConfig> hostConfig;
        THROW_IF_FAILED(renderContext->get_HostConfig(&hostConfig));

        // Inline ShowCards are not supported for inline actions
        if (WarnForInlineShowCard(renderContext, hostConfig.Get(), localInlineAction.Get(), L"Inline ShowCard not supported for InlineAction"))
        {
            THROW_IF_FAILED(localTextBox.CopyTo(textBoxWithInlineAction));
            return;
        }

        // Create a grid to hold the text box and the action button
        ComPtr<IGridStatics> gridStatics;
        THROW_IF_FAILED(GetActivationFactory(HStringReference(RuntimeClass_Windows_UI_Xaml_Controls_Grid).Get(), &gridStatics));

        ComPtr<IGrid> xamlGrid =
            XamlHelpers::CreateXamlClass<IGrid>(HStringReference(RuntimeClass_Windows_UI_Xaml_Controls_Grid));
        ComPtr<IVector<ColumnDefinition*>> columnDefinitions;
        THROW_IF_FAILED(xamlGrid->get_ColumnDefinitions(&columnDefinitions));
        ComPtr<IPanel> gridAsPanel;
        THROW_IF_FAILED(xamlGrid.As(&gridAsPanel));

        // Create the first column and add the text box to it
        ComPtr<IColumnDefinition> textBoxColumnDefinition = XamlHelpers::CreateXamlClass<IColumnDefinition>(
            HStringReference(RuntimeClass_Windows_UI_Xaml_Controls_ColumnDefinition));
        THROW_IF_FAILED(textBoxColumnDefinition->put_Width({1, GridUnitType::GridUnitType_Star}));
        THROW_IF_FAILED(columnDefinitions->Append(textBoxColumnDefinition.Get()));

        ComPtr<IFrameworkElement> textBoxAsFrameworkElement;
        THROW_IF_FAILED(localTextBox.As(&textBoxAsFrameworkElement));

        THROW_IF_FAILED(gridStatics->SetColumn(textBoxAsFrameworkElement.Get(), 0));
        XamlHelpers::AppendXamlElementToPanel(textBox, gridAsPanel.Get());

        // Create a separator column
        ComPtr<IColumnDefinition> separatorColumnDefinition = XamlHelpers::CreateXamlClass<IColumnDefinition>(
            HStringReference(RuntimeClass_Windows_UI_Xaml_Controls_ColumnDefinition));
        THROW_IF_FAILED(separatorColumnDefinition->put_Width({1.0, GridUnitType::GridUnitType_Auto}));
        THROW_IF_FAILED(columnDefinitions->Append(separatorColumnDefinition.Get()));

        UINT spacingSize;
        THROW_IF_FAILED(GetSpacingSizeFromSpacing(hostConfig.Get(), ABI::AdaptiveNamespace::Spacing::Default, &spacingSize));

        auto separator = CreateSeparator(renderContext, spacingSize, 0, {0}, false);

        ComPtr<IFrameworkElement> separatorAsFrameworkElement;
        THROW_IF_FAILED(separator.As(&separatorAsFrameworkElement));

        THROW_IF_FAILED(gridStatics->SetColumn(separatorAsFrameworkElement.Get(), 1));
        XamlHelpers::AppendXamlElementToPanel(separator.Get(), gridAsPanel.Get());

        // Create a column for the button
        ComPtr<IColumnDefinition> inlineActionColumnDefinition = XamlHelpers::CreateXamlClass<IColumnDefinition>(
            HStringReference(RuntimeClass_Windows_UI_Xaml_Controls_ColumnDefinition));
        THROW_IF_FAILED(inlineActionColumnDefinition->put_Width({0, GridUnitType::GridUnitType_Auto}));
        THROW_IF_FAILED(columnDefinitions->Append(inlineActionColumnDefinition.Get()));

        // Create a text box with the action title. This will be the tool tip if there's an icon
        // or the content of the button otherwise
        ComPtr<ITextBlock> titleTextBlock =
            XamlHelpers::CreateXamlClass<ITextBlock>(HStringReference(RuntimeClass_Windows_UI_Xaml_Controls_TextBlock));
        HString title;
        THROW_IF_FAILED(localInlineAction->get_Title(title.GetAddressOf()));
        THROW_IF_FAILED(titleTextBlock->put_Text(title.Get()));

        HString iconUrl;
        THROW_IF_FAILED(localInlineAction->get_IconUrl(iconUrl.GetAddressOf()));
        ComPtr<IUIElement> actionUIElement;
        if (iconUrl != nullptr)
        {
            // Render the icon using the adaptive image renderer
            ComPtr<IAdaptiveElementRendererRegistration> elementRenderers;
            THROW_IF_FAILED(renderContext->get_ElementRenderers(&elementRenderers));
            ComPtr<IAdaptiveElementRenderer> imageRenderer;
            THROW_IF_FAILED(elementRenderers->Get(HStringReference(L"Image").Get(), &imageRenderer));

            ComPtr<IAdaptiveImage> adaptiveImage;
            THROW_IF_FAILED(MakeAndInitialize<AdaptiveImage>(&adaptiveImage));

            THROW_IF_FAILED(adaptiveImage->put_Url(iconUrl.Get()));

            ComPtr<IAdaptiveCardElement> adaptiveImageAsElement;
            THROW_IF_FAILED(adaptiveImage.As(&adaptiveImageAsElement));

            THROW_IF_FAILED(imageRenderer->Render(adaptiveImageAsElement.Get(), renderContext, renderArgs, &actionUIElement));

            // Add the tool tip
            ComPtr<IToolTip> toolTip =
                XamlHelpers::CreateXamlClass<IToolTip>(HStringReference(RuntimeClass_Windows_UI_Xaml_Controls_ToolTip));
            ComPtr<IContentControl> toolTipAsContentControl;
            THROW_IF_FAILED(toolTip.As(&toolTipAsContentControl));
            THROW_IF_FAILED(toolTipAsContentControl->put_Content(titleTextBlock.Get()));

            ComPtr<IToolTipServiceStatics> toolTipService;
            THROW_IF_FAILED(GetActivationFactory(HStringReference(RuntimeClass_Windows_UI_Xaml_Controls_ToolTipService).Get(),
                                                 &toolTipService));

            ComPtr<IDependencyObject> actionAsDependencyObject;
            THROW_IF_FAILED(actionUIElement.As(&actionAsDependencyObject));

            THROW_IF_FAILED(toolTipService->SetToolTip(actionAsDependencyObject.Get(), toolTip.Get()));
        }
        else
        {
            // If there's no icon, just use the title text. Put it centered in a grid so it is
            // centered relative to the text box.
            ComPtr<IFrameworkElement> textBlockAsFrameworkElement;
            THROW_IF_FAILED(titleTextBlock.As(&textBlockAsFrameworkElement));
            THROW_IF_FAILED(textBlockAsFrameworkElement->put_VerticalAlignment(ABI::Windows::UI::Xaml::VerticalAlignment_Center));

            ComPtr<IGrid> titleGrid =
                XamlHelpers::CreateXamlClass<IGrid>(HStringReference(RuntimeClass_Windows_UI_Xaml_Controls_Grid));
            ComPtr<IPanel> panel;
            THROW_IF_FAILED(titleGrid.As(&panel));
            XamlHelpers::AppendXamlElementToPanel(titleTextBlock.Get(), panel.Get());

            THROW_IF_FAILED(panel.As(&actionUIElement));
        }

        // Make the action the same size as the text box
        EventRegistrationToken eventToken;
        THROW_IF_FAILED(textBoxAsFrameworkElement->add_Loaded(
            Callback<IRoutedEventHandler>(
                [actionUIElement, textBoxAsFrameworkElement](IInspectable* /*sender*/, IRoutedEventArgs * /*args*/) -> HRESULT {
                    ComPtr<IFrameworkElement> actionFrameworkElement;
                    RETURN_IF_FAILED(actionUIElement.As(&actionFrameworkElement));

                    return SetMatchingHeight(actionFrameworkElement.Get(), textBoxAsFrameworkElement.Get());
                })
                .Get(),
            &eventToken));

        // Wrap the action in a button
        ComPtr<IUIElement> touchTargetUIElement;
        WrapInTouchTarget(nullptr, actionUIElement.Get(), localInlineAction.Get(), renderContext, false, L"Adaptive.Input.Text.InlineAction", &touchTargetUIElement);

        ComPtr<IFrameworkElement> touchTargetFrameworkElement;
        THROW_IF_FAILED(touchTargetUIElement.As(&touchTargetFrameworkElement));

        // Align to bottom so the icon stays with the bottom of the text box as it grows in the multiline case
        THROW_IF_FAILED(touchTargetFrameworkElement->put_VerticalAlignment(ABI::Windows::UI::Xaml::VerticalAlignment_Bottom));

        // Add the action to the column
        THROW_IF_FAILED(gridStatics->SetColumn(touchTargetFrameworkElement.Get(), 2));
        XamlHelpers::AppendXamlElementToPanel(touchTargetFrameworkElement.Get(), gridAsPanel.Get());

        // If this isn't a multiline input, enter should invoke the action
        ComPtr<IAdaptiveActionInvoker> actionInvoker;
        THROW_IF_FAILED(renderContext->get_ActionInvoker(&actionInvoker));

        boolean isMultiLine;
        THROW_IF_FAILED(textBox->get_AcceptsReturn(&isMultiLine));

        if (!isMultiLine)
        {
            ComPtr<IUIElement> textBoxAsUIElement;
            THROW_IF_FAILED(localTextBox.As(&textBoxAsUIElement));

            EventRegistrationToken keyDownEventToken;
            THROW_IF_FAILED(textBoxAsUIElement->add_KeyDown(
                Callback<IKeyEventHandler>([actionInvoker, localInlineAction](IInspectable* /*sender*/, IKeyRoutedEventArgs* args) -> HRESULT {
                    return HandleKeydownForInlineAction(args, actionInvoker.Get(), localInlineAction.Get());
                })
                    .Get(),
                &keyDownEventToken));
        }

        THROW_IF_FAILED(xamlGrid.CopyTo(textBoxWithInlineAction));
    }

    void XamlBuilder::BuildTextInput(_In_ IAdaptiveCardElement* adaptiveCardElement,
                                     _In_ IAdaptiveRenderContext* renderContext,
                                     _In_ IAdaptiveRenderArgs* renderArgs,
                                     _Outptr_ IUIElement** textInputControl)
    {
        ComPtr<IAdaptiveHostConfig> hostConfig;
        THROW_IF_FAILED(renderContext->get_HostConfig(&hostConfig));
        if (!SupportsInteractivity(hostConfig.Get()))
        {
            renderContext->AddWarning(
                ABI::AdaptiveNamespace::WarningStatusCode::InteractivityNotSupported,
                HStringReference(L"Text Input was stripped from card because interactivity is not supported").Get());
            return;
        }

        ComPtr<IAdaptiveCardElement> cardElement(adaptiveCardElement);
        ComPtr<IAdaptiveTextInput> adaptiveTextInput;
        THROW_IF_FAILED(cardElement.As(&adaptiveTextInput));

        ComPtr<ITextBox> textBox =
            XamlHelpers::CreateXamlClass<ITextBox>(HStringReference(RuntimeClass_Windows_UI_Xaml_Controls_TextBox));

        boolean isMultiLine;
        THROW_IF_FAILED(adaptiveTextInput->get_IsMultiline(&isMultiLine));
        THROW_IF_FAILED(textBox->put_AcceptsReturn(isMultiLine));

        HString textValue;
        THROW_IF_FAILED(adaptiveTextInput->get_Value(textValue.GetAddressOf()));
        THROW_IF_FAILED(textBox->put_Text(textValue.Get()));

        UINT32 maxLength;
        THROW_IF_FAILED(adaptiveTextInput->get_MaxLength(&maxLength));
        THROW_IF_FAILED(textBox->put_MaxLength(maxLength));

        ComPtr<ITextBox2> textBox2;
        THROW_IF_FAILED(textBox.As(&textBox2));

        HString placeHolderText;
        THROW_IF_FAILED(adaptiveTextInput->get_Placeholder(placeHolderText.GetAddressOf()));
        THROW_IF_FAILED(textBox2->put_PlaceholderText(placeHolderText.Get()));

        ABI::AdaptiveNamespace::TextInputStyle textInputStyle;
        THROW_IF_FAILED(adaptiveTextInput->get_TextInputStyle(&textInputStyle));

        ComPtr<IInputScopeName> inputScopeName =
            XamlHelpers::CreateXamlClass<IInputScopeName>(HStringReference(RuntimeClass_Windows_UI_Xaml_Input_InputScopeName));
        switch (textInputStyle)
        {
        case ABI::AdaptiveNamespace::TextInputStyle::Email:
            THROW_IF_FAILED(inputScopeName->put_NameValue(InputScopeNameValue::InputScopeNameValue_EmailSmtpAddress));
            break;

        case ABI::AdaptiveNamespace::TextInputStyle::Tel:
            THROW_IF_FAILED(inputScopeName->put_NameValue(InputScopeNameValue::InputScopeNameValue_TelephoneNumber));
            break;

        case ABI::AdaptiveNamespace::TextInputStyle::Url:
            THROW_IF_FAILED(inputScopeName->put_NameValue(InputScopeNameValue::InputScopeNameValue_Url));
            break;
        }

        ComPtr<IInputScope> inputScope =
            XamlHelpers::CreateXamlClass<IInputScope>(HStringReference(RuntimeClass_Windows_UI_Xaml_Input_InputScope));
        ComPtr<IVector<InputScopeName*>> names;
        THROW_IF_FAILED(inputScope->get_Names(names.GetAddressOf()));
        THROW_IF_FAILED(names->Append(inputScopeName.Get()));

        THROW_IF_FAILED(textBox->put_InputScope(inputScope.Get()));

        ComPtr<IUIElement> textBoxAsUIElement;
        textBox.As(&textBoxAsUIElement);
        AddInputValueToContext(renderContext, adaptiveCardElement, textBoxAsUIElement.Get());

        ComPtr<IAdaptiveActionElement> inlineAction;
        THROW_IF_FAILED(adaptiveTextInput->get_InlineAction(&inlineAction));

        ComPtr<IFrameworkElement> textBoxAsFrameworkElement;
        THROW_IF_FAILED(textBox.As(&textBoxAsFrameworkElement));
        THROW_IF_FAILED(SetStyleFromResourceDictionary(renderContext, L"Adaptive.Input.Text", textBoxAsFrameworkElement.Get()));

        if (inlineAction != nullptr)
        {
            ComPtr<IUIElement> textBoxWithInlineAction;
            HandleInlineAcion(renderContext, renderArgs, textBox.Get(), inlineAction.Get(), &textBoxWithInlineAction);
            if (!isMultiLine)
            {
                THROW_IF_FAILED(textBoxWithInlineAction.As(&textBoxAsFrameworkElement));
                THROW_IF_FAILED(textBoxAsFrameworkElement->put_VerticalAlignment(ABI::Windows::UI::Xaml::VerticalAlignment_Top));
            }

            THROW_IF_FAILED(textBoxWithInlineAction.CopyTo(textInputControl));
        }
        else
        {
            if (!isMultiLine)
            {
                THROW_IF_FAILED(textBoxAsFrameworkElement->put_VerticalAlignment(ABI::Windows::UI::Xaml::VerticalAlignment_Top));
            }

            THROW_IF_FAILED(textBox.CopyTo(textInputControl));
        }
    }

    void XamlBuilder::BuildTimeInput(_In_ IAdaptiveCardElement* adaptiveCardElement,
                                     _In_ IAdaptiveRenderContext* renderContext,
                                     _In_ IAdaptiveRenderArgs* /*renderArgs*/,
                                     _Outptr_ IUIElement** timeInputControl)
    {
        ComPtr<IAdaptiveHostConfig> hostConfig;
        THROW_IF_FAILED(renderContext->get_HostConfig(&hostConfig));
        if (!SupportsInteractivity(hostConfig.Get()))
        {
            renderContext->AddWarning(
                ABI::AdaptiveNamespace::WarningStatusCode::InteractivityNotSupported,
                HStringReference(L"Time Input was stripped from card because interactivity is not supported").Get());
            return;
        }

        ComPtr<ITimePicker> timePicker =
            XamlHelpers::CreateXamlClass<ITimePicker>(HStringReference(RuntimeClass_Windows_UI_Xaml_Controls_TimePicker));

        // Make the picker stretch full width
        ComPtr<IFrameworkElement> timePickerAsFrameworkElement;
        THROW_IF_FAILED(timePicker.As(&timePickerAsFrameworkElement));
        THROW_IF_FAILED(timePickerAsFrameworkElement->put_HorizontalAlignment(ABI::Windows::UI::Xaml::HorizontalAlignment_Stretch));
        THROW_IF_FAILED(timePickerAsFrameworkElement->put_VerticalAlignment(ABI::Windows::UI::Xaml::VerticalAlignment_Top));

        THROW_IF_FAILED(
            SetStyleFromResourceDictionary(renderContext, L"Adaptive.Input.Time", timePickerAsFrameworkElement.Get()));

        ComPtr<IAdaptiveCardElement> cardElement(adaptiveCardElement);
        ComPtr<IAdaptiveTimeInput> adaptiveTimeInput;
        THROW_IF_FAILED(cardElement.As(&adaptiveTimeInput));

        // Set initial value
        HString hstringValue;
        THROW_IF_FAILED(adaptiveTimeInput->get_Value(hstringValue.GetAddressOf()));
        std::string value = HStringToUTF8(hstringValue.Get());
        unsigned int hours, minutes;
        if (DateTimePreparser::TryParseSimpleTime(value, &hours, &minutes))
        {
            TimeSpan initialTime{(INT64)(hours * 60 + minutes) * 10000000 * 60};
            THROW_IF_FAILED(timePicker->put_Time(initialTime));
        }

        // Note: Placeholder text and min/max are not supported by ITimePicker

        THROW_IF_FAILED(timePicker.CopyTo(timeInputControl));
        AddInputValueToContext(renderContext, adaptiveCardElement, *timeInputControl);
    }

    void XamlBuilder::BuildToggleInput(_In_ IAdaptiveCardElement* adaptiveCardElement,
                                       _In_ IAdaptiveRenderContext* renderContext,
                                       _In_ IAdaptiveRenderArgs* /*renderArgs*/,
                                       _Outptr_ IUIElement** toggleInputControl)
    {
        ComPtr<IAdaptiveHostConfig> hostConfig;
        THROW_IF_FAILED(renderContext->get_HostConfig(&hostConfig));
        if (!SupportsInteractivity(hostConfig.Get()))
        {
            renderContext->AddWarning(
                ABI::AdaptiveNamespace::WarningStatusCode::InteractivityNotSupported,
                HStringReference(L"Toggle Input was stripped from card because interactivity is not supported").Get());
            return;
        }

        ComPtr<IAdaptiveCardElement> cardElement(adaptiveCardElement);
        ComPtr<IAdaptiveToggleInput> adaptiveToggleInput;
        THROW_IF_FAILED(cardElement.As(&adaptiveToggleInput));

        ComPtr<ICheckBox> checkBox =
            XamlHelpers::CreateXamlClass<ICheckBox>(HStringReference(RuntimeClass_Windows_UI_Xaml_Controls_CheckBox));

        HString title;
        THROW_IF_FAILED(adaptiveToggleInput->get_Title(title.GetAddressOf()));

        boolean wrap;
        adaptiveToggleInput->get_Wrap(&wrap);

        XamlHelpers::SetContent(checkBox.Get(), title.Get(), wrap);

        HString value;
        THROW_IF_FAILED(adaptiveToggleInput->get_Value(value.GetAddressOf()));

        HString valueOn;
        THROW_IF_FAILED(adaptiveToggleInput->get_ValueOn(valueOn.GetAddressOf()));

        INT32 compareValueOn;
        THROW_IF_FAILED(WindowsCompareStringOrdinal(value.Get(), valueOn.Get(), &compareValueOn));

        XamlHelpers::SetToggleValue(checkBox.Get(), (compareValueOn == 0));

        ComPtr<IUIElement> checkboxAsUIElement;
        THROW_IF_FAILED(checkBox.As(&checkboxAsUIElement));
        THROW_IF_FAILED(AddHandledTappedEvent(checkboxAsUIElement.Get()));

        ComPtr<IFrameworkElement> frameworkElement;
        THROW_IF_FAILED(checkBox.As(&frameworkElement));
        THROW_IF_FAILED(frameworkElement->put_VerticalAlignment(ABI::Windows::UI::Xaml::VerticalAlignment_Top));
        THROW_IF_FAILED(SetStyleFromResourceDictionary(renderContext, L"Adaptive.Input.Toggle", frameworkElement.Get()));

        THROW_IF_FAILED(checkboxAsUIElement.CopyTo(toggleInputControl));
        AddInputValueToContext(renderContext, adaptiveCardElement, *toggleInputControl);
    }

    void XamlBuilder::BuildMedia(_In_ IAdaptiveCardElement* adaptiveCardElement,
                                 _In_ IAdaptiveRenderContext* renderContext,
                                 _In_ IAdaptiveRenderArgs* renderArgs,
                                 _Outptr_ IUIElement** mediaControl)
    {
        ComPtr<IAdaptiveCardElement> localCardElement{adaptiveCardElement};
        ComPtr<IAdaptiveMedia> adaptiveMedia;
        THROW_IF_FAILED(localCardElement.As(&adaptiveMedia));

        ComPtr<IAdaptiveHostConfig> hostConfig;
        THROW_IF_FAILED(renderContext->get_HostConfig(&hostConfig));

        // Get the poster image
        ComPtr<IImage> posterImage;
        GetMediaPosterAsImage(renderContext, renderArgs, adaptiveMedia.Get(), &posterImage);

        // If the host doesn't support interactivity we're done here, just return the poster image
        if (!SupportsInteractivity(hostConfig.Get()))
        {
            renderContext->AddWarning(ABI::AdaptiveNamespace::WarningStatusCode::InteractivityNotSupported,
                                      HStringReference(L"Media was present in card, but interactivity is not supported").Get());

            if (posterImage != nullptr)
            {
                THROW_IF_FAILED(posterImage.CopyTo(mediaControl));
            }

            return;
        }

        // Put the poster image in a container with a play button
        ComPtr<IUIElement> posterContainer;
        CreatePosterContainerWithPlayButton(posterImage.Get(), renderContext, renderArgs, &posterContainer);

        ComPtr<IUIElement> touchTargetUIElement;
        WrapInTouchTarget(adaptiveCardElement, posterContainer.Get(), nullptr, renderContext, true, L"Adaptive.SelectAction", &touchTargetUIElement);

        // Create a panel to hold the poster and the media element
        ComPtr<IStackPanel> mediaStackPanel =
            XamlHelpers::CreateXamlClass<IStackPanel>(HStringReference(RuntimeClass_Windows_UI_Xaml_Controls_StackPanel));
        ComPtr<IPanel> mediaPanel;
        THROW_IF_FAILED(mediaStackPanel.As(&mediaPanel));

        XamlHelpers::AppendXamlElementToPanel(touchTargetUIElement.Get(), mediaPanel.Get());

        // Check if this host allows inline playback
        ComPtr<IAdaptiveMediaConfig> mediaConfig;
        THROW_IF_FAILED(hostConfig->get_Media(&mediaConfig));

        boolean allowInlinePlayback;
        THROW_IF_FAILED(mediaConfig->get_AllowInlinePlayback(&allowInlinePlayback));

        ComPtr<IAdaptiveMediaEventInvoker> mediaInvoker;
        THROW_IF_FAILED(renderContext->get_MediaEventInvoker(&mediaInvoker));

        HString mimeType;
        ComPtr<IMediaElement> mediaElement;
        ComPtr<IUriRuntimeClass> mediaSourceUrl;
        if (allowInlinePlayback)
        {
            // Create a media element and set it's source
            mediaElement =
                XamlHelpers::CreateXamlClass<IMediaElement>(HStringReference(RuntimeClass_Windows_UI_Xaml_Controls_MediaElement));

            GetMediaSource(hostConfig.Get(), adaptiveMedia.Get(), mediaSourceUrl.GetAddressOf(), mimeType.GetAddressOf());

            if (mediaSourceUrl == nullptr)
            {
                renderContext->AddWarning(ABI::AdaptiveNamespace::WarningStatusCode::UnsupportedMediaType,
                                          HStringReference(L"Unsupported media element dropped").Get());
                return;
            }

            // Configure Auto Play and Controls
            THROW_IF_FAILED(mediaElement->put_AutoPlay(false));

            ComPtr<IMediaElement2> mediaElement2;
            THROW_IF_FAILED(mediaElement.As(&mediaElement2));
            THROW_IF_FAILED(mediaElement2->put_AreTransportControlsEnabled(true));

            ComPtr<IUIElement> mediaUIElement;
            THROW_IF_FAILED(mediaElement.As(&mediaUIElement));

            if (posterImage != nullptr)
            {
                // Set the poster on the media element
                ComPtr<IImageSource> posterImageSource;
                THROW_IF_FAILED(posterImage->get_Source(&posterImageSource));
                THROW_IF_FAILED(mediaElement->put_PosterSource(posterImageSource.Get()));
            }

            // Make the media element collapsed until the user clicks
            THROW_IF_FAILED(mediaUIElement->put_Visibility(Visibility_Collapsed));

            XamlHelpers::AppendXamlElementToPanel(mediaElement.Get(), mediaPanel.Get());
        }

        ComPtr<IUIElement> mediaPanelAsUIElement;
        THROW_IF_FAILED(mediaPanel.As(&mediaPanelAsUIElement));

        ComPtr<IButtonBase> touchTargetAsButtonBase;
        THROW_IF_FAILED(touchTargetUIElement.As(&touchTargetAsButtonBase));

        // Take a reference to the mime type string for the lambda
        HSTRING lambdaMimeType;
        WindowsDuplicateString(mimeType.Get(), &lambdaMimeType);
        ComPtr<IAdaptiveRenderContext> lambdaRenderContext{renderContext};

        EventRegistrationToken clickToken;
        THROW_IF_FAILED(touchTargetAsButtonBase->add_Click(
            Callback<IRoutedEventHandler>(
                [touchTargetUIElement, lambdaRenderContext, adaptiveMedia, mediaElement, mediaSourceUrl, lambdaMimeType, mediaInvoker](
                    IInspectable* /*sender*/, IRoutedEventArgs * /*args*/) -> HRESULT {
                    // Take ownership of the passed in HSTRING
                    HString localMimeType;
                    localMimeType.Attach(lambdaMimeType);

                    // Turn off the button to prevent extra clicks
                    ComPtr<ABI::Windows::UI::Xaml::Controls::IControl> buttonAsControl;
                    touchTargetUIElement.As(&buttonAsControl);
                    RETURN_IF_FAILED(buttonAsControl->put_IsEnabled(false));

                    // Handle the click
                    return HandleMediaClick(lambdaRenderContext.Get(),
                                            adaptiveMedia.Get(),
                                            mediaElement.Get(),
                                            touchTargetUIElement.Get(),
                                            mediaSourceUrl.Get(),
                                            lambdaMimeType,
                                            mediaInvoker.Get());
                })
                .Get(),
            &clickToken));

        THROW_IF_FAILED(mediaPanelAsUIElement.CopyTo(mediaControl));
    }

    bool XamlBuilder::SupportsInteractivity(_In_ IAdaptiveHostConfig* hostConfig)
    {
        boolean supportsInteractivity;
        THROW_IF_FAILED(hostConfig->get_SupportsInteractivity(&supportsInteractivity));
        return Boolify(supportsInteractivity);
    }

    void XamlBuilder::WrapInTouchTarget(_In_ IAdaptiveCardElement* adaptiveCardElement,
                                        _In_ IUIElement* elementToWrap,
                                        _In_ IAdaptiveActionElement* action,
                                        _In_ IAdaptiveRenderContext* renderContext,
                                        bool fullWidth,
                                        const std::wstring& style,
                                        _Outptr_ IUIElement** finalElement)
    {
        ComPtr<IAdaptiveHostConfig> hostConfig;
        THROW_IF_FAILED(renderContext->get_HostConfig(&hostConfig));

        if (WarnForInlineShowCard(renderContext, hostConfig.Get(), action, L"Inline ShowCard not supported for SelectAction"))
        {
            // Was inline show card, so don't wrap the element and just return
            ComPtr<IUIElement> localElementToWrap(elementToWrap);
            localElementToWrap.CopyTo(finalElement);
            return;
        }

        ComPtr<IButton> button =
            XamlHelpers::CreateXamlClass<IButton>(HStringReference(RuntimeClass_Windows_UI_Xaml_Controls_Button));

        ComPtr<IContentControl> buttonAsContentControl;
        THROW_IF_FAILED(button.As(&buttonAsContentControl));
        THROW_IF_FAILED(buttonAsContentControl->put_Content(elementToWrap));

        ComPtr<IAdaptiveSpacingConfig> spacingConfig;
        THROW_IF_FAILED(hostConfig->get_Spacing(&spacingConfig));

        UINT32 cardPadding = 0;
        if (fullWidth)
        {
            THROW_IF_FAILED(spacingConfig->get_Padding(&cardPadding));
        }

        ComPtr<IFrameworkElement> buttonAsFrameworkElement;
        THROW_IF_FAILED(button.As(&buttonAsFrameworkElement));

        // We want the hit target to equally split the vertical space above and below the current item.
        // However, all we know is the spacing of the current item, which only applies to the spacing above.
        // We don't know what the spacing of the NEXT element will be, so we can't calculate the correct spacing
        // below. For now, we'll simply assume the bottom spacing is the same as the top. NOTE: Only apply spacings
        // (padding, margin) for adaptive card elements to avoid adding spacings to card-level selectAction.
        if (adaptiveCardElement != nullptr)
        {
            ABI::AdaptiveNamespace::Spacing elementSpacing;
            THROW_IF_FAILED(adaptiveCardElement->get_Spacing(&elementSpacing));
            UINT spacingSize;
            THROW_IF_FAILED(GetSpacingSizeFromSpacing(hostConfig.Get(), elementSpacing, &spacingSize));
            double topBottomPadding = spacingSize / 2.0;

            // For button padding, we apply the cardPadding and topBottomPadding (and then we negate these in the margin)
            ComPtr<IControl> buttonAsControl;
            THROW_IF_FAILED(button.As(&buttonAsControl));
            THROW_IF_FAILED(buttonAsControl->put_Padding({(double)cardPadding, topBottomPadding, (double)cardPadding, topBottomPadding}));

            double negativeCardMargin = cardPadding * -1.0;
            double negativeTopBottomMargin = topBottomPadding * -1.0;

            THROW_IF_FAILED(buttonAsFrameworkElement->put_Margin(
                {negativeCardMargin, negativeTopBottomMargin, negativeCardMargin, negativeTopBottomMargin}));
        }

        // Style the hit target button
        THROW_IF_FAILED(SetStyleFromResourceDictionary(renderContext, style.c_str(), buttonAsFrameworkElement.Get()));

        if (action != nullptr)
        {
            // If we have an action, use the title for the AutomationProperties.Name
            HString title;
            THROW_IF_FAILED(action->get_Title(title.GetAddressOf()));

            ComPtr<IDependencyObject> buttonAsDependencyObject;
            THROW_IF_FAILED(button.As(&buttonAsDependencyObject));

            ComPtr<IAutomationPropertiesStatics> automationPropertiesStatics;
            THROW_IF_FAILED(
                GetActivationFactory(HStringReference(RuntimeClass_Windows_UI_Xaml_Automation_AutomationProperties).Get(),
                                     &automationPropertiesStatics));

            THROW_IF_FAILED(automationPropertiesStatics->SetName(buttonAsDependencyObject.Get(), title.Get()));

            WireButtonClickToAction(button.Get(), action, renderContext);
        }

        THROW_IF_FAILED(button.CopyTo(finalElement));
    }

    void XamlBuilder::HandleSelectAction(_In_ IAdaptiveCardElement* adaptiveCardElement,
                                         _In_ IAdaptiveActionElement* selectAction,
                                         _In_ IAdaptiveRenderContext* renderContext,
                                         _In_ IUIElement* uiElement,
                                         bool supportsInteractivity,
                                         bool fullWidthTouchTarget,
                                         _Outptr_ IUIElement** outUiElement)
    {
        if (selectAction != nullptr && supportsInteractivity)
        {
            WrapInTouchTarget(adaptiveCardElement, uiElement, selectAction, renderContext, fullWidthTouchTarget, L"Adaptive.SelectAction", outUiElement);
        }
        else
        {
            if (selectAction != nullptr)
            {
                renderContext->AddWarning(ABI::AdaptiveNamespace::WarningStatusCode::InteractivityNotSupported,
                                          HStringReference(L"SelectAction present, but Interactivity is not supported").Get());
            }

            ComPtr<IUIElement> localUiElement(uiElement);
            THROW_IF_FAILED(localUiElement.CopyTo(outUiElement));
        }
    }

    void XamlBuilder::WireButtonClickToAction(_In_ IButton* button, _In_ IAdaptiveActionElement* action, _In_ IAdaptiveRenderContext* renderContext)
    {
        // Note that this method currently doesn't support inline show card actions, it
        // assumes the caller won't call this method if inline show card is specified.
        ComPtr<IButton> localButton(button);
        ComPtr<IAdaptiveActionInvoker> actionInvoker;
        THROW_IF_FAILED(renderContext->get_ActionInvoker(&actionInvoker));
        ComPtr<IAdaptiveActionElement> strongAction(action);

        // Add click handler
        ComPtr<IButtonBase> buttonBase;
        THROW_IF_FAILED(localButton.As(&buttonBase));

        EventRegistrationToken clickToken;
        THROW_IF_FAILED(buttonBase->add_Click(Callback<IRoutedEventHandler>(
                                                  [strongAction, actionInvoker](IInspectable* /*sender*/, IRoutedEventArgs * /*args*/) -> HRESULT {
                                                      THROW_IF_FAILED(actionInvoker->SendActionEvent(strongAction.Get()));
                                                      return S_OK;
                                                  })
                                                  .Get(),
                                              &clickToken));
    }

    HRESULT XamlBuilder::AddHandledTappedEvent(_In_ IUIElement* uiElement)
    {
        if (uiElement == nullptr)
        {
            return E_INVALIDARG;
        }

        EventRegistrationToken clickToken;
        // Add Tap handler that sets the event as handled so that it doesn't propagate to the parent containers.
        return uiElement->add_Tapped(Callback<ITappedEventHandler>([](IInspectable* /*sender*/, ITappedRoutedEventArgs* args) -> HRESULT {
                                         return args->put_Handled(TRUE);
                                     })
                                         .Get(),
                                     &clickToken);
    }

    template<typename T>
    static void XamlBuilder::SetVerticalContentAlignmentToChildren(_In_ T* container,
                                                                   _In_ ABI::AdaptiveNamespace::VerticalContentAlignment verticalContentAlignment)
    {
        ComPtr<T> localContainer(container);
        ComPtr<IWholeItemsPanel> containerAsPanel;
        THROW_IF_FAILED(localContainer.As(&containerAsPanel));

        ComPtr<WholeItemsPanel> panel = PeekInnards<WholeItemsPanel>(containerAsPanel);
        panel->SetVerticalContentAlignment(verticalContentAlignment);
    }
}<|MERGE_RESOLUTION|>--- conflicted
+++ resolved
@@ -117,12 +117,7 @@
     void XamlBuilder::BuildXamlTreeFromAdaptiveCard(_In_ IAdaptiveCard* adaptiveCard,
                                                     _Outptr_ IFrameworkElement** xamlTreeRoot,
                                                     _In_ IAdaptiveRenderContext* renderContext,
-<<<<<<< HEAD
-                                                    std::shared_ptr<XamlBuilder> xamlBuilder,
-                                                    boolean isOuterCard,
-=======
                                                     ComPtr<XamlBuilder> xamlBuilder,
->>>>>>> b74f6c1a
                                                     ABI::AdaptiveNamespace::ContainerStyle defaultContainerStyle)
     {
         *xamlTreeRoot = nullptr;
