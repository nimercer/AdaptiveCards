#include "pch.h"

#include "AdaptiveColorsConfig.h"
#include "AdaptiveColorConfig.h"
#include "AdaptiveHostConfig.h"
#include "AdaptiveImage.h"
#include <windows.foundation.collections.h>
#include <windows.storage.h>
#include <windows.ui.xaml.markup.h>
#include <windows.ui.xaml.shapes.h>
#include <windows.web.http.h>
#include <windows.web.http.filters.h>
#include "XamlBuilder.h"
#include "AdaptiveCardGetResourceStreamArgs.h"
#include "AdaptiveCardResourceResolvers.h"
#include "XamlHelpers.h"
#include "AdaptiveRenderArgs.h"
#include "json/json.h"
#include "WholeItemsPanel.h"
#include "AdaptiveCardRendererComponent.h"
#include "MarkDownParser.h"
#include "HtmlHelpers.h"
#include "DateTimeParser.h"
#include "MediaHelpers.h"
#include "AdaptiveBase64Util.h"
#include <robuffer.h>
#include "TileControl.h"

using namespace Microsoft::WRL;
using namespace Microsoft::WRL::Wrappers;
using namespace ABI::AdaptiveNamespace;
using namespace ABI::Windows::Data::Json;
using namespace ABI::Windows::Foundation;
using namespace ABI::Windows::Foundation::Collections;
using namespace ABI::Windows::Storage;
using namespace ABI::Windows::Storage::Streams;
using namespace ABI::Windows::UI;
using namespace ABI::Windows::UI::Text;
using namespace ABI::Windows::UI::Xaml;
using namespace ABI::Windows::UI::Xaml::Data;
using namespace ABI::Windows::UI::Xaml::Controls;
using namespace ABI::Windows::UI::Xaml::Controls::Primitives;
using namespace ABI::Windows::UI::Xaml::Markup;
using namespace ABI::Windows::UI::Xaml::Media;
using namespace ABI::Windows::UI::Xaml::Media::Imaging;
using namespace ABI::Windows::UI::Xaml::Shapes;
using namespace ABI::Windows::UI::Xaml::Input;
using namespace ABI::Windows::UI::Xaml::Automation;
using namespace ABI::Windows::Web::Http;
using namespace ABI::Windows::Web::Http::Filters;

const PCWSTR c_TextBlockSubtleOpacityKey = L"TextBlock.SubtleOpacity";
const PCWSTR c_BackgroundImageOverlayBrushKey = L"AdaptiveCard.BackgroundOverlayBrush";

namespace AdaptiveNamespace
{
    XamlBuilder::XamlBuilder()
    {
        m_imageLoadTracker.AddListener(dynamic_cast<IImageLoadTrackerListener*>(this));

        THROW_IF_FAILED(GetActivationFactory(HStringReference(RuntimeClass_Windows_Storage_Streams_RandomAccessStream).Get(),
                                             &m_randomAccessStreamStatics));
    }

    ComPtr<IUIElement> XamlBuilder::CreateSeparator(_In_ IAdaptiveRenderContext* renderContext,
                                                    UINT spacing,
                                                    UINT separatorThickness,
                                                    ABI::Windows::UI::Color separatorColor,
                                                    bool isHorizontal)
    {
        ComPtr<IGrid> separator =
            XamlHelpers::CreateXamlClass<IGrid>(HStringReference(RuntimeClass_Windows_UI_Xaml_Controls_Grid));
        ComPtr<IFrameworkElement> separatorAsFrameworkElement;
        THROW_IF_FAILED(separator.As(&separatorAsFrameworkElement));

        ComPtr<IBrush> lineColorBrush = GetSolidColorBrush(separatorColor);
        ComPtr<IPanel> separatorAsPanel;
        THROW_IF_FAILED(separator.As(&separatorAsPanel));
        separatorAsPanel->put_Background(lineColorBrush.Get());

        UINT32 separatorMarginValue = spacing > separatorThickness ? (spacing - separatorThickness) / 2 : 0;
        Thickness margin = {0, 0, 0, 0};

        if (isHorizontal)
        {
            margin.Top = margin.Bottom = separatorMarginValue;
            separatorAsFrameworkElement->put_Height(separatorThickness);
        }
        else
        {
            margin.Left = margin.Right = separatorMarginValue;
            separatorAsFrameworkElement->put_Width(separatorThickness);
        }

        THROW_IF_FAILED(separatorAsFrameworkElement->put_Margin(margin));

        THROW_IF_FAILED(SetStyleFromResourceDictionary(renderContext, L"Adaptive.Separator", separatorAsFrameworkElement.Get()));

        ComPtr<IUIElement> result;
        THROW_IF_FAILED(separator.As(&result));
        return result;
    }

    HRESULT XamlBuilder::AllImagesLoaded()
    {
        FireAllImagesLoaded();
        return S_OK;
    }

    HRESULT XamlBuilder::ImagesLoadingHadError()
    {
        FireImagesLoadingHadError();
        return S_OK;
    }

    void XamlBuilder::BuildXamlTreeFromAdaptiveCard(_In_ IAdaptiveCard* adaptiveCard,
                                                    _Outptr_ IFrameworkElement** xamlTreeRoot,
                                                    _In_ IAdaptiveRenderContext* renderContext,
                                                    std::shared_ptr<XamlBuilder> xamlBuilder,
                                                    boolean isOuterCard,
                                                    ABI::AdaptiveNamespace::ContainerStyle defaultContainerStyle)
    {
        *xamlTreeRoot = nullptr;
        if (adaptiveCard != nullptr)
        {
            ComPtr<IAdaptiveHostConfig> hostConfig;
            THROW_IF_FAILED(renderContext->get_HostConfig(&hostConfig));
            ComPtr<IAdaptiveCardConfig> adaptiveCardConfig;
            THROW_IF_FAILED(hostConfig->get_AdaptiveCard(&adaptiveCardConfig));

            boolean allowCustomStyle;
            THROW_IF_FAILED(adaptiveCardConfig->get_AllowCustomStyle(&allowCustomStyle));

            ABI::AdaptiveNamespace::ContainerStyle containerStyle = defaultContainerStyle;
            if (allowCustomStyle)
            {
                ABI::AdaptiveNamespace::ContainerStyle cardStyle;
                THROW_IF_FAILED(adaptiveCard->get_Style(&cardStyle));

                if (cardStyle != ABI::AdaptiveNamespace::ContainerStyle::None)
                {
                    containerStyle = cardStyle;
                }
            }
            ComPtr<IAdaptiveRenderArgs> renderArgs;
            THROW_IF_FAILED(MakeAndInitialize<AdaptiveRenderArgs>(&renderArgs, containerStyle, nullptr));

            ComPtr<IPanel> bodyElementContainer;
            ComPtr<IUIElement> rootElement =
                CreateRootCardElement(adaptiveCard, renderContext, renderArgs.Get(), xamlBuilder, &bodyElementContainer);
            ComPtr<IFrameworkElement> rootAsFrameworkElement;
            THROW_IF_FAILED(rootElement.As(&rootAsFrameworkElement));

            ComPtr<IAdaptiveActionElement> selectAction;
            THROW_IF_FAILED(adaptiveCard->get_SelectAction(&selectAction));

            // Create a new IUIElement pointer to house the root element decorated with select action
            ComPtr<IUIElement> rootSelectActionElement;
            HandleSelectAction(nullptr,
                               selectAction.Get(),
                               renderContext,
                               rootElement.Get(),
                               SupportsInteractivity(hostConfig.Get()),
                               true,
                               &rootSelectActionElement);
            THROW_IF_FAILED(rootSelectActionElement.As(&rootAsFrameworkElement));

            ComPtr<AdaptiveNamespace::AdaptiveRenderContext> contextImpl =
                PeekInnards<AdaptiveNamespace::AdaptiveRenderContext>(renderContext);

            THROW_IF_FAILED(contextImpl->put_CardFrameworkElement(rootAsFrameworkElement.Get()));

            // Enumerate the child items of the card and build xaml for them
            ComPtr<IVector<IAdaptiveCardElement*>> body;
            THROW_IF_FAILED(adaptiveCard->get_Body(&body));
            ComPtr<IAdaptiveRenderArgs> bodyRenderArgs;
            THROW_IF_FAILED(
                MakeAndInitialize<AdaptiveRenderArgs>(&bodyRenderArgs, containerStyle, rootAsFrameworkElement.Get()));
            BuildPanelChildren(body.Get(), bodyElementContainer.Get(), renderContext, bodyRenderArgs.Get(), [](IUIElement*) {});

            ABI::AdaptiveNamespace::VerticalContentAlignment verticalContentAlignment;
            THROW_IF_FAILED(adaptiveCard->get_VerticalContentAlignment(&verticalContentAlignment));
            XamlBuilder::SetVerticalContentAlignmentToChildren(bodyElementContainer.Get(), verticalContentAlignment);

            ComPtr<IVector<IAdaptiveActionElement*>> actions;
            THROW_IF_FAILED(adaptiveCard->get_Actions(&actions));
            UINT32 actionsSize;
            THROW_IF_FAILED(actions->get_Size(&actionsSize));
            if (actionsSize > 0)
            {
                if (SupportsInteractivity(hostConfig.Get()))
                {
                    unsigned int bodyCount;
                    THROW_IF_FAILED(body->get_Size(&bodyCount));
                    BuildActions(actions.Get(), bodyElementContainer.Get(), bodyCount > 0, renderContext, containerStyle);
                }
                else
                {
                    renderContext->AddWarning(
                        ABI::AdaptiveNamespace::WarningStatusCode::InteractivityNotSupported,
                        HStringReference(L"Actions collection was present in card, but interactivity is not supported").Get());
                }
            }

            if (isOuterCard)
            {
                THROW_IF_FAILED(SetStyleFromResourceDictionary(renderContext, L"Adaptive.Card", rootAsFrameworkElement.Get()));
            }
            else
            {
                THROW_IF_FAILED(
                    SetStyleFromResourceDictionary(renderContext, L"Adaptive.ShowCard.Card", rootAsFrameworkElement.Get()));
            }

            THROW_IF_FAILED(rootAsFrameworkElement.CopyTo(xamlTreeRoot));

            if (isOuterCard && (xamlBuilder != nullptr))
            {
                if (xamlBuilder->m_listeners.size() == 0)
                {
                    // If we're done and no one's listening for the images to load, make sure
                    // any outstanding image loads are no longer tracked.
                    xamlBuilder->m_imageLoadTracker.AbandonOutstandingImages();
                }
                else if (xamlBuilder->m_imageLoadTracker.GetTotalImagesTracked() == 0)
                {
                    // If there are no images to track, fire the all images loaded
                    // event to signal the xaml is ready
                    xamlBuilder->FireAllImagesLoaded();
                }
            }
        }
    }

    HRESULT XamlBuilder::AddListener(_In_ IXamlBuilderListener* listener) noexcept try
    {
        if (m_listeners.find(listener) == m_listeners.end())
        {
            m_listeners.emplace(listener);
        }
        else
        {
            return E_INVALIDARG;
        }
        return S_OK;
    }
    CATCH_RETURN;

    HRESULT XamlBuilder::RemoveListener(_In_ IXamlBuilderListener* listener) noexcept try
    {
        if (m_listeners.find(listener) != m_listeners.end())
        {
            m_listeners.erase(listener);
        }
        else
        {
            return E_INVALIDARG;
        }
        return S_OK;
    }
    CATCH_RETURN;

    HRESULT XamlBuilder::SetFixedDimensions(UINT width, UINT height) noexcept
    {
        m_fixedDimensions = true;
        m_fixedWidth = width;
        m_fixedHeight = height;
        return S_OK;
    }

    HRESULT XamlBuilder::SetEnableXamlImageHandling(bool enableXamlImageHandling) noexcept
    {
        m_enableXamlImageHandling = enableXamlImageHandling;
        return S_OK;
    }

    template<typename T>
    HRESULT XamlBuilder::TryGetResourceFromResourceDictionaries(_In_ IResourceDictionary* resourceDictionary,
                                                                std::wstring resourceName,
                                                                _COM_Outptr_ T** style)
    {
        if (resourceDictionary == nullptr)
        {
            return E_INVALIDARG;
        }

        *style = nullptr;
        try
        {
            // Get a resource key for the requested style that we can use for ResourceDistionary Lookups
            ComPtr<IPropertyValueStatics> propertyValueStatics;
            THROW_IF_FAILED(GetActivationFactory(HStringReference(RuntimeClass_Windows_Foundation_PropertyValue).Get(),
                                                 &propertyValueStatics));
            ComPtr<IInspectable> resourceKey;
            THROW_IF_FAILED(propertyValueStatics->CreateString(HStringReference(resourceName.c_str()).Get(),
                                                               resourceKey.GetAddressOf()));

            // Search for the named resource
            ComPtr<IResourceDictionary> strongDictionary = resourceDictionary;
            ComPtr<IInspectable> dictionaryValue;
            ComPtr<IMap<IInspectable*, IInspectable*>> resourceDictionaryMap;

            boolean hasKey{};
            if (SUCCEEDED(strongDictionary.As(&resourceDictionaryMap)) &&
                SUCCEEDED(resourceDictionaryMap->HasKey(resourceKey.Get(), &hasKey)) && hasKey &&
                SUCCEEDED(resourceDictionaryMap->Lookup(resourceKey.Get(), dictionaryValue.GetAddressOf())))
            {
                ComPtr<T> resourceToReturn;
                if (SUCCEEDED(dictionaryValue.As(&resourceToReturn)))
                {
                    THROW_IF_FAILED(resourceToReturn.CopyTo(style));
                    return S_OK;
                }
            }
        }
        catch (...)
        {
        }
        return E_FAIL;
    }

    HRESULT XamlBuilder::TryInsertResourceToResourceDictionaries(_In_ IResourceDictionary* resourceDictionary,
                                                                 std::wstring resourceName,
                                                                 _In_ IInspectable* value)
    {
        if (resourceDictionary == nullptr)
        {
            return E_INVALIDARG;
        }

        try
        {
            ComPtr<IPropertyValueStatics> propertyValueStatics;
            THROW_IF_FAILED(GetActivationFactory(HStringReference(RuntimeClass_Windows_Foundation_PropertyValue).Get(),
                                                 &propertyValueStatics));

            ComPtr<IInspectable> resourceKey;
            THROW_IF_FAILED(propertyValueStatics->CreateString(HStringReference(resourceName.c_str()).Get(),
                                                               resourceKey.GetAddressOf()));

            ComPtr<IResourceDictionary> strongDictionary = resourceDictionary;
            ComPtr<IMap<IInspectable*, IInspectable*>> resourceDictionaryMap;
            THROW_IF_FAILED(strongDictionary.As(&resourceDictionaryMap));

            boolean replaced{};
            THROW_IF_FAILED(resourceDictionaryMap->Insert(resourceKey.Get(), value, &replaced));
            return S_OK;
        }
        catch (...)
        {
        }
        return E_FAIL;
    }

    HRESULT XamlBuilder::SetStyleFromResourceDictionary(_In_ IAdaptiveRenderContext* renderContext,
                                                        std::wstring resourceName,
                                                        _In_ IFrameworkElement* frameworkElement)
    {
        ComPtr<IResourceDictionary> resourceDictionary;
        RETURN_IF_FAILED(renderContext->get_OverrideStyles(&resourceDictionary));

        ComPtr<IStyle> style;
        if (SUCCEEDED(TryGetResourceFromResourceDictionaries<IStyle>(resourceDictionary.Get(), resourceName, &style)))
        {
            RETURN_IF_FAILED(frameworkElement->put_Style(style.Get()));
        }

        return S_OK;
    }

    ComPtr<IUIElement> XamlBuilder::CreateRootCardElement(_In_ IAdaptiveCard* adaptiveCard,
                                                          _In_ IAdaptiveRenderContext* renderContext,
                                                          _In_ IAdaptiveRenderArgs* renderArgs,
                                                          std::shared_ptr<XamlBuilder> xamlBuilder,
                                                          _Outptr_ IPanel** bodyElementContainer)
    {
        // The root of an adaptive card is a composite of several elements, depending on the card
        // properties.  From back to front these are:
        // Grid - Root element, used to enable children to stack above each other and size to fit
        // Image (optional) - Holds the background image if one is set
        // Shape (optional) - Provides the background image overlay, if one is set
        // StackPanel - The container for all the card's body elements
        ComPtr<IGrid> rootElement =
            XamlHelpers::CreateXamlClass<IGrid>(HStringReference(RuntimeClass_Windows_UI_Xaml_Controls_Grid));
        ComPtr<IAdaptiveHostConfig> hostConfig;
        THROW_IF_FAILED(renderContext->get_HostConfig(&hostConfig));
        ComPtr<IAdaptiveCardConfig> adaptiveCardConfig;
        THROW_IF_FAILED(hostConfig->get_AdaptiveCard(&adaptiveCardConfig));

        ComPtr<IPanel> rootAsPanel;
        THROW_IF_FAILED(rootElement.As(&rootAsPanel));
        ABI::AdaptiveNamespace::ContainerStyle containerStyle;
        THROW_IF_FAILED(renderArgs->get_ContainerStyle(&containerStyle));

        ABI::Windows::UI::Color backgroundColor;
        if (SUCCEEDED(GetBackgroundColorFromStyle(containerStyle, hostConfig.Get(), &backgroundColor)))
        {
            ComPtr<IBrush> backgroundColorBrush = GetSolidColorBrush(backgroundColor);
            THROW_IF_FAILED(rootAsPanel->put_Background(backgroundColorBrush.Get()));
        }

        ComPtr<IAdaptiveBackgroundImage> backgroundImage;
        BOOL backgroundImageIsValid;
        THROW_IF_FAILED(adaptiveCard->get_BackgroundImage(&backgroundImage));
        THROW_IF_FAILED(IsBackgroundImageValid(backgroundImage.Get(), &backgroundImageIsValid));
        if (backgroundImageIsValid)
        {
            ApplyBackgroundToRoot(rootAsPanel.Get(), backgroundImage.Get(), renderContext, renderArgs);
        }

        // Now create the inner stack panel to serve as the root host for all the
        // body elements and apply padding from host configuration
        ComPtr<WholeItemsPanel> bodyElementHost;
        THROW_IF_FAILED(MakeAndInitialize<WholeItemsPanel>(&bodyElementHost));
        bodyElementHost->SetMainPanel(TRUE);
        bodyElementHost->SetAdaptiveHeight(TRUE);

        ComPtr<IFrameworkElement> bodyElementHostAsElement;
        THROW_IF_FAILED(bodyElementHost.As(&bodyElementHostAsElement));
        ApplyMarginToXamlElement(hostConfig.Get(), bodyElementHostAsElement.Get());

        ABI::AdaptiveNamespace::HeightType adaptiveCardHeightType;
        THROW_IF_FAILED(adaptiveCard->get_Height(&adaptiveCardHeightType));

        XamlHelpers::AppendXamlElementToPanel(bodyElementHost.Get(), rootAsPanel.Get(), adaptiveCardHeightType);
        THROW_IF_FAILED(bodyElementHost.CopyTo(bodyElementContainer));

        if (xamlBuilder && xamlBuilder->m_fixedDimensions)
        {
            ComPtr<IFrameworkElement> rootAsFrameworkElement;
            THROW_IF_FAILED(rootElement.As(&rootAsFrameworkElement));
            rootAsFrameworkElement->put_Width(xamlBuilder->m_fixedWidth);
            rootAsFrameworkElement->put_Height(xamlBuilder->m_fixedHeight);
            rootAsFrameworkElement->put_MaxHeight(xamlBuilder->m_fixedHeight);
        }

        if (adaptiveCardHeightType == ABI::AdaptiveNamespace::HeightType::Stretch)
        {
            ComPtr<IFrameworkElement> rootAsFrameworkElement;
            THROW_IF_FAILED(rootElement.As(&rootAsFrameworkElement));
            rootAsFrameworkElement->put_VerticalAlignment(ABI::Windows::UI::Xaml::VerticalAlignment::VerticalAlignment_Stretch);
        }

        ComPtr<IUIElement> rootAsUIElement;
        THROW_IF_FAILED(rootElement.As(&rootAsUIElement));
        return rootAsUIElement;
    }

    void XamlBuilder::ApplyBackgroundToRoot(_In_ ABI::Windows::UI::Xaml::Controls::IPanel* rootPanel,
                                            _In_ IAdaptiveBackgroundImage* backgroundImage,
                                            _In_ IAdaptiveRenderContext* renderContext,
                                            _In_ IAdaptiveRenderArgs* renderArgs)
    {
        // In order to reuse the image creation code paths, we simply create an adaptive card
        // image element and then build that into xaml and apply to the root.
        ComPtr<IAdaptiveImage> adaptiveImage;
        HSTRING url;
        THROW_IF_FAILED(MakeAndInitialize<AdaptiveImage>(&adaptiveImage));
        THROW_IF_FAILED(backgroundImage->get_Url(&url));
        THROW_IF_FAILED(adaptiveImage->put_Url(url));

        ComPtr<IAdaptiveCardElement> adaptiveCardElement;
        THROW_IF_FAILED(adaptiveImage.As(&adaptiveCardElement));
        ComPtr<IUIElement> background;

        ComPtr<IAdaptiveElementRendererRegistration> elementRenderers;
        THROW_IF_FAILED(renderContext->get_ElementRenderers(&elementRenderers));

        ComPtr<IAdaptiveElementRenderer> elementRenderer;
        THROW_IF_FAILED(elementRenderers->Get(HStringReference(L"Image").Get(), &elementRenderer));
        if (elementRenderer != nullptr)
        {
            elementRenderer->Render(adaptiveCardElement.Get(), renderContext, renderArgs, &background);
            if (background == nullptr)
            {
                return;
            }
        }

        ComPtr<IImage> xamlImage;
        THROW_IF_FAILED(background.As(&xamlImage));

        ABI::AdaptiveNamespace::BackgroundImageMode mode;
        backgroundImage->get_Mode(&mode);

        // Apply Background Image Mode
        ComPtr<IFrameworkElement> backgroundAsFrameworkElement;
        switch (mode)
        {
        case ABI::AdaptiveNamespace::BackgroundImageMode::Stretch:
            // Ignored: horizontalAlignment, verticalAlignment
            THROW_IF_FAILED(xamlImage->put_Stretch(Stretch::Stretch_UniformToFill));

            THROW_IF_FAILED(xamlImage.As(&backgroundAsFrameworkElement));
            THROW_IF_FAILED(backgroundAsFrameworkElement->put_VerticalAlignment(VerticalAlignment_Stretch));
            break;
        case ABI::AdaptiveNamespace::BackgroundImageMode::Repeat:
        case ABI::AdaptiveNamespace::BackgroundImageMode::RepeatHorizontally:
        case ABI::AdaptiveNamespace::BackgroundImageMode::RepeatVertically:
        default:
            ComPtr<TileControl> tileControl;
            MakeAndInitialize<TileControl>(&tileControl);
            tileControl->put_BackgroundImage(backgroundImage);

            ComPtr<IFrameworkElement> rootElement;
            rootPanel->QueryInterface(rootElement.GetAddressOf());
            tileControl->put_RootElement(rootElement.Get());

            tileControl->LoadImageBrush(background.Get());

            tileControl.As(&backgroundAsFrameworkElement);
            break;
        }

        XamlHelpers::AppendXamlElementToPanel(backgroundAsFrameworkElement.Get(), rootPanel);

        // The overlay applied to the background image is determined by a resouce, so create
        // the overlay if that resources exists
        ComPtr<IResourceDictionary> resourceDictionary;
        THROW_IF_FAILED(renderContext->get_OverrideStyles(&resourceDictionary));
        ComPtr<IBrush> backgroundOverlayBrush;
        if (SUCCEEDED(TryGetResourceFromResourceDictionaries<IBrush>(resourceDictionary.Get(), c_BackgroundImageOverlayBrushKey, &backgroundOverlayBrush)))
        {
            ComPtr<IShape> overlayRectangle =
                XamlHelpers::CreateXamlClass<IShape>(HStringReference(RuntimeClass_Windows_UI_Xaml_Shapes_Rectangle));
            THROW_IF_FAILED(overlayRectangle->put_Fill(backgroundOverlayBrush.Get()));

            ComPtr<IUIElement> overlayRectangleAsUIElement;
            THROW_IF_FAILED(overlayRectangle.As(&overlayRectangleAsUIElement));
            XamlHelpers::AppendXamlElementToPanel(overlayRectangle.Get(), rootPanel);
        }
    }

    template<typename T>
    void XamlBuilder::SetImageSource(_In_ T* destination, _In_ IImageSource* imageSource, ABI::Windows::UI::Xaml::Media::Stretch /*stretch*/)
    {
        THROW_IF_FAILED(destination->put_Source(imageSource));
    };

    template<>
    void XamlBuilder::SetImageSource<IEllipse>(_In_ IEllipse* destination,
                                               _In_ IImageSource* imageSource,
                                               ABI::Windows::UI::Xaml::Media::Stretch stretch)
    {
        ComPtr<IImageBrush> imageBrush =
            XamlHelpers::CreateXamlClass<IImageBrush>(HStringReference(RuntimeClass_Windows_UI_Xaml_Media_ImageBrush));
        THROW_IF_FAILED(imageBrush->put_ImageSource(imageSource));

        ComPtr<ITileBrush> tileBrush;
        THROW_IF_FAILED(imageBrush.As(&tileBrush));
        THROW_IF_FAILED(tileBrush->put_Stretch(stretch));

        ComPtr<IBrush> brush;
        THROW_IF_FAILED(imageBrush.As(&brush));

        ComPtr<IShape> ellipseAsShape;
        ComPtr<IEllipse> ellipse(destination);
        THROW_IF_FAILED(ellipse.As(&ellipseAsShape));

        THROW_IF_FAILED(ellipseAsShape->put_Fill(brush.Get()));
    };

    template<typename T>
    void XamlBuilder::SetImageOnUIElement(_In_ ABI::Windows::Foundation::IUriRuntimeClass* imageUrl,
                                          _In_ T* uiElement,
                                          _In_opt_ IAdaptiveCardResourceResolvers* resolvers,
                                          bool isAutoSize,
                                          IInspectable* parentElement,
                                          IInspectable* imageContainer,
                                          bool isVisible,
                                          _Out_ bool* mustHideElement,
                                          ABI::Windows::UI::Xaml::Media::Stretch stretch)
    {
        *mustHideElement = true;

        // Get the image url scheme
        HString schemeName;
        THROW_IF_FAILED(imageUrl->get_SchemeName(schemeName.GetAddressOf()));

        // Get the resolver for the image
        ComPtr<IAdaptiveCardResourceResolver> resolver;
        if (resolvers != nullptr)
        {
            THROW_IF_FAILED(resolvers->Get(schemeName.Get(), &resolver));
            // If we have a resolver
            if (resolver != nullptr)
            {
                // Create a BitmapImage to hold the image data.  We use BitmapImage in order to allow
                // the tracker to subscribe to the ImageLoaded/Failed events
                ComPtr<IBitmapImage> bitmapImage = XamlHelpers::CreateXamlClass<IBitmapImage>(
                    HStringReference(RuntimeClass_Windows_UI_Xaml_Media_Imaging_BitmapImage));

                if (!m_enableXamlImageHandling && (m_listeners.size() != 0))
                {
                    m_imageLoadTracker.TrackBitmapImage(bitmapImage.Get());
                }

                THROW_IF_FAILED(bitmapImage->put_CreateOptions(BitmapCreateOptions::BitmapCreateOptions_None));
                ComPtr<IBitmapSource> bitmapSource;
                bitmapImage.As(&bitmapSource);

                // Create the arguments to pass to the resolver
                ComPtr<IAdaptiveCardGetResourceStreamArgs> args;
                THROW_IF_FAILED(MakeAndInitialize<AdaptiveCardGetResourceStreamArgs>(&args, imageUrl));

                // And call the resolver to get the image stream
                ComPtr<IAsyncOperation<IRandomAccessStream*>> getResourceStreamOperation;
                THROW_IF_FAILED(resolver->GetResourceStreamAsync(args.Get(), &getResourceStreamOperation));

                ComPtr<T> strongImageControl(uiElement);
                ComPtr<XamlBuilder> strongThis(this);
                THROW_IF_FAILED(getResourceStreamOperation->put_Completed(
                    Callback<Implements<RuntimeClassFlags<WinRtClassicComMix>, IAsyncOperationCompletedHandler<IRandomAccessStream*>>>(
                        [strongThis, this, bitmapSource, strongImageControl, bitmapImage, stretch, isAutoSize, parentElement, imageContainer, isVisible](
                            IAsyncOperation<IRandomAccessStream*>* operation, AsyncStatus status) -> HRESULT {
                            if (status == AsyncStatus::Completed)
                            {
                                // Get the random access stream
                                ComPtr<IRandomAccessStream> randomAccessStream;
                                RETURN_IF_FAILED(operation->GetResults(&randomAccessStream));

                                if (randomAccessStream == nullptr)
                                {
                                    m_imageLoadTracker.MarkFailedLoadBitmapImage(bitmapImage.Get());
                                    return S_OK;
                                }

                                RETURN_IF_FAILED(bitmapSource->SetSource(randomAccessStream.Get()));

                                ComPtr<IImageSource> imageSource;
                                RETURN_IF_FAILED(bitmapSource.As(&imageSource));

                                SetImageSource(strongImageControl.Get(), imageSource.Get(), stretch);

                                // Here should be the auto resizing, at this time we already have the image and everything set
                                if (isAutoSize)
                                {
                                    SetAutoSize(strongImageControl.Get(), parentElement, imageContainer, isVisible, false /* imageFiresOpenEvent */);
                                }

                                return S_OK;
                            }
                            else
                            {
                                m_imageLoadTracker.MarkFailedLoadBitmapImage(bitmapImage.Get());
                                return S_OK;
                            }
                        })
                        .Get()));

                return;
            }
        }

        INT32 isDataUriImage{};
        THROW_IF_FAILED(WindowsCompareStringOrdinal(schemeName.Get(), HStringReference(L"data").Get(), &isDataUriImage));
        if (isDataUriImage == 0)
        {
            // Decode base 64 string
            HString dataPath;
            THROW_IF_FAILED(imageUrl->get_Path(dataPath.GetAddressOf()));

            std::string data = AdaptiveBase64Util::ExtractDataFromUri(HStringToUTF8(dataPath.Get()));
            std::vector<char> decodedData = AdaptiveBase64Util::Decode(data);

            ComPtr<IBufferFactory> bufferFactory;
            THROW_IF_FAILED(GetActivationFactory(HStringReference(RuntimeClass_Windows_Storage_Streams_Buffer).Get(),
                                                 bufferFactory.GetAddressOf()));

            ComPtr<IBuffer> buffer;
            THROW_IF_FAILED(bufferFactory->Create(static_cast<UINT32>(decodedData.size()), buffer.GetAddressOf()));

            ComPtr<::Windows::Storage::Streams::IBufferByteAccess> bufferByteAccess;
            THROW_IF_FAILED(buffer.As(&bufferByteAccess));

            BYTE* dataInternal{};
            THROW_IF_FAILED(bufferByteAccess->Buffer(&dataInternal));

            memcpy_s(dataInternal, decodedData.size(), decodedData.data(), decodedData.size());

            THROW_IF_FAILED(buffer->put_Length(static_cast<UINT32>(decodedData.size())));

            ComPtr<IBitmapImage> bitmapImage = XamlHelpers::CreateXamlClass<IBitmapImage>(
                HStringReference(RuntimeClass_Windows_UI_Xaml_Media_Imaging_BitmapImage));
            m_imageLoadTracker.TrackBitmapImage(bitmapImage.Get());
            THROW_IF_FAILED(bitmapImage->put_CreateOptions(BitmapCreateOptions::BitmapCreateOptions_IgnoreImageCache));
            ComPtr<IBitmapSource> bitmapSource;
            THROW_IF_FAILED(bitmapImage.As(&bitmapSource));

            ComPtr<IRandomAccessStream> randomAccessStream = XamlHelpers::CreateXamlClass<IRandomAccessStream>(
                HStringReference(RuntimeClass_Windows_Storage_Streams_InMemoryRandomAccessStream));

            ComPtr<IOutputStream> outputStream;
            THROW_IF_FAILED(randomAccessStream.As(&outputStream));

            ComPtr<IAsyncOperationWithProgress<UINT32, UINT32>> bufferWriteOperation;
            THROW_IF_FAILED(outputStream->WriteAsync(buffer.Get(), &bufferWriteOperation));

            ComPtr<T> strongImageControl(uiElement);
            ComPtr<XamlBuilder> strongThis(this);
            THROW_IF_FAILED(bufferWriteOperation->put_Completed(
                Callback<Implements<RuntimeClassFlags<WinRtClassicComMix>, IAsyncOperationWithProgressCompletedHandler<UINT32, UINT32>>>(
                    [strongThis, this, bitmapSource, randomAccessStream, strongImageControl, isAutoSize, parentElement, imageContainer, isVisible](
                        IAsyncOperationWithProgress<UINT32, UINT32>* /*operation*/, AsyncStatus /*status*/) -> HRESULT {
                        randomAccessStream->Seek(0);
                        RETURN_IF_FAILED(bitmapSource->SetSource(randomAccessStream.Get()));

                        ComPtr<IImageSource> imageSource;
                        RETURN_IF_FAILED(bitmapSource.As(&imageSource));

                        SetImageSource(strongImageControl.Get(), imageSource.Get());

                        if (isAutoSize)
                        {
                            SetAutoSize(strongImageControl.Get(), parentElement, imageContainer, isVisible, false /* imageFiresOpenEvent */);
                        }

                        return S_OK;
                    })
                    .Get()));

            m_writeAsyncOperations.push_back(bufferWriteOperation);
            *mustHideElement = false;
            return;
        }

        // Otherwise, no resolver...
        if ((m_enableXamlImageHandling) || (m_listeners.size() == 0))
        {
            // If we've been explicitly told to let Xaml handle the image loading, or there are
            // no listeners waiting on the image load callbacks, use Xaml to load the images
            ComPtr<IBitmapImage> bitmapImage = XamlHelpers::CreateXamlClass<IBitmapImage>(
                HStringReference(RuntimeClass_Windows_UI_Xaml_Media_Imaging_BitmapImage));
            THROW_IF_FAILED(bitmapImage->put_UriSource(imageUrl));

            ComPtr<IImageSource> bitmapImageSource;
            THROW_IF_FAILED(bitmapImage.As(&bitmapImageSource));
            SetImageSource(uiElement, bitmapImageSource.Get(), stretch);

            if (isAutoSize)
            {
                SetAutoSize(uiElement, parentElement, imageContainer, isVisible, true /* imageFiresOpenEvent */);
            }
        }
        else
        {
            PopulateImageFromUrlAsync(imageUrl, uiElement);
        }
    }

    template<typename T>
    void XamlBuilder::PopulateImageFromUrlAsync(_In_ IUriRuntimeClass* imageUrl, _In_ T* imageControl)
    {
        // Create the HttpClient to load the image stream
        ComPtr<IHttpBaseProtocolFilter> httpBaseProtocolFilter = XamlHelpers::CreateXamlClass<IHttpBaseProtocolFilter>(
            HStringReference(RuntimeClass_Windows_Web_Http_Filters_HttpBaseProtocolFilter));
        THROW_IF_FAILED(httpBaseProtocolFilter->put_AllowUI(false));
        ComPtr<IHttpFilter> httpFilter;
        THROW_IF_FAILED(httpBaseProtocolFilter.As(&httpFilter));
        ComPtr<IHttpClient> httpClient;
        ComPtr<IHttpClientFactory> httpClientFactory;
        THROW_IF_FAILED(GetActivationFactory(HStringReference(RuntimeClass_Windows_Web_Http_HttpClient).Get(),
                                             httpClientFactory.ReleaseAndGetAddressOf()));
        THROW_IF_FAILED(httpClientFactory->Create(httpFilter.Get(), httpClient.ReleaseAndGetAddressOf()));

        // Create a BitmapImage to hold the image data.  We use BitmapImage in order to allow
        // the tracker to subscribe to the ImageLoaded/Failed events
        ComPtr<IBitmapImage> bitmapImage =
            XamlHelpers::CreateXamlClass<IBitmapImage>(HStringReference(RuntimeClass_Windows_UI_Xaml_Media_Imaging_BitmapImage));
        m_imageLoadTracker.TrackBitmapImage(bitmapImage.Get());
        THROW_IF_FAILED(bitmapImage->put_CreateOptions(BitmapCreateOptions::BitmapCreateOptions_None));
        ComPtr<IBitmapSource> bitmapSource;
        bitmapImage.As(&bitmapSource);
        ComPtr<IAsyncOperationWithProgress<IInputStream*, HttpProgress>> getStreamOperation;
        THROW_IF_FAILED(httpClient->GetInputStreamAsync(imageUrl, &getStreamOperation));

        ComPtr<T> strongImageControl(imageControl);
        ComPtr<XamlBuilder> strongThis(this);
        THROW_IF_FAILED(getStreamOperation->put_Completed(
            Callback<Implements<RuntimeClassFlags<WinRtClassicComMix>, IAsyncOperationWithProgressCompletedHandler<IInputStream*, HttpProgress>>>(
                [strongThis, this, bitmapSource, strongImageControl, bitmapImage](
                    IAsyncOperationWithProgress<IInputStream*, HttpProgress>* operation, AsyncStatus status) -> HRESULT {
                    if (status == AsyncStatus::Completed)
                    {
                        // Load the image stream into an in memory random access stream, which is what
                        // SetSource needs
                        ComPtr<IInputStream> imageStream;
                        RETURN_IF_FAILED(operation->GetResults(&imageStream));
                        ComPtr<IRandomAccessStream> randomAccessStream = XamlHelpers::CreateXamlClass<IRandomAccessStream>(
                            HStringReference(RuntimeClass_Windows_Storage_Streams_InMemoryRandomAccessStream));
                        ComPtr<IOutputStream> outputStream;
                        RETURN_IF_FAILED(randomAccessStream.As(&outputStream));
                        ComPtr<IAsyncOperationWithProgress<UINT64, UINT64>> copyStreamOperation;
                        RETURN_IF_FAILED(m_randomAccessStreamStatics->CopyAsync(imageStream.Get(), outputStream.Get(), &copyStreamOperation));

                        return copyStreamOperation->put_Completed(
                            Callback<Implements<RuntimeClassFlags<WinRtClassicComMix>, IAsyncOperationWithProgressCompletedHandler<UINT64, UINT64>>>(
                                [strongThis, this, bitmapSource, randomAccessStream, strongImageControl](
                                    IAsyncOperationWithProgress<UINT64, UINT64>* /*operation*/, AsyncStatus /*status*/) -> HRESULT {
                                    randomAccessStream->Seek(0);
                                    RETURN_IF_FAILED(bitmapSource->SetSource(randomAccessStream.Get()));

                                    ComPtr<IImageSource> imageSource;
                                    RETURN_IF_FAILED(bitmapSource.As(&imageSource));

                                    SetImageSource(strongImageControl.Get(), imageSource.Get());
                                    return S_OK;
                                })
                                .Get());
                        m_copyStreamOperations.push_back(copyStreamOperation);
                    }
                    else
                    {
                        m_imageLoadTracker.MarkFailedLoadBitmapImage(bitmapImage.Get());
                        return S_OK;
                    }
                })
                .Get()));
        m_getStreamOperations.push_back(getStreamOperation);
    }

    void XamlBuilder::FireAllImagesLoaded()
    {
        for (auto& listener : m_listeners)
        {
            listener->AllImagesLoaded();
        }
    }

    void XamlBuilder::FireImagesLoadingHadError()
    {
        for (auto& listener : m_listeners)
        {
            listener->ImagesLoadingHadError();
        }
    }

    void XamlBuilder::BuildPanelChildren(_In_ IVector<IAdaptiveCardElement*>* children,
                                         _In_ IPanel* parentPanel,
                                         _In_ ABI::AdaptiveNamespace::IAdaptiveRenderContext* renderContext,
                                         _In_ ABI::AdaptiveNamespace::IAdaptiveRenderArgs* renderArgs,
                                         std::function<void(IUIElement* child)> childCreatedCallback)
    {
        int currentElement = 0;
        unsigned int childrenSize;
        THROW_IF_FAILED(children->get_Size(&childrenSize));
        XamlHelpers::IterateOverVector<IAdaptiveCardElement>(children, [&](IAdaptiveCardElement* element) {
            HString elementType;
            THROW_IF_FAILED(element->get_ElementTypeString(elementType.GetAddressOf()));
            ComPtr<IAdaptiveElementRendererRegistration> elementRenderers;
            THROW_IF_FAILED(renderContext->get_ElementRenderers(&elementRenderers));
            ComPtr<IAdaptiveElementRenderer> elementRenderer;
            THROW_IF_FAILED(elementRenderers->Get(elementType.Get(), &elementRenderer));
            if (elementRenderer != nullptr)
            {
                ComPtr<IAdaptiveHostConfig> hostConfig;
                THROW_IF_FAILED(renderContext->get_HostConfig(&hostConfig));
                // First element does not need a separator added
                if (currentElement++ > 0)
                {
                    bool needsSeparator;
                    UINT spacing;
                    UINT separatorThickness;
                    ABI::Windows::UI::Color separatorColor;
                    GetSeparationConfigForElement(element, hostConfig.Get(), &spacing, &separatorThickness, &separatorColor, &needsSeparator);
                    if (needsSeparator)
                    {
                        auto separator = CreateSeparator(renderContext, spacing, separatorThickness, separatorColor);
                        XamlHelpers::AppendXamlElementToPanel(separator.Get(), parentPanel);
                    }
                }

                ComPtr<IUIElement> newControl;
                elementRenderer->Render(element, renderContext, renderArgs, &newControl);

                if (newControl != nullptr)
                {
                    boolean isVisible;
                    THROW_IF_FAILED(element->get_IsVisible(&isVisible));

                    if (!isVisible)
                    {
                        THROW_IF_FAILED(newControl->put_Visibility(Visibility_Collapsed));
                    }

                    HString id;
                    THROW_IF_FAILED(element->get_Id(id.GetAddressOf()));

                    if (id.IsValid())
                    {
                        ComPtr<IFrameworkElement> newControlAsFrameworkElement;
                        THROW_IF_FAILED(newControl.As(&newControlAsFrameworkElement));
                        THROW_IF_FAILED(newControlAsFrameworkElement->put_Name(id.Get()));
                    }

                    ABI::AdaptiveNamespace::HeightType heightType{};
                    THROW_IF_FAILED(element->get_Height(&heightType));
                    XamlHelpers::AppendXamlElementToPanel(newControl.Get(), parentPanel, heightType);

                    childCreatedCallback(newControl.Get());
                }
            }
            else
            {
                std::wstring errorString = L"No Renderer found for type: ";
                errorString += elementType.GetRawBuffer(nullptr);
                renderContext->AddWarning(ABI::AdaptiveNamespace::WarningStatusCode::NoRendererForType,
                                          HStringReference(errorString.c_str()).Get());
            }
        });
    }

    void XamlBuilder::BuildShowCard(_In_ IAdaptiveShowCardActionConfig* showCardActionConfig,
                                    _In_ IAdaptiveActionElement* action,
                                    _In_ IAdaptiveRenderContext* renderContext,
                                    bool isBottomActionBar,
                                    _Outptr_ IUIElement** uiShowCard)
    {
        ComPtr<IAdaptiveActionElement> localAction(action);
        ComPtr<IAdaptiveRenderContext> localRenderContext(renderContext);
        ComPtr<IAdaptiveShowCardAction> showCardAction;
        THROW_IF_FAILED(localAction.As(&showCardAction));

        ABI::AdaptiveNamespace::ContainerStyle showCardConfigStyle;
        THROW_IF_FAILED(showCardActionConfig->get_Style(&showCardConfigStyle));

        ComPtr<IAdaptiveCard> showCard;
        THROW_IF_FAILED(showCardAction->get_Card(showCard.GetAddressOf()));

        ComPtr<IFrameworkElement> localUiShowCard;
        BuildXamlTreeFromAdaptiveCard(showCard.Get(), localUiShowCard.GetAddressOf(), localRenderContext.Get(), nullptr, false, showCardConfigStyle);

        ComPtr<IGrid2> showCardGrid;
        THROW_IF_FAILED(localUiShowCard.As(&showCardGrid));

        // Set the padding
        ComPtr<IAdaptiveHostConfig> hostConfig;
        THROW_IF_FAILED(renderContext->get_HostConfig(&hostConfig));
        ComPtr<IAdaptiveSpacingConfig> spacingConfig;
        THROW_IF_FAILED(hostConfig->get_Spacing(&spacingConfig));

        UINT32 padding;
        THROW_IF_FAILED(spacingConfig->get_Padding(&padding));

        ABI::AdaptiveNamespace::ActionMode showCardActionMode;
        THROW_IF_FAILED(showCardActionConfig->get_ActionMode(&showCardActionMode));

        // Set the top margin
        ComPtr<IFrameworkElement> showCardFrameworkElement;
        THROW_IF_FAILED(localUiShowCard.As(&showCardFrameworkElement));

        UINT32 inlineTopMargin;
        THROW_IF_FAILED(showCardActionConfig->get_InlineTopMargin(&inlineTopMargin));

        double sideMargin = (double)padding * -1;
        double topMargin = isBottomActionBar ? inlineTopMargin + padding : inlineTopMargin;
        double bottomMargin = isBottomActionBar ? (double)padding * -1 : 0;

        Thickness margin = {sideMargin, topMargin, sideMargin, bottomMargin};
        THROW_IF_FAILED(showCardFrameworkElement->put_Margin(margin));

        ComPtr<IUIElement> showCardUIElement;
        THROW_IF_FAILED(localUiShowCard.As(&showCardUIElement));

        // Set the visibility as Collapsed until the action is triggered
        THROW_IF_FAILED(showCardUIElement->put_Visibility(Visibility_Collapsed));

        *uiShowCard = showCardUIElement.Detach();
    }

    void XamlBuilder::ArrangeButtonContent(_In_ IAdaptiveActionElement* action,
                                           _In_ IAdaptiveActionsConfig* actionsConfig,
                                           _In_ IAdaptiveRenderContext* renderContext,
                                           ABI::AdaptiveNamespace::ContainerStyle containerStyle,
                                           _In_ ABI::AdaptiveNamespace::IAdaptiveHostConfig* hostConfig,
                                           bool allActionsHaveIcons,
                                           _In_ IButton* button)
    {
        HString title;
        THROW_IF_FAILED(action->get_Title(title.GetAddressOf()));

        HSTRING iconUrl;
        THROW_IF_FAILED(action->get_IconUrl(&iconUrl));

        ComPtr<IButton> localButton(button);

        // Check if the button has an iconUrl
        if (iconUrl != nullptr)
        {
            // Get icon configs
            ABI::AdaptiveNamespace::IconPlacement iconPlacement;
            UINT32 iconSize;

            THROW_IF_FAILED(actionsConfig->get_IconPlacement(&iconPlacement));
            THROW_IF_FAILED(actionsConfig->get_IconSize(&iconSize));

            // Define the alignment for the button contents
            ComPtr<IStackPanel> buttonContentsStackPanel =
                XamlHelpers::CreateXamlClass<IStackPanel>(HStringReference(RuntimeClass_Windows_UI_Xaml_Controls_StackPanel));

            // Create image and add it to the button
            ComPtr<IAdaptiveImage> adaptiveImage;
            THROW_IF_FAILED(MakeAndInitialize<AdaptiveImage>(&adaptiveImage));

            adaptiveImage->put_Url(iconUrl);
            adaptiveImage->put_HorizontalAlignment(ABI::AdaptiveNamespace::HAlignment::Center);

            ComPtr<IAdaptiveCardElement> adaptiveCardElement;
            THROW_IF_FAILED(adaptiveImage.As(&adaptiveCardElement));
            ComPtr<AdaptiveRenderArgs> childRenderArgs;
            THROW_IF_FAILED(
                MakeAndInitialize<AdaptiveRenderArgs>(&childRenderArgs, containerStyle, buttonContentsStackPanel.Get()));

            ComPtr<IAdaptiveElementRendererRegistration> elementRenderers;
            THROW_IF_FAILED(renderContext->get_ElementRenderers(&elementRenderers));

            ComPtr<IUIElement> buttonIcon;
            ComPtr<IAdaptiveElementRenderer> elementRenderer;
            THROW_IF_FAILED(elementRenderers->Get(HStringReference(L"Image").Get(), &elementRenderer));
            if (elementRenderer != nullptr)
            {
                elementRenderer->Render(adaptiveCardElement.Get(), renderContext, childRenderArgs.Get(), &buttonIcon);
                if (buttonIcon == nullptr)
                {
                    XamlHelpers::SetContent(localButton.Get(), title.Get());
                    return;
                }
            }

            // Create title text block
            ComPtr<ITextBlock> buttonText =
                XamlHelpers::CreateXamlClass<ITextBlock>(HStringReference(RuntimeClass_Windows_UI_Xaml_Controls_TextBlock));
            THROW_IF_FAILED(buttonText->put_Text(title.Get()));
            THROW_IF_FAILED(buttonText->put_TextAlignment(TextAlignment::TextAlignment_Center));

            // Handle different arrangements inside button
            ComPtr<IFrameworkElement> buttonIconAsFrameworkElement;
            THROW_IF_FAILED(buttonIcon.As(&buttonIconAsFrameworkElement));
            ComPtr<IUIElement> separator;
            if (iconPlacement == ABI::AdaptiveNamespace::IconPlacement::AboveTitle && allActionsHaveIcons)
            {
                THROW_IF_FAILED(buttonContentsStackPanel->put_Orientation(Orientation::Orientation_Vertical));

                // Set icon height to iconSize (aspect ratio is automatically maintained)
                THROW_IF_FAILED(buttonIconAsFrameworkElement->put_Height(iconSize));
            }
            else
            {
                THROW_IF_FAILED(buttonContentsStackPanel->put_Orientation(Orientation::Orientation_Horizontal));

                // Add event to the image to resize itself when the textblock is rendered
                ComPtr<IImage> buttonIconAsImage;
                THROW_IF_FAILED(buttonIcon.As(&buttonIconAsImage));

                EventRegistrationToken eventToken;
                THROW_IF_FAILED(buttonIconAsImage->add_ImageOpened(
                    Callback<IRoutedEventHandler>([buttonIconAsFrameworkElement,
                                                   buttonText](IInspectable* /*sender*/, IRoutedEventArgs * /*args*/) -> HRESULT {
                        ComPtr<IFrameworkElement> buttonTextAsFrameworkElement;
                        RETURN_IF_FAILED(buttonText.As(&buttonTextAsFrameworkElement));

                        return SetMatchingHeight(buttonIconAsFrameworkElement.Get(), buttonTextAsFrameworkElement.Get());
                    })
                        .Get(),
                    &eventToken));

                // Only add spacing when the icon must be located at the left of the title
                UINT spacingSize;
                THROW_IF_FAILED(GetSpacingSizeFromSpacing(hostConfig, ABI::AdaptiveNamespace::Spacing::Default, &spacingSize));

                ABI::Windows::UI::Color color = {0};
                separator = CreateSeparator(renderContext, spacingSize, spacingSize, color, false);
            }

            ComPtr<IPanel> buttonContentsPanel;
            THROW_IF_FAILED(buttonContentsStackPanel.As(&buttonContentsPanel));

            // Add image to stack panel
            XamlHelpers::AppendXamlElementToPanel(buttonIcon.Get(), buttonContentsPanel.Get());

            // Add separator to stack panel
            if (separator != nullptr)
            {
                XamlHelpers::AppendXamlElementToPanel(separator.Get(), buttonContentsPanel.Get());
            }

            // Add text to stack panel
            XamlHelpers::AppendXamlElementToPanel(buttonText.Get(), buttonContentsPanel.Get());

            // Finally, put the stack panel inside the final button
            ComPtr<IContentControl> buttonContentControl;
            THROW_IF_FAILED(localButton.As(&buttonContentControl));
            THROW_IF_FAILED(buttonContentControl->put_Content(buttonContentsPanel.Get()));
        }
        else
        {
            XamlHelpers::SetContent(localButton.Get(), title.Get());
        }
    }

    HRESULT XamlBuilder::HandleToggleVisibilityClick(_In_ IAdaptiveRenderContext* renderContext, _In_ IAdaptiveActionElement* action)
    {
        ComPtr<IAdaptiveActionElement> localAction(action);
        ComPtr<IAdaptiveToggleVisibility> toggleAction;
        RETURN_IF_FAILED(localAction.As(&toggleAction));

        ComPtr<IFrameworkElement> cardFrameworkElement;
        RETURN_IF_FAILED(renderContext->get_CardFrameworkElement(&cardFrameworkElement));

        ComPtr<IVector<AdaptiveToggleVisibilityTarget*>> targets;
        RETURN_IF_FAILED(toggleAction->get_TargetElements(&targets));

        ComPtr<IIterable<AdaptiveToggleVisibilityTarget*>> targetsIterable;
        RETURN_IF_FAILED(targets.As<IIterable<AdaptiveToggleVisibilityTarget*>>(&targetsIterable));

        boolean hasCurrent;
        ComPtr<IIterator<AdaptiveToggleVisibilityTarget*>> targetIterator;
        HRESULT hr = targetsIterable->First(&targetIterator);
        RETURN_IF_FAILED(targetIterator->get_HasCurrent(&hasCurrent));

        while (SUCCEEDED(hr) && hasCurrent)
        {
            ComPtr<IAdaptiveToggleVisibilityTarget> currentTarget;
            RETURN_IF_FAILED(targetIterator->get_Current(&currentTarget));

            HString toggleId;
            RETURN_IF_FAILED(currentTarget->get_ElementId(toggleId.GetAddressOf()));

            ABI::AdaptiveNamespace::IsVisible toggle;
            RETURN_IF_FAILED(currentTarget->get_IsVisible(&toggle));

            ComPtr<IInspectable> toggleElement;
            RETURN_IF_FAILED(cardFrameworkElement->FindName(toggleId.Get(), &toggleElement));

            if (toggleElement != nullptr)
            {
                ComPtr<IUIElement> toggleElementAsUIElement;
                RETURN_IF_FAILED(toggleElement.As(&toggleElementAsUIElement));

                Visibility visibilityToSet;
                if (toggle == ABI::AdaptiveNamespace::IsVisible_IsVisibleTrue)
                {
                    visibilityToSet = Visibility_Visible;
                }
                else if (toggle == ABI::AdaptiveNamespace::IsVisible_IsVisibleFalse)
                {
                    visibilityToSet = Visibility_Collapsed;
                }
                else if (toggle == ABI::AdaptiveNamespace::IsVisible_IsVisibleToggle)
                {
                    Visibility currentVisibility;
                    RETURN_IF_FAILED(toggleElementAsUIElement->get_Visibility(&currentVisibility));
                    visibilityToSet = (currentVisibility == Visibility_Collapsed) ? Visibility_Visible : Visibility_Collapsed;
                }

                RETURN_IF_FAILED(toggleElementAsUIElement->put_Visibility(visibilityToSet));
            }

            hr = targetIterator->MoveNext(&hasCurrent);
        }

        return S_OK;
    }

    void XamlBuilder::BuildActionSet(_In_ IAdaptiveCardElement* adaptiveCardElement,
                                     _In_ IAdaptiveRenderContext* renderContext,
                                     _In_ IAdaptiveRenderArgs* renderArgs,
                                     _Outptr_ IUIElement** actionSetControl)
    {
        ComPtr<IAdaptiveHostConfig> hostConfig;
        THROW_IF_FAILED(renderContext->get_HostConfig(&hostConfig));

        if (!SupportsInteractivity(hostConfig.Get()))
        {
            renderContext->AddWarning(
                ABI::AdaptiveNamespace::WarningStatusCode::InteractivityNotSupported,
                HStringReference(L"ActionSet was stripped from card because interactivity is not supported").Get());
            return;
        }

        ComPtr<IAdaptiveCardElement> cardElement(adaptiveCardElement);
        ComPtr<IAdaptiveActionSet> adaptiveActionSet;
        THROW_IF_FAILED(cardElement.As(&adaptiveActionSet));

        ComPtr<IVector<IAdaptiveActionElement*>> actions;
        THROW_IF_FAILED(adaptiveActionSet->get_Actions(&actions));

        ABI::AdaptiveNamespace::ContainerStyle containerStyle;
        renderArgs->get_ContainerStyle(&containerStyle);

        BuildActionSetHelper(actions.Get(), renderContext, false, actionSetControl, containerStyle);
    }

    void XamlBuilder::BuildActions(_In_ IVector<IAdaptiveActionElement*>* children,
                                   _In_ IPanel* bodyPanel,
                                   bool insertSeparator,
                                   _In_ IAdaptiveRenderContext* renderContext,
                                   ABI::AdaptiveNamespace::ContainerStyle containerStyle)
    {
        ComPtr<IAdaptiveHostConfig> hostConfig;
        THROW_IF_FAILED(renderContext->get_HostConfig(&hostConfig));
        ComPtr<IAdaptiveActionsConfig> actionsConfig;
        THROW_IF_FAILED(hostConfig->get_Actions(actionsConfig.GetAddressOf()));

        // Create a separator between the body and the actions
        if (insertSeparator)
        {
            ABI::AdaptiveNamespace::Spacing spacing;
            THROW_IF_FAILED(actionsConfig->get_Spacing(&spacing));

            UINT spacingSize;
            THROW_IF_FAILED(GetSpacingSizeFromSpacing(hostConfig.Get(), spacing, &spacingSize));

            ABI::Windows::UI::Color color = {0};
            auto separator = CreateSeparator(renderContext, spacingSize, 0, color);
            XamlHelpers::AppendXamlElementToPanel(separator.Get(), bodyPanel);
        }

        ComPtr<IUIElement> actionSetControl;
        BuildActionSetHelper(children, renderContext, true, &actionSetControl, containerStyle);

        XamlHelpers::AppendXamlElementToPanel(actionSetControl.Get(), bodyPanel);
    }

    void XamlBuilder::BuildActionSetHelper(IVector<IAdaptiveActionElement*>* children,
                                           IAdaptiveRenderContext* renderContext,
                                           bool isBottomActionBar,
                                           IUIElement** actionSetControl,
                                           ABI::AdaptiveNamespace::ContainerStyle containerStyle)
    {
        ComPtr<IAdaptiveHostConfig> hostConfig;
        THROW_IF_FAILED(renderContext->get_HostConfig(&hostConfig));
        ComPtr<IAdaptiveActionsConfig> actionsConfig;
        THROW_IF_FAILED(hostConfig->get_Actions(actionsConfig.GetAddressOf()));
        ComPtr<IAdaptiveRenderContext> strongRenderContext(renderContext);

        ABI::AdaptiveNamespace::ActionAlignment actionAlignment;
        THROW_IF_FAILED(actionsConfig->get_ActionAlignment(&actionAlignment));

        ABI::AdaptiveNamespace::ActionsOrientation actionsOrientation;
        THROW_IF_FAILED(actionsConfig->get_ActionsOrientation(&actionsOrientation));

        // Declare the panel that will host the buttons
        ComPtr<IPanel> actionsPanel;
        ComPtr<IVector<ColumnDefinition*>> columnDefinitions;

        if (actionAlignment == ABI::AdaptiveNamespace::ActionAlignment::Stretch &&
            actionsOrientation == ABI::AdaptiveNamespace::ActionsOrientation::Horizontal)
        {
            // If stretch alignment and orientation is horizontal, we use a grid with equal column widths to achieve
            // stretch behavior. For vertical orientation, we'll still just use a stack panel since the concept of
            // stretching buttons height isn't really valid, especially when the height of cards are typically dynamic.
            ComPtr<IGrid> actionsGrid =
                XamlHelpers::CreateXamlClass<IGrid>(HStringReference(RuntimeClass_Windows_UI_Xaml_Controls_Grid));
            THROW_IF_FAILED(actionsGrid->get_ColumnDefinitions(&columnDefinitions));
            THROW_IF_FAILED(actionsGrid.As(&actionsPanel));
        }

        else
        {
            // Create a stack panel for the action buttons
            ComPtr<IStackPanel> actionStackPanel =
                XamlHelpers::CreateXamlClass<IStackPanel>(HStringReference(RuntimeClass_Windows_UI_Xaml_Controls_StackPanel));

            auto uiOrientation = (actionsOrientation == ABI::AdaptiveNamespace::ActionsOrientation::Horizontal) ?
                Orientation::Orientation_Horizontal :
                Orientation::Orientation_Vertical;

            THROW_IF_FAILED(actionStackPanel->put_Orientation(uiOrientation));

            ComPtr<IFrameworkElement> actionsFrameworkElement;
            THROW_IF_FAILED(actionStackPanel.As(&actionsFrameworkElement));

            switch (actionAlignment)
            {
            case ABI::AdaptiveNamespace::ActionAlignment::Center:
                THROW_IF_FAILED(actionsFrameworkElement->put_HorizontalAlignment(ABI::Windows::UI::Xaml::HorizontalAlignment_Center));
                break;
            case ABI::AdaptiveNamespace::ActionAlignment::Left:
                THROW_IF_FAILED(actionsFrameworkElement->put_HorizontalAlignment(ABI::Windows::UI::Xaml::HorizontalAlignment_Left));
                break;
            case ABI::AdaptiveNamespace::ActionAlignment::Right:
                THROW_IF_FAILED(actionsFrameworkElement->put_HorizontalAlignment(ABI::Windows::UI::Xaml::HorizontalAlignment_Right));
                break;
            case ABI::AdaptiveNamespace::ActionAlignment::Stretch:
                THROW_IF_FAILED(actionsFrameworkElement->put_HorizontalAlignment(ABI::Windows::UI::Xaml::HorizontalAlignment_Stretch));
                break;
            }

            // Add the action buttons to the stack panel
            THROW_IF_FAILED(actionStackPanel.As(&actionsPanel));
        }

        UINT32 buttonSpacing;
        THROW_IF_FAILED(actionsConfig->get_ButtonSpacing(&buttonSpacing));

        Thickness buttonMargin = {0, 0, 0, 0};
        if (actionsOrientation == ABI::AdaptiveNamespace::ActionsOrientation::Horizontal)
        {
            buttonMargin.Left = buttonMargin.Right = buttonSpacing / 2;

            // Negate the spacing on the sides so the left and right buttons are flush on the side.
            // We do NOT remove the margin from the individual button itself, since that would cause
            // the equal columns stretch behavior to not have equal columns (since the first and last
            // button would be narrower without the same margins as its peers).
            ComPtr<IFrameworkElement> actionsPanelAsFrameworkElement;
            THROW_IF_FAILED(actionsPanel.As(&actionsPanelAsFrameworkElement));
            THROW_IF_FAILED(actionsPanelAsFrameworkElement->put_Margin({buttonMargin.Left * -1, 0, buttonMargin.Right * -1, 0}));
        }
        else
        {
            buttonMargin.Top = buttonMargin.Bottom = buttonSpacing / 2;

            // Negate the spacing on the top and bottom so the first and last buttons don't have extra padding
            ComPtr<IFrameworkElement> actionsPanelAsFrameworkElement;
            THROW_IF_FAILED(actionsPanel.As(&actionsPanelAsFrameworkElement));
            THROW_IF_FAILED(actionsPanelAsFrameworkElement->put_Margin({0, buttonMargin.Top * -1, 0, buttonMargin.Bottom * -1}));
        }

        UINT32 maxActions;
        THROW_IF_FAILED(actionsConfig->get_MaxActions(&maxActions));

        ComPtr<IAdaptiveShowCardActionConfig> showCardActionConfig;
        THROW_IF_FAILED(actionsConfig->get_ShowCard(&showCardActionConfig));

        ABI::AdaptiveNamespace::ActionMode showCardActionMode;
        THROW_IF_FAILED(showCardActionConfig->get_ActionMode(&showCardActionMode));

        bool allActionsHaveIcons{true};
        XamlHelpers::IterateOverVector<IAdaptiveActionElement>(children, [&](IAdaptiveActionElement* child) {
            HSTRING iconUrl;
            THROW_IF_FAILED(child->get_IconUrl(&iconUrl));

            bool iconUrlIsEmpty = WindowsIsStringEmpty(iconUrl);
            if (iconUrlIsEmpty)
            {
                allActionsHaveIcons = false;
            }
        });

        UINT currentAction = 0;

        std::shared_ptr<std::vector<ComPtr<IUIElement>>> allShowCards = std::make_shared<std::vector<ComPtr<IUIElement>>>();
        ComPtr<IStackPanel> showCardsStackPanel =
            XamlHelpers::CreateXamlClass<IStackPanel>(HStringReference(RuntimeClass_Windows_UI_Xaml_Controls_StackPanel));
        ComPtr<IGridStatics> gridStatics;
        THROW_IF_FAILED(GetActivationFactory(HStringReference(RuntimeClass_Windows_UI_Xaml_Controls_Grid).Get(), &gridStatics));
        XamlHelpers::IterateOverVector<IAdaptiveActionElement>(children, [&](IAdaptiveActionElement* child) {
            if (currentAction < maxActions)
            {
                // Render a button for each action
                ComPtr<IAdaptiveActionElement> action(child);
                ComPtr<IButton> button =
                    XamlHelpers::CreateXamlClass<IButton>(HStringReference(RuntimeClass_Windows_UI_Xaml_Controls_Button));

                ComPtr<IFrameworkElement> buttonFrameworkElement;
                THROW_IF_FAILED(button.As(&buttonFrameworkElement));

                THROW_IF_FAILED(buttonFrameworkElement->put_Margin(buttonMargin));

                if (actionsOrientation == ABI::AdaptiveNamespace::ActionsOrientation::Horizontal)
                {
                    // For horizontal alignment, we always use stretch
                    THROW_IF_FAILED(buttonFrameworkElement->put_HorizontalAlignment(
                        ABI::Windows::UI::Xaml::HorizontalAlignment::HorizontalAlignment_Stretch));
                }
                else
                {
                    switch (actionAlignment)
                    {
                    case ABI::AdaptiveNamespace::ActionAlignment::Center:
                        THROW_IF_FAILED(buttonFrameworkElement->put_HorizontalAlignment(ABI::Windows::UI::Xaml::HorizontalAlignment_Center));
                        break;
                    case ABI::AdaptiveNamespace::ActionAlignment::Left:
                        THROW_IF_FAILED(buttonFrameworkElement->put_HorizontalAlignment(ABI::Windows::UI::Xaml::HorizontalAlignment_Left));
                        break;
                    case ABI::AdaptiveNamespace::ActionAlignment::Right:
                        THROW_IF_FAILED(buttonFrameworkElement->put_HorizontalAlignment(ABI::Windows::UI::Xaml::HorizontalAlignment_Right));
                        break;
                    case ABI::AdaptiveNamespace::ActionAlignment::Stretch:
                        THROW_IF_FAILED(buttonFrameworkElement->put_HorizontalAlignment(ABI::Windows::UI::Xaml::HorizontalAlignment_Stretch));
                        break;
                    }
                }

                ArrangeButtonContent(action.Get(),
                                     actionsConfig.Get(),
                                     renderContext,
                                     containerStyle,
                                     hostConfig.Get(),
                                     allActionsHaveIcons,
                                     button.Get());

                ABI::AdaptiveNamespace::ActionType actionType;
                THROW_IF_FAILED(action->get_ActionType(&actionType));

                // If this is a show card action and we're rendering the actions inline, render the card that will be shown
                ComPtr<IUIElement> uiShowCard;
                if (actionType == ABI::AdaptiveNamespace::ActionType::ShowCard &&
                    showCardActionMode == ABI::AdaptiveNamespace::ActionMode::Inline)
                {
                    BuildShowCard(showCardActionConfig.Get(),
                                  action.Get(),
                                  strongRenderContext.Get(),
                                  isBottomActionBar,
                                  uiShowCard.GetAddressOf());
                    allShowCards->push_back(uiShowCard);

                    ComPtr<IPanel> showCardsPanel;
                    THROW_IF_FAILED(showCardsStackPanel.As(&showCardsPanel));
                    XamlHelpers::AppendXamlElementToPanel(uiShowCard.Get(), showCardsPanel.Get());
                }

                // Add click handler
                ComPtr<IButtonBase> buttonBase;
                THROW_IF_FAILED(button.As(&buttonBase));
                ComPtr<IAdaptiveActionInvoker> actionInvoker;
                THROW_IF_FAILED(strongRenderContext->get_ActionInvoker(&actionInvoker));
                EventRegistrationToken clickToken;
                THROW_IF_FAILED(buttonBase->add_Click(
                    Callback<IRoutedEventHandler>([action, actionType, showCardActionMode, uiShowCard, allShowCards, actionInvoker, strongRenderContext](
                                                      IInspectable* /*sender*/, IRoutedEventArgs * /*args*/) -> HRESULT {
                        if (actionType == ABI::AdaptiveNamespace::ActionType::ShowCard &&
                            showCardActionMode != ABI::AdaptiveNamespace::ActionMode_Popup)
                        {
                            // Check if this show card is currently visible
                            Visibility currentVisibility;
                            RETURN_IF_FAILED(uiShowCard->get_Visibility(&currentVisibility));

                            // Collapse all cards to make sure that no other show cards are visible
                            for (std::vector<ComPtr<IUIElement>>::iterator it = allShowCards->begin();
                                 it != allShowCards->end();
                                 ++it)
                            {
                                RETURN_IF_FAILED((*it)->put_Visibility(Visibility_Collapsed));
                            }

                            // If the card had been collapsed before, show it now
                            if (currentVisibility == Visibility_Collapsed)
                            {
                                RETURN_IF_FAILED(uiShowCard->put_Visibility(Visibility_Visible));
                            }
                        }
                        else if (actionType == ABI::AdaptiveNamespace::ActionType::ToggleVisibility)
                        {
                            RETURN_IF_FAILED(HandleToggleVisibilityClick(strongRenderContext.Get(), action.Get()));
                        }
                        else
                        {
                            RETURN_IF_FAILED(actionInvoker->SendActionEvent(action.Get()));
                        }

                        return S_OK;
                    })
                        .Get(),
                    &clickToken));

                HString actionSentiment;
                THROW_IF_FAILED(action->get_Sentiment(actionSentiment.GetAddressOf()));

                INT32 isSentimentPositive{}, isSentimentDestructive{}, isSentimentDefault{};

                ComPtr<AdaptiveNamespace::AdaptiveRenderContext> contextImpl =
                    PeekInnards<AdaptiveNamespace::AdaptiveRenderContext>(renderContext);

                ComPtr<IResourceDictionary> resourceDictionary;
                THROW_IF_FAILED(renderContext->get_OverrideStyles(&resourceDictionary));
                ComPtr<IStyle> styleToApply;

                if ((SUCCEEDED(WindowsCompareStringOrdinal(actionSentiment.Get(), HStringReference(L"default").Get(), &isSentimentDefault)) &&
                     (isSentimentDefault == 0)) ||
                    WindowsIsStringEmpty(actionSentiment.Get()))
                {
                    THROW_IF_FAILED(
                        SetStyleFromResourceDictionary(renderContext, L"Adaptive.Action", buttonFrameworkElement.Get()));
                }
                else if (SUCCEEDED(WindowsCompareStringOrdinal(actionSentiment.Get(), HStringReference(L"positive").Get(), &isSentimentPositive)) &&
                         (isSentimentPositive == 0))
                {
                    if (SUCCEEDED(TryGetResourceFromResourceDictionaries<IStyle>(resourceDictionary.Get(), L"Adaptive.Action.Positive", &styleToApply)))
                    {
                        THROW_IF_FAILED(buttonFrameworkElement->put_Style(styleToApply.Get()));
                    }
                    else
                    {
                        // By default, set the action background color to accent color
                        ComPtr<IResourceDictionary> actionSentimentDictionary =
                            contextImpl->GetDefaultActionSentimentDictionary();

                        if (SUCCEEDED(TryGetResourceFromResourceDictionaries(actionSentimentDictionary.Get(),
                                                                             L"PositiveActionDefaultStyle",
                                                                             styleToApply.GetAddressOf())))
                        {
                            THROW_IF_FAILED(buttonFrameworkElement->put_Style(styleToApply.Get()));
                        }
                    }
                }
                else if (SUCCEEDED(WindowsCompareStringOrdinal(actionSentiment.Get(), HStringReference(L"destructive").Get(), &isSentimentDestructive)) &&
                         (isSentimentDestructive == 0))
                {
                    if (SUCCEEDED(TryGetResourceFromResourceDictionaries<IStyle>(resourceDictionary.Get(),
                                                                                 L"Adaptive.Action.Destructive",
                                                                                 &styleToApply)))
                    {
                        THROW_IF_FAILED(buttonFrameworkElement->put_Style(styleToApply.Get()));
                    }
                    else
                    {
                        // By default, set the action text color to attention color
                        ComPtr<IResourceDictionary> actionSentimentDictionary =
                            contextImpl->GetDefaultActionSentimentDictionary();

                        if (SUCCEEDED(TryGetResourceFromResourceDictionaries(actionSentimentDictionary.Get(),
                                                                             L"DestructiveActionDefaultStyle",
                                                                             styleToApply.GetAddressOf())))
                        {
                            THROW_IF_FAILED(buttonFrameworkElement->put_Style(styleToApply.Get()));
                        }
                    }
                }
                else
                {
                    HString actionSentimentStyle;
                    THROW_IF_FAILED(WindowsConcatString(HStringReference(L"Adaptive.Action.").Get(),
                                                        actionSentiment.Get(),
                                                        actionSentimentStyle.GetAddressOf()));
                    THROW_IF_FAILED(SetStyleFromResourceDictionary(renderContext,
                                                                   StringToWstring(HStringToUTF8(actionSentimentStyle.Get())),
                                                                   buttonFrameworkElement.Get()));
                }

                XamlHelpers::AppendXamlElementToPanel(button.Get(), actionsPanel.Get());

                if (columnDefinitions != nullptr)
                {
                    // If using the equal width columns, we'll add a column and assign the column
                    ComPtr<IColumnDefinition> columnDefinition = XamlHelpers::CreateXamlClass<IColumnDefinition>(
                        HStringReference(RuntimeClass_Windows_UI_Xaml_Controls_ColumnDefinition));
                    THROW_IF_FAILED(columnDefinition->put_Width({1.0, GridUnitType::GridUnitType_Star}));
                    THROW_IF_FAILED(columnDefinitions->Append(columnDefinition.Get()));

                    gridStatics->SetColumn(buttonFrameworkElement.Get(), currentAction);
                }
            }
            else
            {
                renderContext->AddWarning(ABI::AdaptiveNamespace::WarningStatusCode::MaxActionsExceeded,
                                          HStringReference(L"Some actions were not rendered due to exceeding the maximum number of actions allowed")
                                              .Get());
                return;
            }
            currentAction++;
        });

        ComPtr<IFrameworkElement> actionsPanelAsFrameworkElement;
        THROW_IF_FAILED(actionsPanel.As(&actionsPanelAsFrameworkElement));
        THROW_IF_FAILED(
            SetStyleFromResourceDictionary(renderContext, L"Adaptive.Actions", actionsPanelAsFrameworkElement.Get()));

        ComPtr<IStackPanel> actionSet =
            XamlHelpers::CreateXamlClass<IStackPanel>(HStringReference(RuntimeClass_Windows_UI_Xaml_Controls_StackPanel));
        ComPtr<IPanel> actionSetAsPanel;
        actionSet.As(&actionSetAsPanel);

        // Add buttons and show cards to panel
        XamlHelpers::AppendXamlElementToPanel(actionsPanel.Get(), actionSetAsPanel.Get());
        XamlHelpers::AppendXamlElementToPanel(showCardsStackPanel.Get(), actionSetAsPanel.Get());

        THROW_IF_FAILED(actionSetAsPanel.CopyTo(actionSetControl));
    }

    void XamlBuilder::ApplyMarginToXamlElement(_In_ IAdaptiveHostConfig* hostConfig, _In_ IFrameworkElement* element)
    {
        ComPtr<IFrameworkElement> localElement(element);
        ComPtr<IAdaptiveSpacingConfig> spacingConfig;
        THROW_IF_FAILED(hostConfig->get_Spacing(&spacingConfig));

        UINT32 padding;
        spacingConfig->get_Padding(&padding);
        Thickness margin = {(double)padding, (double)padding, (double)padding, (double)padding};

        THROW_IF_FAILED(localElement->put_Margin(margin));
    }

    void XamlBuilder::GetSeparationConfigForElement(_In_ IAdaptiveCardElement* cardElement,
                                                    _In_ IAdaptiveHostConfig* hostConfig,
                                                    _Out_ UINT* spacing,
                                                    _Out_ UINT* separatorThickness,
                                                    _Out_ ABI::Windows::UI::Color* separatorColor,
                                                    _Out_ bool* needsSeparator)
    {
        ABI::AdaptiveNamespace::Spacing elementSpacing;
        THROW_IF_FAILED(cardElement->get_Spacing(&elementSpacing));

        UINT localSpacing;
        THROW_IF_FAILED(GetSpacingSizeFromSpacing(hostConfig, elementSpacing, &localSpacing));

        boolean hasSeparator;
        THROW_IF_FAILED(cardElement->get_Separator(&hasSeparator));

        ABI::Windows::UI::Color localColor = {0};
        UINT localThickness = 0;
        if (hasSeparator)
        {
            ComPtr<IAdaptiveSeparatorConfig> separatorConfig;
            THROW_IF_FAILED(hostConfig->get_Separator(&separatorConfig));

            THROW_IF_FAILED(separatorConfig->get_LineColor(&localColor));
            THROW_IF_FAILED(separatorConfig->get_LineThickness(&localThickness));
        }

        *needsSeparator = hasSeparator || (elementSpacing != ABI::AdaptiveNamespace::Spacing::None);

        *spacing = localSpacing;
        *separatorThickness = localThickness;
        *separatorColor = localColor;
    }

    ComPtr<IBrush> XamlBuilder::GetSolidColorBrush(ABI::Windows::UI::Color color)
    {
        ComPtr<ISolidColorBrush> solidColorBrush =
            XamlHelpers::CreateXamlClass<ISolidColorBrush>(HStringReference(RuntimeClass_Windows_UI_Xaml_Media_SolidColorBrush));
        THROW_IF_FAILED(solidColorBrush->put_Color(color));
        ComPtr<IBrush> solidColorBrushAsBrush;
        THROW_IF_FAILED(solidColorBrush.As(&solidColorBrushAsBrush));
        return solidColorBrushAsBrush;
    }

    void XamlBuilder::StyleXamlTextBlock(ABI::AdaptiveNamespace::FontStyle fontStyle,
                                         ABI::AdaptiveNamespace::TextSize size,
                                         ABI::AdaptiveNamespace::ForegroundColor color,
                                         ABI::AdaptiveNamespace::ContainerStyle containerStyle,
                                         bool isSubtle,
                                         bool wrap,
                                         UINT32 maxWidth,
                                         ABI::AdaptiveNamespace::TextWeight weight,
                                         _In_ ABI::Windows::UI::Xaml::Controls::ITextBlock* xamlTextBlock,
                                         _In_ IAdaptiveHostConfig* hostConfig)
    {
        ComPtr<ITextBlock> localTextBlock(xamlTextBlock);

        ABI::Windows::UI::Color fontColor;
        THROW_IF_FAILED(GetColorFromAdaptiveColor(hostConfig, color, containerStyle, isSubtle, &fontColor));

        ComPtr<IBrush> fontColorBrush = GetSolidColorBrush(fontColor);
        THROW_IF_FAILED(localTextBlock->put_Foreground(fontColorBrush.Get()));

        HString fontFamilyName;
        UINT32 fontSize;
        ABI::Windows::UI::Text::FontWeight xamlFontWeight;

        // Retrieve the desired FontFamily, FontSize, and FontWeight values
        THROW_IF_FAILED(GetFontDataFromStyle(hostConfig, fontStyle, size, weight, fontFamilyName.GetAddressOf(), &fontSize, &xamlFontWeight));

        // Apply font size
        THROW_IF_FAILED(localTextBlock->put_FontSize((double)fontSize));

        // Apply font weight
        THROW_IF_FAILED(localTextBlock->put_FontWeight(xamlFontWeight));

        // Apply the wrap value to the xaml element
        THROW_IF_FAILED(localTextBlock->put_TextWrapping(wrap ? TextWrapping::TextWrapping_WrapWholeWords :
                                                                TextWrapping::TextWrapping_NoWrap));
        THROW_IF_FAILED(localTextBlock->put_TextTrimming(TextTrimming::TextTrimming_CharacterEllipsis));

        // Apply font family
        ComPtr<IInspectable> inspectable;
        ComPtr<IFontFamily> fontFamily;
        ComPtr<IFontFamilyFactory> fontFamilyFactory;
        THROW_IF_FAILED(Windows::Foundation::GetActivationFactory(HStringReference(L"Windows.UI.Xaml.Media.FontFamily").Get(),
                                                                  &fontFamilyFactory));
        THROW_IF_FAILED(
            fontFamilyFactory->CreateInstanceWithName(fontFamilyName.Get(), nullptr, inspectable.ReleaseAndGetAddressOf(), &fontFamily));
        THROW_IF_FAILED(xamlTextBlock->put_FontFamily(fontFamily.Get()));

        ComPtr<IFrameworkElement> textBlockAsFrameworkElement;
        THROW_IF_FAILED(localTextBlock.As(&textBlockAsFrameworkElement));
        THROW_IF_FAILED(textBlockAsFrameworkElement->put_MaxWidth(maxWidth));
    }

    void XamlBuilder::StyleXamlTextBlock(_In_ IAdaptiveTextConfig* textConfig,
                                         ABI::AdaptiveNamespace::ContainerStyle containerStyle,
                                         _In_ ITextBlock* xamlTextBlock,
                                         _In_ IAdaptiveHostConfig* hostConfig)
    {
        ABI::AdaptiveNamespace::TextWeight textWeight;
        THROW_IF_FAILED(textConfig->get_Weight(&textWeight));

        ABI::AdaptiveNamespace::ForegroundColor textColor;
        THROW_IF_FAILED(textConfig->get_Color(&textColor));

        ABI::AdaptiveNamespace::TextSize textSize;
        THROW_IF_FAILED(textConfig->get_Size(&textSize));

        boolean isSubtle;
        THROW_IF_FAILED(textConfig->get_IsSubtle(&isSubtle));

        boolean wrap;
        THROW_IF_FAILED(textConfig->get_Wrap(&wrap));

        UINT32 maxWidth;
        THROW_IF_FAILED(textConfig->get_MaxWidth(&maxWidth));

        StyleXamlTextBlock(ABI::AdaptiveNamespace::FontStyle::Default,
                           textSize,
                           textColor,
                           containerStyle,
                           Boolify(isSubtle),
                           wrap,
                           maxWidth,
                           textWeight,
                           xamlTextBlock,
                           hostConfig);
    }

    static HRESULT SetTextOnXamlTextBlock(_In_ IAdaptiveRenderContext* renderContext,
                                          _In_ HSTRING textIn,
                                          ABI::AdaptiveNamespace::FontStyle fontStyle,
                                          _In_ HSTRING language,
                                          _In_ ITextBlock* textBlock)
    {
        ComPtr<IVector<ABI::Windows::UI::Xaml::Documents::Inline*>> inlines;
        RETURN_IF_FAILED(textBlock->get_Inlines(inlines.GetAddressOf()));

        DateTimeParser parser(HStringToUTF8(language));
        auto textWithParsedDates = parser.GenerateString(HStringToUTF8(textIn));

        MarkDownParser markdownParser(textWithParsedDates);
        auto htmlString = markdownParser.TransformToHtml();

        bool handledAsHtml = false;
        if (markdownParser.HasHtmlTags())
        {
            HString htmlHString;
            UTF8ToHString(htmlString, htmlHString.GetAddressOf());

            ComPtr<ABI::Windows::Data::Xml::Dom::IXmlDocument> xmlDocument =
                XamlHelpers::CreateXamlClass<ABI::Windows::Data::Xml::Dom::IXmlDocument>(
                    HStringReference(RuntimeClass_Windows_Data_Xml_Dom_XmlDocument));

            ComPtr<ABI::Windows::Data::Xml::Dom::IXmlDocumentIO> xmlDocumentIO;
            RETURN_IF_FAILED(xmlDocument.As(&xmlDocumentIO));

            HRESULT hr = xmlDocumentIO->LoadXml(htmlHString.Get());
            if (SUCCEEDED(hr))
            {
                ComPtr<ABI::Windows::Data::Xml::Dom::IXmlNode> xmlDocumentAsNode;
                RETURN_IF_FAILED(xmlDocument.As(&xmlDocumentAsNode));

                RETURN_IF_FAILED(AddHtmlInlines(renderContext, xmlDocumentAsNode.Get(), inlines.Get(), fontStyle));
                handledAsHtml = true;
            }
        }

        if (!handledAsHtml)
        {
            HString hString;
            UTF8ToHString(textWithParsedDates, hString.GetAddressOf());
            AddSingleTextInline(renderContext, hString.Get(), fontStyle, false, false, inlines.Get());
        }

        return S_OK;
    }

    void XamlBuilder::BuildTextBlock(_In_ IAdaptiveCardElement* adaptiveCardElement,
                                     _In_ IAdaptiveRenderContext* renderContext,
                                     _In_ IAdaptiveRenderArgs* renderArgs,
                                     _Outptr_ IUIElement** textBlockControl)
    {
        ComPtr<IAdaptiveCardElement> cardElement(adaptiveCardElement);
        ComPtr<IAdaptiveTextBlock> adaptiveTextBlock;
        THROW_IF_FAILED(cardElement.As(&adaptiveTextBlock));

        ComPtr<ITextBlock> xamlTextBlock =
            XamlHelpers::CreateXamlClass<ITextBlock>(HStringReference(RuntimeClass_Windows_UI_Xaml_Controls_TextBlock));

        // ITextBlock2 will be used later on
        ComPtr<ITextBlock2> xamlTextBlock2;
        THROW_IF_FAILED(xamlTextBlock.As(&xamlTextBlock2));

        HString text;
        THROW_IF_FAILED(adaptiveTextBlock->get_Text(text.GetAddressOf()));
        HString language;
        THROW_IF_FAILED(adaptiveTextBlock->get_Language(language.GetAddressOf()));
        ABI::AdaptiveNamespace::FontStyle fontStyle;
        THROW_IF_FAILED(adaptiveTextBlock->get_FontStyle(&fontStyle));
        THROW_IF_FAILED(SetTextOnXamlTextBlock(renderContext, text.Get(), fontStyle, language.Get(), xamlTextBlock.Get()));

        ABI::AdaptiveNamespace::ForegroundColor textColor;
        THROW_IF_FAILED(adaptiveTextBlock->get_Color(&textColor));
        boolean isSubtle = false;
        THROW_IF_FAILED(adaptiveTextBlock->get_IsSubtle(&isSubtle));

        // The subtle boolean is rendered by setting the opacity on the text block, so retrieve
        // that value from the resource dictionary and set the Opacity
        if (isSubtle)
        {
            ComPtr<IResourceDictionary> resourceDictionary;
            THROW_IF_FAILED(renderContext->get_OverrideStyles(&resourceDictionary));
            ComPtr<IInspectable> subtleOpacityInspectable;
            if (SUCCEEDED(TryGetResourceFromResourceDictionaries<IInspectable>(resourceDictionary.Get(),
                                                                               c_TextBlockSubtleOpacityKey,
                                                                               &subtleOpacityInspectable)))
            {
                ComPtr<IReference<double>> subtleOpacityReference;
                if (SUCCEEDED(subtleOpacityInspectable.As(&subtleOpacityReference)))
                {
                    double subtleOpacity;
                    subtleOpacityReference.Get()->get_Value(&subtleOpacity);

                    ComPtr<IUIElement> textBlockAsUIElement;
                    THROW_IF_FAILED(xamlTextBlock.As(&textBlockAsUIElement));
                    textBlockAsUIElement->put_Opacity(subtleOpacity);
                }
            }
        }

        // Set the maximum number of lines the text block should show
        UINT maxLines;
        THROW_IF_FAILED(adaptiveTextBlock->get_MaxLines(&maxLines));
        THROW_IF_FAILED(xamlTextBlock2->put_MaxLines(maxLines));

        ABI::AdaptiveNamespace::HAlignment adaptiveHorizontalAlignment;
        THROW_IF_FAILED(adaptiveTextBlock->get_HorizontalAlignment(&adaptiveHorizontalAlignment));

        // Set the horizontal alignment of the text
        switch (adaptiveHorizontalAlignment)
        {
        case ABI::AdaptiveNamespace::HAlignment::Left:
            THROW_IF_FAILED(xamlTextBlock->put_TextAlignment(TextAlignment::TextAlignment_Left));
            break;
        case ABI::AdaptiveNamespace::HAlignment::Right:
            THROW_IF_FAILED(xamlTextBlock->put_TextAlignment(TextAlignment::TextAlignment_Right));
            break;
        case ABI::AdaptiveNamespace::HAlignment::Center:
            THROW_IF_FAILED(xamlTextBlock->put_TextAlignment(TextAlignment::TextAlignment_Center));
            break;
        }
        ABI::AdaptiveNamespace::TextSize textblockSize;
        THROW_IF_FAILED(adaptiveTextBlock->get_Size(&textblockSize));

        ABI::AdaptiveNamespace::TextWeight textWeight;
        THROW_IF_FAILED(adaptiveTextBlock->get_Weight(&textWeight));

        boolean shouldWrap = false;
        THROW_IF_FAILED(adaptiveTextBlock->get_Wrap(&shouldWrap));

        // Ensure left edge of text is consistent regardless of font size, so both small and large fonts
        // are flush on the left edge of the card by enabling TrimSideBearings
        THROW_IF_FAILED(xamlTextBlock2->put_OpticalMarginAlignment(OpticalMarginAlignment_TrimSideBearings));

        // Style the TextBlock using Host config
        ComPtr<IAdaptiveHostConfig> hostConfig;
        THROW_IF_FAILED(renderContext->get_HostConfig(&hostConfig));
        ABI::AdaptiveNamespace::ContainerStyle containerStyle;
        THROW_IF_FAILED(renderArgs->get_ContainerStyle(&containerStyle));
        StyleXamlTextBlock(fontStyle,
                           textblockSize,
                           textColor,
                           containerStyle,
                           isSubtle,
                           shouldWrap,
                           MAXUINT32,
                           textWeight,
                           xamlTextBlock.Get(),
                           hostConfig.Get());

        ComPtr<IFrameworkElement> frameworkElement;
        THROW_IF_FAILED(xamlTextBlock.As(&frameworkElement));
        THROW_IF_FAILED(SetStyleFromResourceDictionary(renderContext, L"Adaptive.TextBlock", frameworkElement.Get()));

        THROW_IF_FAILED(xamlTextBlock.CopyTo(textBlockControl));
    }

    HRESULT XamlBuilder::SetAutoImageSize(_In_ IFrameworkElement* imageControl,
                                          _In_ IInspectable* parentElement,
                                          _In_ IBitmapSource* imageSource,
                                          bool setVisible)
    {
        INT32 pixelHeight;
        RETURN_IF_FAILED(imageSource->get_PixelHeight(&pixelHeight));
        INT32 pixelWidth;
        RETURN_IF_FAILED(imageSource->get_PixelWidth(&pixelWidth));
        DOUBLE maxHeight;
        DOUBLE maxWidth;
        ComPtr<IInspectable> localParentElement(parentElement);
        ComPtr<IFrameworkElement> localElement(imageControl);
        ComPtr<IColumnDefinition> parentAsColumnDefinition;

        RETURN_IF_FAILED(localElement->get_MaxHeight(&maxHeight));
        RETURN_IF_FAILED(localElement->get_MaxWidth(&maxWidth));

        if (SUCCEEDED(localParentElement.As(&parentAsColumnDefinition)))
        {
            DOUBLE parentWidth;
            RETURN_IF_FAILED(parentAsColumnDefinition->get_ActualWidth(&parentWidth));
            if (parentWidth >= pixelWidth)
            {
                // Make sure to keep the aspect ratio of the image
                maxWidth = min(maxWidth, parentWidth);
                double aspectRatio = (double)pixelHeight / pixelWidth;
                maxHeight = maxWidth * aspectRatio;
            }
        }

        // Prevent an image from being stretched out if it is smaller than the
        // space allocated for it (when in auto mode).
        RETURN_IF_FAILED(localElement->put_MaxHeight(min(maxHeight, pixelHeight)));
        RETURN_IF_FAILED(localElement->put_MaxWidth(min(maxWidth, pixelWidth)));

        if (setVisible)
        {
            ComPtr<IUIElement> frameworkElementAsUIElement;
            RETURN_IF_FAILED(localElement.As(&frameworkElementAsUIElement));
            RETURN_IF_FAILED(frameworkElementAsUIElement->put_Visibility(Visibility::Visibility_Visible));
        }

        return S_OK;
    }

    HRESULT XamlBuilder::SetMatchingHeight(_In_ IFrameworkElement* elementToChange, _In_ IFrameworkElement* elementToMatch)
    {
        DOUBLE actualHeight;
        RETURN_IF_FAILED(elementToMatch->get_ActualHeight(&actualHeight));

        ComPtr<IFrameworkElement> localElement(elementToChange);
        RETURN_IF_FAILED(localElement->put_Height(actualHeight));

        ComPtr<IUIElement> frameworkElementAsUIElement;
        RETURN_IF_FAILED(localElement.As(&frameworkElementAsUIElement));
        RETURN_IF_FAILED(frameworkElementAsUIElement->put_Visibility(Visibility::Visibility_Visible));
        return S_OK;
    }

    template<>
    void XamlBuilder::SetAutoSize<IEllipse>(IEllipse* destination, IInspectable* parentElement, IInspectable* imageContainer, bool isVisible, bool imageFiresOpenEvent)
    {
        // Check if the image source fits in the parent container, if so, set the framework element's size to match the original image.
        if (parentElement != nullptr && m_enableXamlImageHandling)
        {
            ComPtr<IInspectable> ellipseShape(imageContainer);
            ComPtr<IShape> ellipseAsShape;
            THROW_IF_FAILED(ellipseShape.As(&ellipseAsShape));

            ComPtr<IBrush> ellipseBrush;
            THROW_IF_FAILED(ellipseAsShape->get_Fill(&ellipseBrush));
            ComPtr<IImageBrush> brushAsImageBrush;
            THROW_IF_FAILED(ellipseBrush.As(&brushAsImageBrush));

            ComPtr<IEllipse> ellipse(destination);

            ComPtr<IUIElement> ellipseAsUIElement;
            THROW_IF_FAILED(ellipse.As(&ellipseAsUIElement));

            ComPtr<IImageSource> imageSource;
            THROW_IF_FAILED(brushAsImageBrush->get_ImageSource(&imageSource));
            ComPtr<IBitmapSource> imageSourceAsBitmap;
            THROW_IF_FAILED(imageSource.As(&imageSourceAsBitmap));

            // If the image hasn't loaded yet
            if (imageFiresOpenEvent)
            {
                // Collapse the Ellipse while the image loads, so that resizing is not noticeable
                THROW_IF_FAILED(ellipseAsUIElement->put_Visibility(Visibility::Visibility_Collapsed));
                // Handle ImageOpened event so we can check the imageSource's size to determine if it fits in its parent
                EventRegistrationToken eventToken;
                THROW_IF_FAILED(brushAsImageBrush->add_ImageOpened(
                    Callback<IRoutedEventHandler>([ellipseAsUIElement, isVisible](IInspectable* /*sender*/, IRoutedEventArgs * /*args*/) -> HRESULT {
                        // Don't set the AutoImageSize on the ellipse as it makes the ellipse grow bigger than
                        // what it would be otherwise, just set the visibility when we get the image
                        if (isVisible)
                        {
                            RETURN_IF_FAILED(ellipseAsUIElement->put_Visibility(Visibility::Visibility_Visible));
                        }
                        return S_OK;
                    })
                        .Get(),
                    &eventToken));
            }
        }
    }

    template<typename T>
    void XamlBuilder::SetAutoSize(T* destination, IInspectable* parentElement, IInspectable* imageContainer, bool isVisible, bool imageFiresOpenEvent)
    {
        if (parentElement != nullptr && m_enableXamlImageHandling)
        {
            ComPtr<IInspectable> container(imageContainer);
            ComPtr<IFrameworkElement> frameworkElement;
            THROW_IF_FAILED(container.As(&frameworkElement));

            ComPtr<IImage> xamlImage(destination);
            ComPtr<IImageSource> imageSource;
            THROW_IF_FAILED(xamlImage->get_Source(&imageSource));
            ComPtr<IBitmapSource> imageSourceAsBitmap;
            THROW_IF_FAILED(imageSource.As(&imageSourceAsBitmap));

            ComPtr<IUIElement> imageAsUIElement;
            THROW_IF_FAILED(xamlImage.As(&imageAsUIElement));

            // If the image hasn't loaded yet
            if (imageFiresOpenEvent)
            {
                // Collapse the Image control while the image loads, so that resizing is not noticeable
                THROW_IF_FAILED(imageAsUIElement->put_Visibility(Visibility::Visibility_Collapsed));

                // Handle ImageOpened event so we can check the imageSource's size to determine if it fits in its parent
                ComPtr<IInspectable> strongParentElement(parentElement);
                EventRegistrationToken eventToken;
                THROW_IF_FAILED(xamlImage->add_ImageOpened(
<<<<<<< HEAD
                    Callback<IRoutedEventHandler>([frameworkElement, strongParentElement, imageSourceAsBitmap, isVisible](IInspectable* /*sender*/, IRoutedEventArgs *
                        /*args*/) -> HRESULT {
                    return SetAutoImageSize(frameworkElement.Get(), strongParentElement.Get(), imageSourceAsBitmap.Get(), isVisible);
                })
                    .Get(),
=======
                    Callback<IRoutedEventHandler>(
                        [imageAsFrameworkElement, strongParentElement, imageSourceAsBitmap, isVisible](IInspectable* /*sender*/, IRoutedEventArgs *
                                                                                                       /*args*/) -> HRESULT {
                            return SetAutoImageSize(imageAsFrameworkElement.Get(),
                                                    strongParentElement.Get(),
                                                    imageSourceAsBitmap.Get(),
                                                    isVisible);
                        })
                        .Get(),
>>>>>>> 7c83fb2b
                    &eventToken));
            }
            else
            {
<<<<<<< HEAD
                SetAutoImageSize(frameworkElement.Get() , parentElement, imageSourceAsBitmap.Get(), isVisible);
=======
                SetAutoImageSize(imageAsFrameworkElement.Get(), parentElement, imageSourceAsBitmap.Get(), isVisible);
>>>>>>> 7c83fb2b
            }
        }
    }

    void XamlBuilder::BuildImage(_In_ IAdaptiveCardElement* adaptiveCardElement,
                                 _In_ IAdaptiveRenderContext* renderContext,
                                 _In_ IAdaptiveRenderArgs* renderArgs,
                                 _Outptr_ IUIElement** imageControl)
    {
        ComPtr<IAdaptiveCardElement> cardElement(adaptiveCardElement);
        ComPtr<IAdaptiveImage> adaptiveImage;
        THROW_IF_FAILED(cardElement.As(&adaptiveImage));

        ComPtr<IAdaptiveHostConfig> hostConfig;
        THROW_IF_FAILED(renderContext->get_HostConfig(&hostConfig));

        HSTRING url;
        THROW_IF_FAILED(adaptiveImage->get_Url(&url));

        ComPtr<IUriRuntimeClass> imageUrl;
        GetUrlFromString(hostConfig.Get(), url, imageUrl.GetAddressOf());

        if (imageUrl == nullptr)
        {
            renderContext->AddWarning(ABI::AdaptiveNamespace::WarningStatusCode::AssetLoadFailed,
                                      HStringReference(L"Image not found").Get());
            *imageControl = nullptr;
            return;
        }

        UINT32 pixelWidth = 0, pixelHeight = 0;
        THROW_IF_FAILED(adaptiveImage->get_PixelWidth(&pixelWidth));
        THROW_IF_FAILED(adaptiveImage->get_PixelHeight(&pixelHeight));
        bool hasExplicitMeasurements = (pixelWidth || pixelHeight);
        bool isAspectRatioNeeded = (pixelWidth && pixelHeight);

        // Get the image's size and style
        ABI::AdaptiveNamespace::ImageSize size = ABI::AdaptiveNamespace::ImageSize::None;
        if (!hasExplicitMeasurements)
        {
            THROW_IF_FAILED(adaptiveImage->get_Size(&size));
        }

        if (size == ABI::AdaptiveNamespace::ImageSize::None && !hasExplicitMeasurements)
        {
            ComPtr<IAdaptiveImageConfig> imageConfig;
            THROW_IF_FAILED(hostConfig->get_Image(&imageConfig));
            THROW_IF_FAILED(imageConfig->get_ImageSize(&size));
        }

        ABI::AdaptiveNamespace::ImageStyle imageStyle;
        THROW_IF_FAILED(adaptiveImage->get_Style(&imageStyle));
        ComPtr<IAdaptiveCardResourceResolvers> resourceResolvers;
        THROW_IF_FAILED(renderContext->get_ResourceResolvers(&resourceResolvers));

        HSTRING backgroundColor;
        THROW_IF_FAILED(adaptiveImage->get_BackgroundColor(&backgroundColor));

        boolean isVisible;
        THROW_IF_FAILED(adaptiveCardElement->get_IsVisible(&isVisible));

        ComPtr<IFrameworkElement> frameworkElement;
        if (imageStyle == ImageStyle_Person)
        {
            ComPtr<IEllipse> ellipse =
                XamlHelpers::CreateXamlClass<IEllipse>(HStringReference(RuntimeClass_Windows_UI_Xaml_Shapes_Ellipse));
            ComPtr<IEllipse> backgroundEllipse =
                XamlHelpers::CreateXamlClass<IEllipse>(HStringReference(RuntimeClass_Windows_UI_Xaml_Shapes_Ellipse));

            Stretch stretch = (isAspectRatioNeeded) ? Stretch::Stretch_Fill : Stretch::Stretch_UniformToFill;
            bool mustHideElement{true};

            ComPtr<IInspectable> parentElement;
            THROW_IF_FAILED(renderArgs->get_ParentElement(&parentElement));

            ComPtr<IShape> ellipseAsShape;
            THROW_IF_FAILED(ellipse.As(&ellipseAsShape));

            SetImageOnUIElement(imageUrl.Get(),
                                ellipse.Get(),
                                resourceResolvers.Get(),
                                (size == ABI::AdaptiveNamespace::ImageSize_Auto),
                                parentElement.Get(),
                                ellipseAsShape.Get(),
                                isVisible,
                                &mustHideElement,
                                stretch);

            ComPtr<IShape> backgroundEllipseAsShape;
            THROW_IF_FAILED(backgroundEllipse.As(&backgroundEllipseAsShape));

            // Set Auto, None, and Stretch to Stretch_UniformToFill. An ellipse set to Stretch_Uniform ends up with size 0.
            if (size == ABI::AdaptiveNamespace::ImageSize::None || size == ABI::AdaptiveNamespace::ImageSize::Stretch ||
                size == ABI::AdaptiveNamespace::ImageSize::Auto || hasExplicitMeasurements)
            {
                THROW_IF_FAILED(ellipseAsShape->put_Stretch(stretch));
                THROW_IF_FAILED(backgroundEllipseAsShape->put_Stretch(stretch));
            }

            if (backgroundColor != nullptr)
            {
                // Fill the background ellipse with solid color brush
                ABI::Windows::UI::Color color;
                THROW_IF_FAILED(GetColorFromString(HStringToUTF8(backgroundColor), &color));
                ComPtr<IBrush> backgroundColorBrush = GetSolidColorBrush(color);
                THROW_IF_FAILED(backgroundEllipseAsShape->put_Fill(backgroundColorBrush.Get()));

                // Create a grid to contain the background color ellipse and the image ellipse
                ComPtr<IGrid> imageGrid =
                    XamlHelpers::CreateXamlClass<IGrid>(HStringReference(RuntimeClass_Windows_UI_Xaml_Controls_Grid));

                ComPtr<IPanel> panel;
                THROW_IF_FAILED(imageGrid.As(&panel));

                XamlHelpers::AppendXamlElementToPanel(backgroundEllipse.Get(), panel.Get());
                XamlHelpers::AppendXamlElementToPanel(ellipse.Get(), panel.Get());

                THROW_IF_FAILED(imageGrid.As(&frameworkElement));
            }
            else
            {
                THROW_IF_FAILED(ellipse.As(&frameworkElement));
            }
        }
        else
        {
            ComPtr<IImage> xamlImage =
                XamlHelpers::CreateXamlClass<IImage>(HStringReference(RuntimeClass_Windows_UI_Xaml_Controls_Image));

            
            if (backgroundColor != nullptr)
            {
                // Create a surronding border with solid color background to contain the image
                ComPtr<IBorder> border =
                    XamlHelpers::CreateXamlClass<IBorder>(HStringReference(RuntimeClass_Windows_UI_Xaml_Controls_Border));

                ABI::Windows::UI::Color color;
                THROW_IF_FAILED(GetColorFromString(HStringToUTF8(backgroundColor), &color));
                ComPtr<IBrush> backgroundColorBrush = GetSolidColorBrush(color);
                THROW_IF_FAILED(border->put_Background(backgroundColorBrush.Get()));

                ComPtr<IUIElement> imageAsUiElement;
                THROW_IF_FAILED(xamlImage.CopyTo(imageAsUiElement.GetAddressOf()));
                THROW_IF_FAILED(border->put_Child(imageAsUiElement.Get()));

                THROW_IF_FAILED(border.As(&frameworkElement));
            }
            else
            {
                THROW_IF_FAILED(xamlImage.As(&frameworkElement));
            }

            if (isAspectRatioNeeded)
            {
                xamlImage->put_Stretch(Stretch::Stretch_Fill);
            }

            ComPtr<IInspectable> parentElement;
            THROW_IF_FAILED(renderArgs->get_ParentElement(&parentElement));

            bool mustHideElement{true};
            SetImageOnUIElement(imageUrl.Get(),
                                xamlImage.Get(),
                                resourceResolvers.Get(),
                                (size == ABI::AdaptiveNamespace::ImageSize_Auto),
                                parentElement.Get(),
                                frameworkElement.Get(),
                                isVisible,
                                &mustHideElement);
        }

        ComPtr<IAdaptiveImageSizesConfig> sizeOptions;
        THROW_IF_FAILED(hostConfig->get_ImageSizes(sizeOptions.GetAddressOf()));

        if (hasExplicitMeasurements)
        {
            if (pixelWidth)
            {
                THROW_IF_FAILED(frameworkElement->put_Width(pixelWidth));
            }

            if (pixelHeight)
            {
                THROW_IF_FAILED(frameworkElement->put_Height(pixelHeight));
            }
        }
        else
        {
            switch (size)
            {
            case ABI::AdaptiveNamespace::ImageSize::Small:
            {
                UINT32 imageSize;
                THROW_IF_FAILED(sizeOptions->get_Small(&imageSize));

                THROW_IF_FAILED(frameworkElement->put_Width(imageSize));
                THROW_IF_FAILED(frameworkElement->put_Height(imageSize));
                break;
            }

            case ABI::AdaptiveNamespace::ImageSize::Medium:
            {
                UINT32 imageSize;
                THROW_IF_FAILED(sizeOptions->get_Medium(&imageSize));

                THROW_IF_FAILED(frameworkElement->put_Width(imageSize));
                THROW_IF_FAILED(frameworkElement->put_Height(imageSize));
                break;
            }

            case ABI::AdaptiveNamespace::ImageSize::Large:
            {
                UINT32 imageSize;
                THROW_IF_FAILED(sizeOptions->get_Large(&imageSize));

                THROW_IF_FAILED(frameworkElement->put_Width(imageSize));
                THROW_IF_FAILED(frameworkElement->put_Height(imageSize));
                break;
            }
            }
        }

        ABI::AdaptiveNamespace::HAlignment adaptiveHorizontalAlignment;
        THROW_IF_FAILED(adaptiveImage->get_HorizontalAlignment(&adaptiveHorizontalAlignment));

        switch (adaptiveHorizontalAlignment)
        {
        case ABI::AdaptiveNamespace::HAlignment::Left:
            THROW_IF_FAILED(frameworkElement->put_HorizontalAlignment(ABI::Windows::UI::Xaml::HorizontalAlignment_Left));
            break;
        case ABI::AdaptiveNamespace::HAlignment::Right:
            THROW_IF_FAILED(frameworkElement->put_HorizontalAlignment(ABI::Windows::UI::Xaml::HorizontalAlignment_Right));
            break;
        case ABI::AdaptiveNamespace::HAlignment::Center:
            THROW_IF_FAILED(frameworkElement->put_HorizontalAlignment(ABI::Windows::UI::Xaml::HorizontalAlignment_Center));
            break;
        }

        THROW_IF_FAILED(frameworkElement->put_VerticalAlignment(ABI::Windows::UI::Xaml::VerticalAlignment_Top));
        THROW_IF_FAILED(SetStyleFromResourceDictionary(renderContext, L"Adaptive.Image", frameworkElement.Get()));

        ComPtr<IAdaptiveActionElement> selectAction;
        THROW_IF_FAILED(adaptiveImage->get_SelectAction(&selectAction));

        ComPtr<IUIElement> imageAsUIElement;
        THROW_IF_FAILED(frameworkElement.As(&imageAsUIElement));

        HString altText;
        THROW_IF_FAILED(adaptiveImage->get_AltText(altText.GetAddressOf()));

        ComPtr<IDependencyObject> imageAsDependencyObject;
        THROW_IF_FAILED(imageAsUIElement.As(&imageAsDependencyObject));

        ComPtr<IAutomationPropertiesStatics> automationPropertiesStatics;
        THROW_IF_FAILED(
            GetActivationFactory(HStringReference(RuntimeClass_Windows_UI_Xaml_Automation_AutomationProperties).Get(),
                                 &automationPropertiesStatics));

        THROW_IF_FAILED(automationPropertiesStatics->SetName(imageAsDependencyObject.Get(), altText.Get()));

        HandleSelectAction(adaptiveCardElement,
                           selectAction.Get(),
                           renderContext,
                           imageAsUIElement.Get(),
                           SupportsInteractivity(hostConfig.Get()),
                           true,
                           imageControl);
    }

    void XamlBuilder::BuildContainer(_In_ IAdaptiveCardElement* adaptiveCardElement,
                                     _In_ IAdaptiveRenderContext* renderContext,
                                     _In_ IAdaptiveRenderArgs* renderArgs,
                                     _Outptr_ IUIElement** containerControl)
    {
        ComPtr<IAdaptiveCardElement> cardElement(adaptiveCardElement);
        ComPtr<IAdaptiveContainer> adaptiveContainer;
        THROW_IF_FAILED(cardElement.As(&adaptiveContainer));

        ComPtr<WholeItemsPanel> containerPanel;
        THROW_IF_FAILED(MakeAndInitialize<WholeItemsPanel>(&containerPanel));

        ComPtr<IFrameworkElement> containerPanelAsFrameWorkElement;
        THROW_IF_FAILED(containerPanel.As(&containerPanelAsFrameWorkElement));
        // Assign vertical alignment to the top so that on fixed height cards, the content
        // still renders at the top even if the content is shorter than the full card
        ABI::AdaptiveNamespace::HeightType containerHeightType{};
        THROW_IF_FAILED(cardElement->get_Height(&containerHeightType));
        if (containerHeightType == ABI::AdaptiveNamespace::HeightType::Auto)
        {
            THROW_IF_FAILED(containerPanelAsFrameWorkElement->put_VerticalAlignment(ABI::Windows::UI::Xaml::VerticalAlignment_Top));
        }

        ABI::AdaptiveNamespace::ContainerStyle containerStyle;
        THROW_IF_FAILED(adaptiveContainer->get_Style(&containerStyle));

        ABI::AdaptiveNamespace::ContainerStyle parentContainerStyle;
        THROW_IF_FAILED(renderArgs->get_ContainerStyle(&parentContainerStyle));

        bool hasExplicitContainerStyle{true};
        if (containerStyle == ABI::AdaptiveNamespace::ContainerStyle::None)
        {
            hasExplicitContainerStyle = false;
            containerStyle = parentContainerStyle;
        }
        ComPtr<IFrameworkElement> parentElement;
        THROW_IF_FAILED(renderArgs->get_ParentElement(&parentElement));
        ComPtr<IAdaptiveRenderArgs> newRenderArgs;
        THROW_IF_FAILED(MakeAndInitialize<AdaptiveRenderArgs>(&newRenderArgs, containerStyle, parentElement.Get()));

        ComPtr<IPanel> containerPanelAsPanel;
        THROW_IF_FAILED(containerPanel.As(&containerPanelAsPanel));

        ComPtr<IVector<IAdaptiveCardElement*>> childItems;
        THROW_IF_FAILED(adaptiveContainer->get_Items(&childItems));
        BuildPanelChildren(childItems.Get(), containerPanelAsPanel.Get(), renderContext, newRenderArgs.Get(), [](IUIElement*) {});

        ComPtr<IBorder> containerBorder =
            XamlHelpers::CreateXamlClass<IBorder>(HStringReference(RuntimeClass_Windows_UI_Xaml_Controls_Border));
        ComPtr<IAdaptiveHostConfig> hostConfig;
        THROW_IF_FAILED(renderContext->get_HostConfig(&hostConfig));

        // If container style was explicitly assigned, apply background
        if (hasExplicitContainerStyle)
        {
            ABI::Windows::UI::Color backgroundColor;
            THROW_IF_FAILED(GetBackgroundColorFromStyle(containerStyle, hostConfig.Get(), &backgroundColor));
            ComPtr<IBrush> backgroundColorBrush = GetSolidColorBrush(backgroundColor);
            THROW_IF_FAILED(containerBorder->put_Background(backgroundColorBrush.Get()));

            // If the container style doesn't match its parent, apply padding.
            if (containerStyle != parentContainerStyle)
            {
                ComPtr<IAdaptiveSpacingConfig> spacingConfig;
                THROW_IF_FAILED(hostConfig->get_Spacing(&spacingConfig));

                UINT32 padding;
                THROW_IF_FAILED(spacingConfig->get_Padding(&padding));
                DOUBLE paddingAsDouble = static_cast<DOUBLE>(padding);

                Thickness paddingThickness = {paddingAsDouble, paddingAsDouble, paddingAsDouble, paddingAsDouble};
                THROW_IF_FAILED(containerBorder->put_Padding(paddingThickness));
            }
        }

        ABI::AdaptiveNamespace::VerticalContentAlignment verticalContentAlignment;
        THROW_IF_FAILED(adaptiveContainer->get_VerticalContentAlignment(&verticalContentAlignment));

        XamlBuilder::SetVerticalContentAlignmentToChildren(containerPanel.Get(), verticalContentAlignment);

        // Check if backgroundImage defined
        ComPtr<IAdaptiveBackgroundImage> backgroundImage;
        BOOL backgroundImageIsValid;
        THROW_IF_FAILED(adaptiveContainer->get_BackgroundImage(&backgroundImage));
        THROW_IF_FAILED(IsBackgroundImageValid(backgroundImage.Get(), &backgroundImageIsValid));
        if (backgroundImageIsValid)
        {
            ComPtr<IGrid> rootElement =
                XamlHelpers::CreateXamlClass<IGrid>(HStringReference(RuntimeClass_Windows_UI_Xaml_Controls_Grid));
            ComPtr<IPanel> rootAsPanel;
            THROW_IF_FAILED(rootElement.As(&rootAsPanel));

            ApplyBackgroundToRoot(rootAsPanel.Get(), backgroundImage.Get(), renderContext, newRenderArgs.Get());

            // Add rootElement to containerBorder
            ComPtr<IUIElement> rootAsUIElement;
            THROW_IF_FAILED(rootElement.As(&rootAsUIElement));
            THROW_IF_FAILED(containerBorder->put_Child(rootAsUIElement.Get()));

            // Add containerPanel to rootElement
            ComPtr<IFrameworkElement> containerPanelAsFElement;
            THROW_IF_FAILED(containerPanel.As(&containerPanelAsFElement));
            XamlHelpers::AppendXamlElementToPanel(containerPanelAsFElement.Get(), rootAsPanel.Get(), containerHeightType);
        }
        else
        {
            // instead, directly add containerPanel to containerBorder
            ComPtr<IUIElement> containerPanelAsUIElement;
            THROW_IF_FAILED(containerPanel.As(&containerPanelAsUIElement));
            THROW_IF_FAILED(containerBorder->put_Child(containerPanelAsUIElement.Get()));
        }

        THROW_IF_FAILED(
            SetStyleFromResourceDictionary(renderContext, L"Adaptive.Container", containerPanelAsFrameWorkElement.Get()));

        ComPtr<IAdaptiveActionElement> selectAction;
        THROW_IF_FAILED(adaptiveContainer->get_SelectAction(&selectAction));

        ComPtr<IUIElement> containerBorderAsUIElement;
        THROW_IF_FAILED(containerBorder.As(&containerBorderAsUIElement));

        HandleSelectAction(adaptiveCardElement,
                           selectAction.Get(),
                           renderContext,
                           containerBorderAsUIElement.Get(),
                           SupportsInteractivity(hostConfig.Get()),
                           true,
                           containerControl);
    }

    void XamlBuilder::BuildColumn(_In_ IAdaptiveCardElement* adaptiveCardElement,
                                  _In_ IAdaptiveRenderContext* renderContext,
                                  _In_ IAdaptiveRenderArgs* renderArgs,
                                  _Outptr_ IUIElement** ColumnControl)
    {
        ComPtr<IAdaptiveCardElement> cardElement(adaptiveCardElement);
        ComPtr<IAdaptiveColumn> adaptiveColumn;
        THROW_IF_FAILED(cardElement.As(&adaptiveColumn));

        ComPtr<WholeItemsPanel> columnPanel;
        THROW_IF_FAILED(MakeAndInitialize<WholeItemsPanel>(&columnPanel));

        ABI::AdaptiveNamespace::ContainerStyle containerStyle;
        THROW_IF_FAILED(adaptiveColumn->get_Style(&containerStyle));
        bool hasExplicitContainerStyle = true;
        if (containerStyle == ABI::AdaptiveNamespace::ContainerStyle::None)
        {
            hasExplicitContainerStyle = false;
            ABI::AdaptiveNamespace::ContainerStyle parentContainerStyle;
            THROW_IF_FAILED(renderArgs->get_ContainerStyle(&parentContainerStyle));
            containerStyle = parentContainerStyle;
        }

        ComPtr<IFrameworkElement> parentElement;
        THROW_IF_FAILED(renderArgs->get_ParentElement(&parentElement));
        ComPtr<IAdaptiveRenderArgs> newRenderArgs;
        THROW_IF_FAILED(MakeAndInitialize<AdaptiveRenderArgs>(&newRenderArgs, containerStyle, parentElement.Get()));

        ComPtr<IPanel> columnAsPanel;
        THROW_IF_FAILED(columnPanel.As(&columnAsPanel));

        // If container style was explicitly assigned, apply background
        ComPtr<IAdaptiveHostConfig> hostConfig;
        THROW_IF_FAILED(renderContext->get_HostConfig(&hostConfig));
        ABI::Windows::UI::Color backgroundColor;
        if (hasExplicitContainerStyle && SUCCEEDED(GetBackgroundColorFromStyle(containerStyle, hostConfig.Get(), &backgroundColor)))
        {
            ComPtr<IBrush> backgroundColorBrush = GetSolidColorBrush(backgroundColor);
            THROW_IF_FAILED(columnAsPanel->put_Background(backgroundColorBrush.Get()));
        }

        ComPtr<IVector<IAdaptiveCardElement*>> childItems;
        THROW_IF_FAILED(adaptiveColumn->get_Items(&childItems));
        BuildPanelChildren(childItems.Get(), columnAsPanel.Get(), renderContext, newRenderArgs.Get(), [](IUIElement*) {});

        ABI::AdaptiveNamespace::VerticalContentAlignment verticalContentAlignment;
        THROW_IF_FAILED(adaptiveColumn->get_VerticalContentAlignment(&verticalContentAlignment));

        XamlBuilder::SetVerticalContentAlignmentToChildren(columnPanel.Get(), verticalContentAlignment);

        // Assign vertical alignment to the top so that on fixed height cards, the content
        // still renders at the top even if the content is shorter than the full card
        ComPtr<IFrameworkElement> columnPanelAsFrameworkElement;
        THROW_IF_FAILED(columnPanel.As(&columnPanelAsFrameworkElement));
        THROW_IF_FAILED(columnPanelAsFrameworkElement->put_VerticalAlignment(VerticalAlignment_Stretch));

        THROW_IF_FAILED(SetStyleFromResourceDictionary(renderContext, L"Adaptive.Column", columnPanelAsFrameworkElement.Get()));

        ComPtr<IAdaptiveActionElement> selectAction;
        THROW_IF_FAILED(adaptiveColumn->get_SelectAction(&selectAction));

        // Define columnAsUIElement based on the existence of a backgroundImage
        ComPtr<IUIElement> columnAsUIElement;
        ComPtr<IAdaptiveBackgroundImage> backgroundImage;
        BOOL backgroundImageIsValid;
        THROW_IF_FAILED(adaptiveColumn->get_BackgroundImage(&backgroundImage));
        THROW_IF_FAILED(IsBackgroundImageValid(backgroundImage.Get(), &backgroundImageIsValid));
        if (backgroundImageIsValid)
        {
            ComPtr<IGrid> rootElement =
                XamlHelpers::CreateXamlClass<IGrid>(HStringReference(RuntimeClass_Windows_UI_Xaml_Controls_Grid));
            ComPtr<IPanel> rootAsPanel;
            THROW_IF_FAILED(rootElement.As(&rootAsPanel));

            ApplyBackgroundToRoot(rootAsPanel.Get(), backgroundImage.Get(), renderContext, newRenderArgs.Get());

            // get HeightType for column
            ABI::AdaptiveNamespace::HeightType columnHeightType{};
            THROW_IF_FAILED(cardElement->get_Height(&columnHeightType));

            // Add columnPanel to rootElement
            ComPtr<IFrameworkElement> columnPanelAsFElement;
            THROW_IF_FAILED(columnPanel.As(&columnPanelAsFElement));
            XamlHelpers::AppendXamlElementToPanel(columnPanelAsFElement.Get(), rootAsPanel.Get(), columnHeightType);

            THROW_IF_FAILED(rootElement.As(&columnAsUIElement));
        }
        else
        {
            THROW_IF_FAILED(columnPanel.As(&columnAsUIElement));
        }

        HandleSelectAction(adaptiveCardElement,
                           selectAction.Get(),
                           renderContext,
                           columnAsUIElement.Get(),
                           SupportsInteractivity(hostConfig.Get()),
                           false,
                           ColumnControl);
    }

    void XamlBuilder::BuildColumnSet(_In_ IAdaptiveCardElement* adaptiveCardElement,
                                     _In_ IAdaptiveRenderContext* renderContext,
                                     _In_ IAdaptiveRenderArgs* renderArgs,
                                     _Outptr_ IUIElement** columnSetControl)
    {
        ComPtr<IAdaptiveCardElement> cardElement(adaptiveCardElement);
        ComPtr<IAdaptiveColumnSet> adaptiveColumnSet;
        THROW_IF_FAILED(cardElement.As(&adaptiveColumnSet));

        ComPtr<WholeItemsPanel> gridContainer;
        THROW_IF_FAILED(MakeAndInitialize<WholeItemsPanel>(&gridContainer));

        ABI::AdaptiveNamespace::ContainerStyle containerStyle;
        THROW_IF_FAILED(adaptiveColumnSet->get_Style(&containerStyle));
        bool hasExplicitContainerStyle{ true };
        if (containerStyle == ABI::AdaptiveNamespace::ContainerStyle::None)
        {
            hasExplicitContainerStyle = false;
            ABI::AdaptiveNamespace::ContainerStyle parentContainerStyle;
            THROW_IF_FAILED(renderArgs->get_ContainerStyle(&parentContainerStyle));
            containerStyle = parentContainerStyle;
        }

        ComPtr<IFrameworkElement> parentElement;
        THROW_IF_FAILED(renderArgs->get_ParentElement(&parentElement));
        ComPtr<IAdaptiveRenderArgs> newRenderArgs;
        THROW_IF_FAILED(MakeAndInitialize<AdaptiveRenderArgs>(&newRenderArgs, containerStyle, parentElement.Get()));

        // If container style was explicitly assigned, apply background
        ComPtr<IAdaptiveHostConfig> hostConfig;
        THROW_IF_FAILED(renderContext->get_HostConfig(&hostConfig));
        ABI::Windows::UI::Color backgroundColor;
        if (hasExplicitContainerStyle && SUCCEEDED(GetBackgroundColorFromStyle(containerStyle, hostConfig.Get(), &backgroundColor)))
        {
            ComPtr<IPanel> columnSetAsPanel;
            THROW_IF_FAILED(gridContainer.As(&columnSetAsPanel));

            ComPtr<IBrush> backgroundColorBrush = GetSolidColorBrush(backgroundColor);
            THROW_IF_FAILED(columnSetAsPanel->put_Background(backgroundColorBrush.Get()));
        }

        ComPtr<IGrid> xamlGrid =
            XamlHelpers::CreateXamlClass<IGrid>(HStringReference(RuntimeClass_Windows_UI_Xaml_Controls_Grid));
        ComPtr<IGridStatics> gridStatics;
        THROW_IF_FAILED(GetActivationFactory(HStringReference(RuntimeClass_Windows_UI_Xaml_Controls_Grid).Get(), &gridStatics));

        ComPtr<IVector<AdaptiveColumn*>> columns;
        THROW_IF_FAILED(adaptiveColumnSet->get_Columns(&columns));
        int currentColumn{};
        ComPtr<IAdaptiveElementRendererRegistration> elementRenderers;
        THROW_IF_FAILED(renderContext->get_ElementRenderers(&elementRenderers));
        ComPtr<IAdaptiveElementRenderer> columnRenderer;
        THROW_IF_FAILED(elementRenderers->Get(HStringReference(L"Column").Get(), &columnRenderer));

        if (columnRenderer == nullptr)
        {
            renderContext->AddWarning(ABI::AdaptiveNamespace::WarningStatusCode::NoRendererForType,
                                      HStringReference(L"No renderer found for type: Column").Get());
            *columnSetControl = nullptr;
            return;
        }
        
        XamlHelpers::IterateOverVector<AdaptiveColumn, IAdaptiveColumn>(
            columns.Get(),
            [xamlGrid, gridStatics, &currentColumn, renderContext, renderArgs, columnRenderer, hostConfig](IAdaptiveColumn* column) {
                ComPtr<IAdaptiveCardElement> columnAsCardElement;
                ComPtr<IAdaptiveColumn> localColumn(column);
                THROW_IF_FAILED(localColumn.As(&columnAsCardElement));
                ComPtr<IVector<ColumnDefinition*>> columnDefinitions;
                THROW_IF_FAILED(xamlGrid->get_ColumnDefinitions(&columnDefinitions));
                ComPtr<IPanel> gridAsPanel;
                THROW_IF_FAILED(xamlGrid.As(&gridAsPanel));

                // If not the first column
                if (currentColumn > 0)
                {
                    // Add Separator to the columnSet
                    bool needsSeparator;
                    UINT spacing;
                    UINT separatorThickness;
                    ABI::Windows::UI::Color separatorColor;
                    GetSeparationConfigForElement(
                        columnAsCardElement.Get(), hostConfig.Get(), &spacing, &separatorThickness, &separatorColor, &needsSeparator);

                    if (needsSeparator)
                    {
                        // Create a new ColumnDefinition for the separator
                        ComPtr<IColumnDefinition> separatorColumnDefinition = XamlHelpers::CreateXamlClass<IColumnDefinition>(
                            HStringReference(RuntimeClass_Windows_UI_Xaml_Controls_ColumnDefinition));
                        THROW_IF_FAILED(separatorColumnDefinition->put_Width({1.0, GridUnitType::GridUnitType_Auto}));
                        THROW_IF_FAILED(columnDefinitions->Append(separatorColumnDefinition.Get()));

                        auto separator = CreateSeparator(renderContext, spacing, separatorThickness, separatorColor, false);
                        ComPtr<IFrameworkElement> separatorAsFrameworkElement;
                        THROW_IF_FAILED(separator.As(&separatorAsFrameworkElement));
                        gridStatics->SetColumn(separatorAsFrameworkElement.Get(), currentColumn++);
                        XamlHelpers::AppendXamlElementToPanel(separator.Get(), gridAsPanel.Get());
                    }
                }

                // Determine if the column is auto, stretch, or percentage width, and set the column width appropriately
                ComPtr<IColumnDefinition> columnDefinition = XamlHelpers::CreateXamlClass<IColumnDefinition>(
                    HStringReference(RuntimeClass_Windows_UI_Xaml_Controls_ColumnDefinition));

                HString adaptiveColumnWidth;
                THROW_IF_FAILED(column->get_Width(adaptiveColumnWidth.GetAddressOf()));

                INT32 isStretchResult;
                THROW_IF_FAILED(WindowsCompareStringOrdinal(adaptiveColumnWidth.Get(), HStringReference(L"stretch").Get(), &isStretchResult));

                INT32 isAutoResult;
                THROW_IF_FAILED(WindowsCompareStringOrdinal(adaptiveColumnWidth.Get(), HStringReference(L"auto").Get(), &isAutoResult));

                double widthAsDouble = _wtof(adaptiveColumnWidth.GetRawBuffer(nullptr));
                UINT32 pixelWidth = 0;
                THROW_IF_FAILED(localColumn->get_PixelWidth(&pixelWidth));

                GridLength columnWidth;
                if (pixelWidth)
                {
                    // If pixel width specified, use pixel width
                    columnWidth.GridUnitType = GridUnitType::GridUnitType_Pixel;
                    columnWidth.Value = pixelWidth;
                }
                else if (isStretchResult == 0 || !adaptiveColumnWidth.IsValid())
                {
                    // If stretch specified, use stretch with default of 1
                    columnWidth.GridUnitType = GridUnitType::GridUnitType_Star;
                    columnWidth.Value = 1;
                }
                else if ((isAutoResult == 0) || (widthAsDouble <= 0))
                {
                    // If auto specified or column width invalid or set to non-positive, use auto width
                    columnWidth.GridUnitType = GridUnitType::GridUnitType_Auto;
                    columnWidth.Value = 0;
                }
                else
                {
                    // If user specified specific valid width, use that star width
                    columnWidth.GridUnitType = GridUnitType::GridUnitType_Star;
                    columnWidth.Value = _wtof(adaptiveColumnWidth.GetRawBuffer(nullptr));
                }

                THROW_IF_FAILED(columnDefinition->put_Width(columnWidth));
                THROW_IF_FAILED(columnDefinitions->Append(columnDefinition.Get()));

                ComPtr<IAdaptiveRenderArgs> columnRenderArgs;
                ABI::AdaptiveNamespace::ContainerStyle style;
                THROW_IF_FAILED(renderArgs->get_ContainerStyle(&style));
                THROW_IF_FAILED(MakeAndInitialize<AdaptiveRenderArgs>(&columnRenderArgs, style, columnDefinition.Get()));

                // Build the Column
                ComPtr<IUIElement> xamlColumn;
                columnRenderer->Render(columnAsCardElement.Get(), renderContext, columnRenderArgs.Get(), &xamlColumn);

                // Mark the column container with the current column
                ComPtr<IFrameworkElement> columnAsFrameworkElement;
                THROW_IF_FAILED(xamlColumn.As(&columnAsFrameworkElement));
                gridStatics->SetColumn(columnAsFrameworkElement.Get(), currentColumn++);

                // Finally add the column container to the grid
                XamlHelpers::AppendXamlElementToPanel(xamlColumn.Get(), gridAsPanel.Get());
            });

        ComPtr<IFrameworkElement> columnSetAsFrameworkElement;
        THROW_IF_FAILED(xamlGrid.As(&columnSetAsFrameworkElement));
        THROW_IF_FAILED(SetStyleFromResourceDictionary(renderContext, L"Adaptive.ColumnSet", columnSetAsFrameworkElement.Get()));
        THROW_IF_FAILED(columnSetAsFrameworkElement->put_VerticalAlignment(VerticalAlignment_Stretch));

        ComPtr<IAdaptiveActionElement> selectAction;
        THROW_IF_FAILED(adaptiveColumnSet->get_SelectAction(&selectAction));

        ComPtr<IPanel> gridContainerAsPanel;
        THROW_IF_FAILED(gridContainer.As(&gridContainerAsPanel));
        ComPtr<IUIElement> gridContainerAsUIElement;
        THROW_IF_FAILED(gridContainer.As(&gridContainerAsUIElement));

        ComPtr<IUIElement> gridAsUIElement;
        THROW_IF_FAILED(xamlGrid.As(&gridAsUIElement));

        ComPtr<IAdaptiveCardElement> columnSetAsCardElement;
        THROW_IF_FAILED(adaptiveColumnSet.As(&columnSetAsCardElement));

        ABI::AdaptiveNamespace::HeightType columnSetHeightType;
        THROW_IF_FAILED(columnSetAsCardElement->get_Height(&columnSetHeightType));

        XamlHelpers::AppendXamlElementToPanel(xamlGrid.Get(), gridContainerAsPanel.Get(), columnSetHeightType);
        HandleSelectAction(adaptiveCardElement,
                           selectAction.Get(),
                           renderContext,
                           gridContainerAsUIElement.Get(),
                           SupportsInteractivity(hostConfig.Get()),
                           true,
                           columnSetControl);
    }

    void XamlBuilder::BuildFactSet(_In_ IAdaptiveCardElement* adaptiveCardElement,
                                   _In_ IAdaptiveRenderContext* renderContext,
                                   _In_ IAdaptiveRenderArgs* renderArgs,
                                   _Outptr_ IUIElement** factSetControl)
    {
        ComPtr<IAdaptiveCardElement> cardElement(adaptiveCardElement);
        ComPtr<IAdaptiveFactSet> adaptiveFactSet;

        THROW_IF_FAILED(cardElement.As(&adaptiveFactSet));

        ComPtr<IGrid> xamlGrid =
            XamlHelpers::CreateXamlClass<IGrid>(HStringReference(RuntimeClass_Windows_UI_Xaml_Controls_Grid));
        ComPtr<IGridStatics> gridStatics;
        THROW_IF_FAILED(GetActivationFactory(HStringReference(RuntimeClass_Windows_UI_Xaml_Controls_Grid).Get(), &gridStatics));

        ComPtr<IColumnDefinition> titleColumn = XamlHelpers::CreateXamlClass<IColumnDefinition>(
            HStringReference(RuntimeClass_Windows_UI_Xaml_Controls_ColumnDefinition));
        ComPtr<IColumnDefinition> valueColumn = XamlHelpers::CreateXamlClass<IColumnDefinition>(
            HStringReference(RuntimeClass_Windows_UI_Xaml_Controls_ColumnDefinition));
        GridLength factSetGridTitleLength = {0, GridUnitType::GridUnitType_Auto};
        GridLength factSetGridValueLength = {1, GridUnitType::GridUnitType_Star};

        THROW_IF_FAILED(titleColumn->put_Width(factSetGridTitleLength));
        THROW_IF_FAILED(valueColumn->put_Width(factSetGridValueLength));
        ComPtr<IVector<ColumnDefinition*>> columnDefinitions;
        THROW_IF_FAILED(xamlGrid->get_ColumnDefinitions(&columnDefinitions));
        THROW_IF_FAILED(columnDefinitions->Append(titleColumn.Get()));
        THROW_IF_FAILED(columnDefinitions->Append(valueColumn.Get()));

        GridLength factSetGridHeight = {0, GridUnitType::GridUnitType_Auto};
        ABI::AdaptiveNamespace::HeightType heightType;
        THROW_IF_FAILED(cardElement->get_Height(&heightType));
        if (heightType == ABI::AdaptiveNamespace::HeightType::Stretch)
        {
            factSetGridHeight = {1, GridUnitType::GridUnitType_Star};
        }

        ComPtr<IVector<AdaptiveFact*>> facts;
        THROW_IF_FAILED(adaptiveFactSet->get_Facts(&facts));
        int currentFact = 0;
        XamlHelpers::IterateOverVector<AdaptiveFact, IAdaptiveFact>(
            facts.Get(), [xamlGrid, gridStatics, factSetGridHeight, &currentFact, renderContext, renderArgs](IAdaptiveFact* fact) {
                ComPtr<IRowDefinition> factRow = XamlHelpers::CreateXamlClass<IRowDefinition>(
                    HStringReference(RuntimeClass_Windows_UI_Xaml_Controls_RowDefinition));
                THROW_IF_FAILED(factRow->put_Height(factSetGridHeight));

                ComPtr<IVector<RowDefinition*>> rowDefinitions;
                THROW_IF_FAILED(xamlGrid->get_RowDefinitions(&rowDefinitions));
                THROW_IF_FAILED(rowDefinitions->Append(factRow.Get()));

                ComPtr<IAdaptiveFact> localFact(fact);
                ComPtr<IAdaptiveHostConfig> hostConfig;
                THROW_IF_FAILED(renderContext->get_HostConfig(&hostConfig));
                ComPtr<IAdaptiveFactSetConfig> factSetConfig;
                THROW_IF_FAILED(hostConfig->get_FactSet(&factSetConfig));

                // Get Language
                HString language;
                THROW_IF_FAILED(localFact->get_Language(language.GetAddressOf()));

                // Create the title xaml textblock and style it from Host options
                ComPtr<ITextBlock> titleTextBlock =
                    XamlHelpers::CreateXamlClass<ITextBlock>(HStringReference(RuntimeClass_Windows_UI_Xaml_Controls_TextBlock));
                HString factTitle;
                THROW_IF_FAILED(localFact->get_Title(factTitle.GetAddressOf()));
                THROW_IF_FAILED(SetTextOnXamlTextBlock(renderContext,
                                                       factTitle.Get(),
                                                       ABI::AdaptiveNamespace::FontStyle::Default,
                                                       language.Get(),
                                                       titleTextBlock.Get()));

                ComPtr<IAdaptiveTextConfig> titleTextConfig;
                THROW_IF_FAILED(factSetConfig->get_Title(&titleTextConfig));

                ABI::AdaptiveNamespace::ContainerStyle containerStyle;
                THROW_IF_FAILED(renderArgs->get_ContainerStyle(&containerStyle));
                StyleXamlTextBlock(titleTextConfig.Get(), containerStyle, titleTextBlock.Get(), hostConfig.Get());

                // Create the value xaml textblock and style it from Host options
                ComPtr<ITextBlock> valueTextBlock =
                    XamlHelpers::CreateXamlClass<ITextBlock>(HStringReference(RuntimeClass_Windows_UI_Xaml_Controls_TextBlock));
                HString factValue;
                THROW_IF_FAILED(localFact->get_Value(factValue.GetAddressOf()));
                THROW_IF_FAILED(SetTextOnXamlTextBlock(renderContext,
                                                       factValue.Get(),
                                                       ABI::AdaptiveNamespace::FontStyle::Default,
                                                       language.Get(),
                                                       valueTextBlock.Get()));

                ComPtr<IAdaptiveTextConfig> valueTextConfig;
                THROW_IF_FAILED(factSetConfig->get_Value(&valueTextConfig));
                StyleXamlTextBlock(valueTextConfig.Get(), containerStyle, valueTextBlock.Get(), hostConfig.Get());

                // Mark the column container with the current column
                ComPtr<IFrameworkElement> titleTextBlockAsFrameWorkElement;
                THROW_IF_FAILED(titleTextBlock.As(&titleTextBlockAsFrameWorkElement));
                ComPtr<IFrameworkElement> valueTextBlockAsFrameWorkElement;
                THROW_IF_FAILED(valueTextBlock.As(&valueTextBlockAsFrameWorkElement));

                UINT32 spacing;
                THROW_IF_FAILED(factSetConfig->get_Spacing(&spacing));
                // Add spacing from hostconfig to right margin of title.
                titleTextBlockAsFrameWorkElement->put_Margin({0, 0, (double)spacing, 0});

                THROW_IF_FAILED(SetStyleFromResourceDictionary(renderContext,
                                                               L"Adaptive.Fact.Title",
                                                               titleTextBlockAsFrameWorkElement.Get()));
                THROW_IF_FAILED(SetStyleFromResourceDictionary(renderContext,
                                                               L"Adaptive.Fact.Value",
                                                               valueTextBlockAsFrameWorkElement.Get()));

                THROW_IF_FAILED(gridStatics->SetColumn(titleTextBlockAsFrameWorkElement.Get(), 0));
                THROW_IF_FAILED(gridStatics->SetRow(titleTextBlockAsFrameWorkElement.Get(), currentFact));

                THROW_IF_FAILED(gridStatics->SetColumn(valueTextBlockAsFrameWorkElement.Get(), 1));
                THROW_IF_FAILED(gridStatics->SetRow(valueTextBlockAsFrameWorkElement.Get(), currentFact));

                // Finally add the column container to the grid, and increment the column count
                ComPtr<IPanel> gridAsPanel;
                THROW_IF_FAILED(xamlGrid.As(&gridAsPanel));
                ComPtr<IUIElement> titleUIElement;
                THROW_IF_FAILED(titleTextBlockAsFrameWorkElement.As(&titleUIElement));
                ComPtr<IUIElement> valueUIElement;
                THROW_IF_FAILED(valueTextBlockAsFrameWorkElement.As(&valueUIElement));

                XamlHelpers::AppendXamlElementToPanel(titleUIElement.Get(), gridAsPanel.Get());
                XamlHelpers::AppendXamlElementToPanel(valueUIElement.Get(), gridAsPanel.Get());
                ++currentFact;
            });

        ComPtr<IFrameworkElement> factSetAsFrameworkElement;
        THROW_IF_FAILED(xamlGrid.As(&factSetAsFrameworkElement));
        THROW_IF_FAILED(SetStyleFromResourceDictionary(renderContext, L"Adaptive.FactSet", factSetAsFrameworkElement.Get()));

        THROW_IF_FAILED(xamlGrid.CopyTo(factSetControl));
    }

    void XamlBuilder::BuildImageSet(_In_ IAdaptiveCardElement* adaptiveCardElement,
                                    _In_ IAdaptiveRenderContext* renderContext,
                                    _In_ IAdaptiveRenderArgs* renderArgs,
                                    _Outptr_ IUIElement** imageSetControl)
    {
        ComPtr<IAdaptiveCardElement> cardElement(adaptiveCardElement);
        ComPtr<IAdaptiveImageSet> adaptiveImageSet;
        THROW_IF_FAILED(cardElement.As(&adaptiveImageSet));

        ComPtr<IVariableSizedWrapGrid> xamlGrid = XamlHelpers::CreateXamlClass<IVariableSizedWrapGrid>(
            HStringReference(RuntimeClass_Windows_UI_Xaml_Controls_VariableSizedWrapGrid));

        THROW_IF_FAILED(xamlGrid->put_Orientation(Orientation_Horizontal));

        ComPtr<IVector<ABI::AdaptiveNamespace::AdaptiveImage*>> images;
        THROW_IF_FAILED(adaptiveImageSet->get_Images(&images));

        ComPtr<IAdaptiveHostConfig> hostConfig;
        THROW_IF_FAILED(renderContext->get_HostConfig(&hostConfig));
        ComPtr<IAdaptiveImageSetConfig> imageSetConfig;
        THROW_IF_FAILED(hostConfig->get_ImageSet(&imageSetConfig));

        ABI::AdaptiveNamespace::ImageSize imageSize;
        THROW_IF_FAILED(adaptiveImageSet->get_ImageSize(&imageSize));

        if (imageSize == ABI::AdaptiveNamespace::ImageSize::None)
        {
            THROW_IF_FAILED(imageSetConfig->get_ImageSize(&imageSize));
        }

        ComPtr<IAdaptiveElementRendererRegistration> elementRenderers;
        THROW_IF_FAILED(renderContext->get_ElementRenderers(&elementRenderers));
        ComPtr<IAdaptiveElementRenderer> imageRenderer;
        THROW_IF_FAILED(elementRenderers->Get(HStringReference(L"Image").Get(), &imageRenderer));
        if (imageRenderer != nullptr)
        {
            ABI::AdaptiveNamespace::ContainerStyle containerStyle;
            THROW_IF_FAILED(renderArgs->get_ContainerStyle(&containerStyle));

            ComPtr<AdaptiveRenderArgs> childRenderArgs;
            THROW_IF_FAILED(MakeAndInitialize<AdaptiveRenderArgs>(&childRenderArgs, containerStyle, xamlGrid.Get()));

            XamlHelpers::IterateOverVector<ABI::AdaptiveNamespace::AdaptiveImage, ABI::AdaptiveNamespace::IAdaptiveImage>(
                images.Get(),
                [imageSize, xamlGrid, renderContext, childRenderArgs, imageRenderer, imageSetConfig](IAdaptiveImage* adaptiveImage) {
                    ComPtr<IUIElement> uiImage;
                    ComPtr<IAdaptiveImage> localAdaptiveImage(adaptiveImage);
                    THROW_IF_FAILED(localAdaptiveImage->put_Size(imageSize));

                    ComPtr<IAdaptiveCardElement> adaptiveElementImage;
                    localAdaptiveImage.As(&adaptiveElementImage);
                    THROW_IF_FAILED(imageRenderer->Render(adaptiveElementImage.Get(), renderContext, childRenderArgs.Get(), &uiImage));

                    ComPtr<IFrameworkElement> imageAsFrameworkElement;
                    THROW_IF_FAILED(uiImage.As(&imageAsFrameworkElement));

                    UINT32 maxImageHeight;
                    THROW_IF_FAILED(imageSetConfig->get_MaxImageHeight(&maxImageHeight));
                    THROW_IF_FAILED(imageAsFrameworkElement->put_MaxHeight(maxImageHeight));

                    ComPtr<IPanel> gridAsPanel;
                    THROW_IF_FAILED(xamlGrid.As(&gridAsPanel));

                    XamlHelpers::AppendXamlElementToPanel(uiImage.Get(), gridAsPanel.Get());
                });
        }
        else
        {
            renderContext->AddWarning(ABI::AdaptiveNamespace::WarningStatusCode::NoRendererForType,
                                      HStringReference(L"No renderer found for type: Image").Get());
            *imageSetControl = nullptr;
            return;
        }

        ComPtr<IFrameworkElement> imageSetAsFrameworkElement;
        THROW_IF_FAILED(xamlGrid.As(&imageSetAsFrameworkElement));
        THROW_IF_FAILED(SetStyleFromResourceDictionary(renderContext, L"Adaptive.ImageSet", imageSetAsFrameworkElement.Get()));

        THROW_IF_FAILED(xamlGrid.CopyTo(imageSetControl));
    }

    static std::vector<std::string> GetChoiceSetValueVector(_In_ IAdaptiveChoiceSetInput* adaptiveChoiceSetInput)
    {
        HString value;
        THROW_IF_FAILED(adaptiveChoiceSetInput->get_Value(value.GetAddressOf()));

        std::vector<std::string> values;
        std::string stdValue = HStringToUTF8(value.Get());
        std::stringstream streamValue(stdValue);

        while (streamValue.good())
        {
            std::string subString;
            std::getline(streamValue, subString, ',');
            values.push_back(subString);
        }

        return values;
    }

    static bool IsChoiceSelected(std::vector<std::string> selectedValues, _In_ IAdaptiveChoiceInput* choice)
    {
        HString value;
        THROW_IF_FAILED(choice->get_Value(value.GetAddressOf()));
        std::string stdValue = HStringToUTF8(value.Get());
        return std::find(selectedValues.begin(), selectedValues.end(), stdValue) != selectedValues.end();
    }

    void XamlBuilder::BuildCompactChoiceSetInput(_In_ IAdaptiveRenderContext* renderContext,
                                                 _In_ IAdaptiveChoiceSetInput* adaptiveChoiceSetInput,
                                                 _Outptr_ IUIElement** choiceInputSet)
    {
        ComPtr<IComboBox> comboBox =
            XamlHelpers::CreateXamlClass<IComboBox>(HStringReference(RuntimeClass_Windows_UI_Xaml_Controls_ComboBox));

        // Set HorizontalAlignment to Stretch (defaults to Left for combo boxes)
        ComPtr<IFrameworkElement> comboBoxAsFrameworkElement;
        THROW_IF_FAILED(comboBox.As(&comboBoxAsFrameworkElement));
        THROW_IF_FAILED(comboBoxAsFrameworkElement->put_HorizontalAlignment(HorizontalAlignment_Stretch));

        ComPtr<IItemsControl> itemsControl;
        THROW_IF_FAILED(comboBox.As(&itemsControl));

        ComPtr<IObservableVector<IInspectable*>> items;
        THROW_IF_FAILED(itemsControl->get_Items(items.GetAddressOf()));

        ComPtr<IVector<IInspectable*>> itemsVector;
        THROW_IF_FAILED(items.As(&itemsVector));

        ComPtr<IVector<ABI::AdaptiveNamespace::AdaptiveChoiceInput*>> choices;
        THROW_IF_FAILED(adaptiveChoiceSetInput->get_Choices(&choices));

        std::vector<std::string> values = GetChoiceSetValueVector(adaptiveChoiceSetInput);
        boolean wrap;
        adaptiveChoiceSetInput->get_Wrap(&wrap);

        int currentIndex = 0;
        int selectedIndex = -1;
        XamlHelpers::IterateOverVector<ABI::AdaptiveNamespace::AdaptiveChoiceInput, IAdaptiveChoiceInput>(
            choices.Get(), [&currentIndex, &selectedIndex, itemsVector, values, wrap](IAdaptiveChoiceInput* adaptiveChoiceInput) {
                HString title;
                THROW_IF_FAILED(adaptiveChoiceInput->get_Title(title.GetAddressOf()));

                ComPtr<IComboBoxItem> comboBoxItem = XamlHelpers::CreateXamlClass<IComboBoxItem>(
                    HStringReference(RuntimeClass_Windows_UI_Xaml_Controls_ComboBoxItem));

                XamlHelpers::SetContent(comboBoxItem.Get(), title.Get(), wrap);

                // If multiple values are specified, no option is selected
                if (values.size() == 1 && IsChoiceSelected(values, adaptiveChoiceInput))
                {
                    selectedIndex = currentIndex;
                }

                ComPtr<IInspectable> inspectable;
                THROW_IF_FAILED(comboBoxItem.As(&inspectable));

                THROW_IF_FAILED(itemsVector->Append(inspectable.Get()));
                currentIndex++;
            });

        ComPtr<ISelector> selector;
        THROW_IF_FAILED(comboBox.As(&selector));
        THROW_IF_FAILED(selector->put_SelectedIndex(selectedIndex));

        ComPtr<IUIElement> comboBoxAsUIElement;
        THROW_IF_FAILED(comboBox.As(&comboBoxAsUIElement));
        THROW_IF_FAILED(AddHandledTappedEvent(comboBoxAsUIElement.Get()));

        SetStyleFromResourceDictionary(renderContext, L"Adaptive.Input.ChoiceSet.Compact", comboBoxAsFrameworkElement.Get());

        THROW_IF_FAILED(comboBoxAsUIElement.CopyTo(choiceInputSet));
    }

    void XamlBuilder::BuildExpandedChoiceSetInput(_In_ IAdaptiveRenderContext* renderContext,
                                                  _In_ IAdaptiveChoiceSetInput* adaptiveChoiceSetInput,
                                                  boolean isMultiSelect,
                                                  _Outptr_ IUIElement** choiceInputSet)
    {
        ComPtr<IVector<AdaptiveChoiceInput*>> choices;
        THROW_IF_FAILED(adaptiveChoiceSetInput->get_Choices(&choices));

        ComPtr<IStackPanel> stackPanel =
            XamlHelpers::CreateXamlClass<IStackPanel>(HStringReference(RuntimeClass_Windows_UI_Xaml_Controls_StackPanel));
        stackPanel->put_Orientation(Orientation::Orientation_Vertical);

        ComPtr<IPanel> panel;
        THROW_IF_FAILED(stackPanel.As(&panel));

        std::vector<std::string> values = GetChoiceSetValueVector(adaptiveChoiceSetInput);

        boolean wrap;
        adaptiveChoiceSetInput->get_Wrap(&wrap);

        XamlHelpers::IterateOverVector<AdaptiveChoiceInput, IAdaptiveChoiceInput>(
            choices.Get(), [panel, isMultiSelect, renderContext, values, wrap](IAdaptiveChoiceInput* adaptiveChoiceInput) {
                ComPtr<IUIElement> choiceItem;
                if (isMultiSelect)
                {
                    ComPtr<ICheckBox> checkBox =
                        XamlHelpers::CreateXamlClass<ICheckBox>(HStringReference(RuntimeClass_Windows_UI_Xaml_Controls_CheckBox));
                    THROW_IF_FAILED(checkBox.As(&choiceItem));

                    ComPtr<IFrameworkElement> frameworkElement;
                    THROW_IF_FAILED(checkBox.As(&frameworkElement));
                    SetStyleFromResourceDictionary(renderContext, L"Adaptive.Input.Choice.Multiselect", frameworkElement.Get());

                    XamlHelpers::SetToggleValue(choiceItem.Get(), IsChoiceSelected(values, adaptiveChoiceInput));
                }
                else
                {
                    ComPtr<IRadioButton> radioButton = XamlHelpers::CreateXamlClass<IRadioButton>(
                        HStringReference(RuntimeClass_Windows_UI_Xaml_Controls_RadioButton));
                    THROW_IF_FAILED(radioButton.As(&choiceItem));

                    ComPtr<IFrameworkElement> frameworkElement;
                    THROW_IF_FAILED(radioButton.As(&frameworkElement));
                    SetStyleFromResourceDictionary(renderContext,
                                                   L"Adaptive.Input.Choice.SingleSelect",
                                                   frameworkElement.Get());

                    if (values.size() == 1)
                    {
                        // When isMultiSelect is false, only 1 specified value is accepted.
                        // Otherwise, leave all options unset
                        XamlHelpers::SetToggleValue(choiceItem.Get(), IsChoiceSelected(values, adaptiveChoiceInput));
                    }
                }

                HString title;
                THROW_IF_FAILED(adaptiveChoiceInput->get_Title(title.GetAddressOf()));
                XamlHelpers::SetContent(choiceItem.Get(), title.Get(), wrap);

                THROW_IF_FAILED(AddHandledTappedEvent(choiceItem.Get()));

                XamlHelpers::AppendXamlElementToPanel(choiceItem.Get(), panel.Get());
            });

        ComPtr<IFrameworkElement> choiceSetAsFrameworkElement;
        THROW_IF_FAILED(stackPanel.As(&choiceSetAsFrameworkElement));
        THROW_IF_FAILED(SetStyleFromResourceDictionary(renderContext,
                                                       L"Adaptive.Input.ChoiceSet.Expanded",
                                                       choiceSetAsFrameworkElement.Get()));

        THROW_IF_FAILED(stackPanel.CopyTo(choiceInputSet));
    }

    static void AddInputValueToContext(_In_ IAdaptiveRenderContext* renderContext,
                                       _In_ IAdaptiveCardElement* adaptiveCardElement,
                                       _In_ IUIElement* inputUiElement)
    {
        ComPtr<IAdaptiveCardElement> cardElement(adaptiveCardElement);
        ComPtr<IAdaptiveInputElement> inputElement;
        THROW_IF_FAILED(cardElement.As(&inputElement));

        ComPtr<InputValue> input;
        THROW_IF_FAILED(MakeAndInitialize<InputValue>(&input, inputElement.Get(), inputUiElement));
        THROW_IF_FAILED(renderContext->AddInputValue(input.Get()));
    }

    void XamlBuilder::BuildChoiceSetInput(_In_ IAdaptiveCardElement* adaptiveCardElement,
                                          _In_ IAdaptiveRenderContext* renderContext,
                                          _In_ IAdaptiveRenderArgs* /*renderArgs*/,
                                          _Outptr_ IUIElement** choiceInputSet)
    {
        ComPtr<IAdaptiveHostConfig> hostConfig;
        THROW_IF_FAILED(renderContext->get_HostConfig(&hostConfig));
        if (!SupportsInteractivity(hostConfig.Get()))
        {
            renderContext->AddWarning(
                ABI::AdaptiveNamespace::WarningStatusCode::InteractivityNotSupported,
                HStringReference(L"ChoiceSet was stripped from card because interactivity is not supported").Get());
            return;
        }

        ComPtr<IAdaptiveCardElement> cardElement(adaptiveCardElement);
        ComPtr<IAdaptiveChoiceSetInput> adaptiveChoiceSetInput;
        THROW_IF_FAILED(cardElement.As(&adaptiveChoiceSetInput));

        ABI::AdaptiveNamespace::ChoiceSetStyle choiceSetStyle;
        THROW_IF_FAILED(adaptiveChoiceSetInput->get_ChoiceSetStyle(&choiceSetStyle));

        boolean isMultiSelect;
        THROW_IF_FAILED(adaptiveChoiceSetInput->get_IsMultiSelect(&isMultiSelect));

        if (choiceSetStyle == ABI::AdaptiveNamespace::ChoiceSetStyle_Compact && !isMultiSelect)
        {
            BuildCompactChoiceSetInput(renderContext, adaptiveChoiceSetInput.Get(), choiceInputSet);
        }
        else
        {
            BuildExpandedChoiceSetInput(renderContext, adaptiveChoiceSetInput.Get(), isMultiSelect, choiceInputSet);
        }

        AddInputValueToContext(renderContext, adaptiveCardElement, *choiceInputSet);
    }

    void XamlBuilder::BuildDateInput(_In_ IAdaptiveCardElement* adaptiveCardElement,
                                     _In_ IAdaptiveRenderContext* renderContext,
                                     _In_ IAdaptiveRenderArgs* /*renderArgs*/,
                                     _Outptr_ IUIElement** dateInputControl)
    {
        ComPtr<IAdaptiveHostConfig> hostConfig;
        THROW_IF_FAILED(renderContext->get_HostConfig(&hostConfig));
        if (!SupportsInteractivity(hostConfig.Get()))
        {
            renderContext->AddWarning(
                ABI::AdaptiveNamespace::WarningStatusCode::InteractivityNotSupported,
                HStringReference(L"Date input was stripped from card because interactivity is not supported").Get());
            return;
        }

        ComPtr<IAdaptiveCardElement> cardElement(adaptiveCardElement);
        ComPtr<IAdaptiveDateInput> adaptiveDateInput;
        THROW_IF_FAILED(cardElement.As(&adaptiveDateInput));

        ComPtr<ICalendarDatePicker> datePicker = XamlHelpers::CreateXamlClass<ICalendarDatePicker>(
            HStringReference(RuntimeClass_Windows_UI_Xaml_Controls_CalendarDatePicker));

        HString placeHolderText;
        THROW_IF_FAILED(adaptiveDateInput->get_Placeholder(placeHolderText.GetAddressOf()));
        THROW_IF_FAILED(datePicker->put_PlaceholderText(placeHolderText.Get()));

        // Make the picker stretch full width
        ComPtr<IFrameworkElement> datePickerAsFrameworkElement;
        THROW_IF_FAILED(datePicker.As(&datePickerAsFrameworkElement));
        THROW_IF_FAILED(datePickerAsFrameworkElement->put_HorizontalAlignment(HorizontalAlignment_Stretch));
        THROW_IF_FAILED(datePickerAsFrameworkElement->put_VerticalAlignment(ABI::Windows::UI::Xaml::VerticalAlignment_Top));

        THROW_IF_FAILED(datePicker.CopyTo(dateInputControl));

        THROW_IF_FAILED(
            SetStyleFromResourceDictionary(renderContext, L"Adaptive.Input.Date", datePickerAsFrameworkElement.Get()));

        AddInputValueToContext(renderContext, adaptiveCardElement, *dateInputControl);

        // TODO: Handle parsing dates for min/max and value
    }

    void XamlBuilder::BuildNumberInput(_In_ IAdaptiveCardElement* adaptiveCardElement,
                                       _In_ IAdaptiveRenderContext* renderContext,
                                       _In_ IAdaptiveRenderArgs* /*renderArgs*/,
                                       _Outptr_ IUIElement** numberInputControl)
    {
        ComPtr<IAdaptiveHostConfig> hostConfig;
        THROW_IF_FAILED(renderContext->get_HostConfig(&hostConfig));
        if (!SupportsInteractivity(hostConfig.Get()))
        {
            renderContext->AddWarning(
                ABI::AdaptiveNamespace::WarningStatusCode::InteractivityNotSupported,
                HStringReference(L"Number input was stripped from card because interactivity is not supported").Get());
            return;
        }

        ComPtr<IAdaptiveCardElement> cardElement(adaptiveCardElement);
        ComPtr<IAdaptiveNumberInput> adaptiveNumberInput;
        THROW_IF_FAILED(cardElement.As(&adaptiveNumberInput));

        ComPtr<ITextBox> textBox =
            XamlHelpers::CreateXamlClass<ITextBox>(HStringReference(RuntimeClass_Windows_UI_Xaml_Controls_TextBox));

        ComPtr<IInputScopeName> inputScopeName =
            XamlHelpers::CreateXamlClass<IInputScopeName>(HStringReference(RuntimeClass_Windows_UI_Xaml_Input_InputScopeName));
        THROW_IF_FAILED(inputScopeName->put_NameValue(InputScopeNameValue::InputScopeNameValue_Number));

        ComPtr<IInputScope> inputScope =
            XamlHelpers::CreateXamlClass<IInputScope>(HStringReference(RuntimeClass_Windows_UI_Xaml_Input_InputScope));
        ComPtr<IVector<InputScopeName*>> names;
        THROW_IF_FAILED(inputScope->get_Names(names.GetAddressOf()));
        THROW_IF_FAILED(names->Append(inputScopeName.Get()));

        THROW_IF_FAILED(textBox->put_InputScope(inputScope.Get()));

        INT32 value;
        THROW_IF_FAILED(adaptiveNumberInput->get_Value(&value));

        std::wstring stringValue = std::to_wstring(value);
        THROW_IF_FAILED(textBox->put_Text(HStringReference(stringValue.c_str()).Get()));

        ComPtr<ITextBox2> textBox2;
        THROW_IF_FAILED(textBox.As(&textBox2));

        HString placeHolderText;
        THROW_IF_FAILED(adaptiveNumberInput->get_Placeholder(placeHolderText.GetAddressOf()));
        THROW_IF_FAILED(textBox2->put_PlaceholderText(placeHolderText.Get()));

        ComPtr<IFrameworkElement> frameworkElement;
        THROW_IF_FAILED(textBox.As(&frameworkElement));
        THROW_IF_FAILED(frameworkElement->put_VerticalAlignment(ABI::Windows::UI::Xaml::VerticalAlignment_Top));
        THROW_IF_FAILED(SetStyleFromResourceDictionary(renderContext, L"Adaptive.Input.Number", frameworkElement.Get()));

        // TODO: Handle max and min?
        THROW_IF_FAILED(textBox.CopyTo(numberInputControl));
        AddInputValueToContext(renderContext, adaptiveCardElement, *numberInputControl);
    }

    static HRESULT HandleKeydownForInlineAction(_In_ IKeyRoutedEventArgs* args,
                                                _In_ IAdaptiveActionInvoker* actionInvoker,
                                                _In_ IAdaptiveActionElement* inlineAction)
    {
        ABI::Windows::System::VirtualKey key;
        RETURN_IF_FAILED(args->get_Key(&key));

        if (key == ABI::Windows::System::VirtualKey::VirtualKey_Enter)
        {
            ComPtr<ABI::Windows::UI::Core::ICoreWindowStatic> coreWindowStatics;
            RETURN_IF_FAILED(GetActivationFactory(HStringReference(RuntimeClass_Windows_UI_Core_CoreWindow).Get(), &coreWindowStatics));

            ComPtr<ABI::Windows::UI::Core::ICoreWindow> coreWindow;
            RETURN_IF_FAILED(coreWindowStatics->GetForCurrentThread(&coreWindow));

            ABI::Windows::UI::Core::CoreVirtualKeyStates shiftKeyState;
            RETURN_IF_FAILED(coreWindow->GetKeyState(ABI::Windows::System::VirtualKey_Shift, &shiftKeyState));

            ABI::Windows::UI::Core::CoreVirtualKeyStates ctrlKeyState;
            RETURN_IF_FAILED(coreWindow->GetKeyState(ABI::Windows::System::VirtualKey_Control, &ctrlKeyState));

            if (shiftKeyState == ABI::Windows::UI::Core::CoreVirtualKeyStates_None &&
                ctrlKeyState == ABI::Windows::UI::Core::CoreVirtualKeyStates_None)
            {
                RETURN_IF_FAILED(actionInvoker->SendActionEvent(inlineAction));
                RETURN_IF_FAILED(args->put_Handled(true));
            }
        }

        return S_OK;
    }

    static bool WarnForInlineShowCard(_In_ IAdaptiveRenderContext* renderContext,
                                      _In_ IAdaptiveHostConfig* hostConfig,
                                      _In_ IAdaptiveActionElement* action,
                                      const std::wstring& warning)
    {
        if (action != nullptr)
        {
            ABI::AdaptiveNamespace::ActionType actionType;
            THROW_IF_FAILED(action->get_ActionType(&actionType));

            if (actionType == ABI::AdaptiveNamespace::ActionType::ShowCard)
            {
                ComPtr<IAdaptiveActionsConfig> actionsConfig;
                THROW_IF_FAILED(hostConfig->get_Actions(actionsConfig.GetAddressOf()));
                ComPtr<IAdaptiveShowCardActionConfig> showCardActionConfig;
                THROW_IF_FAILED(actionsConfig->get_ShowCard(&showCardActionConfig));
                ABI::AdaptiveNamespace::ActionMode showCardActionMode;
                THROW_IF_FAILED(showCardActionConfig->get_ActionMode(&showCardActionMode));
                if (showCardActionMode == ABI::AdaptiveNamespace::ActionMode::Inline)
                {
                    THROW_IF_FAILED(renderContext->AddWarning(ABI::AdaptiveNamespace::WarningStatusCode::UnsupportedValue,
                                                              HStringReference(warning.c_str()).Get()));
                    return true;
                }
            }
        }

        return false;
    }

    void XamlBuilder::HandleInlineAcion(_In_ IAdaptiveRenderContext* renderContext,
                                        _In_ IAdaptiveRenderArgs* renderArgs,
                                        _In_ ITextBox* textBox,
                                        _In_ IAdaptiveActionElement* inlineAction,
                                        _Outptr_ IUIElement** textBoxWithInlineAction)
    {
        ComPtr<ITextBox> localTextBox(textBox);
        ComPtr<IAdaptiveActionElement> localInlineAction(inlineAction);

        ABI::AdaptiveNamespace::ActionType actionType;
        THROW_IF_FAILED(localInlineAction->get_ActionType(&actionType));

        ComPtr<IAdaptiveHostConfig> hostConfig;
        THROW_IF_FAILED(renderContext->get_HostConfig(&hostConfig));

        // Inline ShowCards are not supported for inline actions
        if (WarnForInlineShowCard(renderContext, hostConfig.Get(), localInlineAction.Get(), L"Inline ShowCard not supported for InlineAction"))
        {
            THROW_IF_FAILED(localTextBox.CopyTo(textBoxWithInlineAction));
            return;
        }

        // Create a grid to hold the text box and the action button
        ComPtr<IGridStatics> gridStatics;
        THROW_IF_FAILED(GetActivationFactory(HStringReference(RuntimeClass_Windows_UI_Xaml_Controls_Grid).Get(), &gridStatics));

        ComPtr<IGrid> xamlGrid =
            XamlHelpers::CreateXamlClass<IGrid>(HStringReference(RuntimeClass_Windows_UI_Xaml_Controls_Grid));
        ComPtr<IVector<ColumnDefinition*>> columnDefinitions;
        THROW_IF_FAILED(xamlGrid->get_ColumnDefinitions(&columnDefinitions));
        ComPtr<IPanel> gridAsPanel;
        THROW_IF_FAILED(xamlGrid.As(&gridAsPanel));

        // Create the first column and add the text box to it
        ComPtr<IColumnDefinition> textBoxColumnDefinition = XamlHelpers::CreateXamlClass<IColumnDefinition>(
            HStringReference(RuntimeClass_Windows_UI_Xaml_Controls_ColumnDefinition));
        THROW_IF_FAILED(textBoxColumnDefinition->put_Width({1, GridUnitType::GridUnitType_Star}));
        THROW_IF_FAILED(columnDefinitions->Append(textBoxColumnDefinition.Get()));

        ComPtr<IFrameworkElement> textBoxAsFrameworkElement;
        THROW_IF_FAILED(localTextBox.As(&textBoxAsFrameworkElement));

        THROW_IF_FAILED(gridStatics->SetColumn(textBoxAsFrameworkElement.Get(), 0));
        XamlHelpers::AppendXamlElementToPanel(textBox, gridAsPanel.Get());

        // Create a separator column
        ComPtr<IColumnDefinition> separatorColumnDefinition = XamlHelpers::CreateXamlClass<IColumnDefinition>(
            HStringReference(RuntimeClass_Windows_UI_Xaml_Controls_ColumnDefinition));
        THROW_IF_FAILED(separatorColumnDefinition->put_Width({1.0, GridUnitType::GridUnitType_Auto}));
        THROW_IF_FAILED(columnDefinitions->Append(separatorColumnDefinition.Get()));

        UINT spacingSize;
        THROW_IF_FAILED(GetSpacingSizeFromSpacing(hostConfig.Get(), ABI::AdaptiveNamespace::Spacing::Default, &spacingSize));

        auto separator = CreateSeparator(renderContext, spacingSize, 0, {0}, false);

        ComPtr<IFrameworkElement> separatorAsFrameworkElement;
        THROW_IF_FAILED(separator.As(&separatorAsFrameworkElement));

        THROW_IF_FAILED(gridStatics->SetColumn(separatorAsFrameworkElement.Get(), 1));
        XamlHelpers::AppendXamlElementToPanel(separator.Get(), gridAsPanel.Get());

        // Create a column for the button
        ComPtr<IColumnDefinition> inlineActionColumnDefinition = XamlHelpers::CreateXamlClass<IColumnDefinition>(
            HStringReference(RuntimeClass_Windows_UI_Xaml_Controls_ColumnDefinition));
        THROW_IF_FAILED(inlineActionColumnDefinition->put_Width({0, GridUnitType::GridUnitType_Auto}));
        THROW_IF_FAILED(columnDefinitions->Append(inlineActionColumnDefinition.Get()));

        // Create a text box with the action title. This will be the tool tip if there's an icon
        // or the content of the button otherwise
        ComPtr<ITextBlock> titleTextBlock =
            XamlHelpers::CreateXamlClass<ITextBlock>(HStringReference(RuntimeClass_Windows_UI_Xaml_Controls_TextBlock));
        HString title;
        THROW_IF_FAILED(localInlineAction->get_Title(title.GetAddressOf()));
        THROW_IF_FAILED(titleTextBlock->put_Text(title.Get()));

        HString iconUrl;
        THROW_IF_FAILED(localInlineAction->get_IconUrl(iconUrl.GetAddressOf()));
        ComPtr<IUIElement> actionUIElement;
        if (iconUrl != nullptr)
        {
            // Render the icon using the adaptive image renderer
            ComPtr<IAdaptiveElementRendererRegistration> elementRenderers;
            THROW_IF_FAILED(renderContext->get_ElementRenderers(&elementRenderers));
            ComPtr<IAdaptiveElementRenderer> imageRenderer;
            THROW_IF_FAILED(elementRenderers->Get(HStringReference(L"Image").Get(), &imageRenderer));

            ComPtr<IAdaptiveImage> adaptiveImage;
            THROW_IF_FAILED(MakeAndInitialize<AdaptiveImage>(&adaptiveImage));

            THROW_IF_FAILED(adaptiveImage->put_Url(iconUrl.Get()));

            ComPtr<IAdaptiveCardElement> adaptiveImageAsElement;
            THROW_IF_FAILED(adaptiveImage.As(&adaptiveImageAsElement));

            THROW_IF_FAILED(imageRenderer->Render(adaptiveImageAsElement.Get(), renderContext, renderArgs, &actionUIElement));

            // Add the tool tip
            ComPtr<IToolTip> toolTip =
                XamlHelpers::CreateXamlClass<IToolTip>(HStringReference(RuntimeClass_Windows_UI_Xaml_Controls_ToolTip));
            ComPtr<IContentControl> toolTipAsContentControl;
            THROW_IF_FAILED(toolTip.As(&toolTipAsContentControl));
            THROW_IF_FAILED(toolTipAsContentControl->put_Content(titleTextBlock.Get()));

            ComPtr<IToolTipServiceStatics> toolTipService;
            THROW_IF_FAILED(GetActivationFactory(HStringReference(RuntimeClass_Windows_UI_Xaml_Controls_ToolTipService).Get(),
                                                 &toolTipService));

            ComPtr<IDependencyObject> actionAsDependencyObject;
            THROW_IF_FAILED(actionUIElement.As(&actionAsDependencyObject));

            THROW_IF_FAILED(toolTipService->SetToolTip(actionAsDependencyObject.Get(), toolTip.Get()));
        }
        else
        {
            // If there's no icon, just use the title text. Put it centered in a grid so it is
            // centered relative to the text box.
            ComPtr<IFrameworkElement> textBlockAsFrameworkElement;
            THROW_IF_FAILED(titleTextBlock.As(&textBlockAsFrameworkElement));
            THROW_IF_FAILED(textBlockAsFrameworkElement->put_VerticalAlignment(ABI::Windows::UI::Xaml::VerticalAlignment_Center));

            ComPtr<IGrid> titleGrid =
                XamlHelpers::CreateXamlClass<IGrid>(HStringReference(RuntimeClass_Windows_UI_Xaml_Controls_Grid));
            ComPtr<IPanel> panel;
            THROW_IF_FAILED(titleGrid.As(&panel));
            XamlHelpers::AppendXamlElementToPanel(titleTextBlock.Get(), panel.Get());

            THROW_IF_FAILED(panel.As(&actionUIElement));
        }

        // Make the action the same size as the text box
        EventRegistrationToken eventToken;
        THROW_IF_FAILED(textBoxAsFrameworkElement->add_Loaded(
            Callback<IRoutedEventHandler>(
                [actionUIElement, textBoxAsFrameworkElement](IInspectable* /*sender*/, IRoutedEventArgs * /*args*/) -> HRESULT {
                    ComPtr<IFrameworkElement> actionFrameworkElement;
                    RETURN_IF_FAILED(actionUIElement.As(&actionFrameworkElement));

                    return SetMatchingHeight(actionFrameworkElement.Get(), textBoxAsFrameworkElement.Get());
                })
                .Get(),
            &eventToken));

        // Wrap the action in a button
        ComPtr<IUIElement> touchTargetUIElement;
        WrapInTouchTarget(nullptr, actionUIElement.Get(), localInlineAction.Get(), renderContext, false, L"Adaptive.Input.Text.InlineAction", &touchTargetUIElement);

        ComPtr<IFrameworkElement> touchTargetFrameworkElement;
        THROW_IF_FAILED(touchTargetUIElement.As(&touchTargetFrameworkElement));

        // Align to bottom so the icon stays with the bottom of the text box as it grows in the multiline case
        THROW_IF_FAILED(touchTargetFrameworkElement->put_VerticalAlignment(ABI::Windows::UI::Xaml::VerticalAlignment_Bottom));

        // Add the action to the column
        THROW_IF_FAILED(gridStatics->SetColumn(touchTargetFrameworkElement.Get(), 2));
        XamlHelpers::AppendXamlElementToPanel(touchTargetFrameworkElement.Get(), gridAsPanel.Get());

        // If this isn't a multiline input, enter should invoke the action
        ComPtr<IAdaptiveActionInvoker> actionInvoker;
        THROW_IF_FAILED(renderContext->get_ActionInvoker(&actionInvoker));

        boolean isMultiLine;
        THROW_IF_FAILED(textBox->get_AcceptsReturn(&isMultiLine));

        if (!isMultiLine)
        {
            ComPtr<IUIElement> textBoxAsUIElement;
            THROW_IF_FAILED(localTextBox.As(&textBoxAsUIElement));

            EventRegistrationToken keyDownEventToken;
            THROW_IF_FAILED(textBoxAsUIElement->add_KeyDown(
                Callback<IKeyEventHandler>([actionInvoker, localInlineAction](IInspectable* /*sender*/, IKeyRoutedEventArgs* args) -> HRESULT {
                    return HandleKeydownForInlineAction(args, actionInvoker.Get(), localInlineAction.Get());
                })
                    .Get(),
                &keyDownEventToken));
        }

        THROW_IF_FAILED(xamlGrid.CopyTo(textBoxWithInlineAction));
    }

    void XamlBuilder::BuildTextInput(_In_ IAdaptiveCardElement* adaptiveCardElement,
                                     _In_ IAdaptiveRenderContext* renderContext,
                                     _In_ IAdaptiveRenderArgs* renderArgs,
                                     _Outptr_ IUIElement** textInputControl)
    {
        ComPtr<IAdaptiveHostConfig> hostConfig;
        THROW_IF_FAILED(renderContext->get_HostConfig(&hostConfig));
        if (!SupportsInteractivity(hostConfig.Get()))
        {
            renderContext->AddWarning(
                ABI::AdaptiveNamespace::WarningStatusCode::InteractivityNotSupported,
                HStringReference(L"Text Input was stripped from card because interactivity is not supported").Get());
            return;
        }

        ComPtr<IAdaptiveCardElement> cardElement(adaptiveCardElement);
        ComPtr<IAdaptiveTextInput> adaptiveTextInput;
        THROW_IF_FAILED(cardElement.As(&adaptiveTextInput));

        ComPtr<ITextBox> textBox =
            XamlHelpers::CreateXamlClass<ITextBox>(HStringReference(RuntimeClass_Windows_UI_Xaml_Controls_TextBox));

        boolean isMultiLine;
        THROW_IF_FAILED(adaptiveTextInput->get_IsMultiline(&isMultiLine));
        THROW_IF_FAILED(textBox->put_AcceptsReturn(isMultiLine));

        HString textValue;
        THROW_IF_FAILED(adaptiveTextInput->get_Value(textValue.GetAddressOf()));
        THROW_IF_FAILED(textBox->put_Text(textValue.Get()));

        UINT32 maxLength;
        THROW_IF_FAILED(adaptiveTextInput->get_MaxLength(&maxLength));
        THROW_IF_FAILED(textBox->put_MaxLength(maxLength));

        ComPtr<ITextBox2> textBox2;
        THROW_IF_FAILED(textBox.As(&textBox2));

        HString placeHolderText;
        THROW_IF_FAILED(adaptiveTextInput->get_Placeholder(placeHolderText.GetAddressOf()));
        THROW_IF_FAILED(textBox2->put_PlaceholderText(placeHolderText.Get()));

        ABI::AdaptiveNamespace::TextInputStyle textInputStyle;
        THROW_IF_FAILED(adaptiveTextInput->get_TextInputStyle(&textInputStyle));

        ComPtr<IInputScopeName> inputScopeName =
            XamlHelpers::CreateXamlClass<IInputScopeName>(HStringReference(RuntimeClass_Windows_UI_Xaml_Input_InputScopeName));
        switch (textInputStyle)
        {
        case ABI::AdaptiveNamespace::TextInputStyle::Email:
            THROW_IF_FAILED(inputScopeName->put_NameValue(InputScopeNameValue::InputScopeNameValue_EmailSmtpAddress));
            break;

        case ABI::AdaptiveNamespace::TextInputStyle::Tel:
            THROW_IF_FAILED(inputScopeName->put_NameValue(InputScopeNameValue::InputScopeNameValue_TelephoneNumber));
            break;

        case ABI::AdaptiveNamespace::TextInputStyle::Url:
            THROW_IF_FAILED(inputScopeName->put_NameValue(InputScopeNameValue::InputScopeNameValue_Url));
            break;
        }

        ComPtr<IInputScope> inputScope =
            XamlHelpers::CreateXamlClass<IInputScope>(HStringReference(RuntimeClass_Windows_UI_Xaml_Input_InputScope));
        ComPtr<IVector<InputScopeName*>> names;
        THROW_IF_FAILED(inputScope->get_Names(names.GetAddressOf()));
        THROW_IF_FAILED(names->Append(inputScopeName.Get()));

        THROW_IF_FAILED(textBox->put_InputScope(inputScope.Get()));

        ComPtr<IUIElement> textBoxAsUIElement;
        textBox.As(&textBoxAsUIElement);
        AddInputValueToContext(renderContext, adaptiveCardElement, textBoxAsUIElement.Get());

        ComPtr<IAdaptiveActionElement> inlineAction;
        THROW_IF_FAILED(adaptiveTextInput->get_InlineAction(&inlineAction));

        ComPtr<IFrameworkElement> textBoxAsFrameworkElement;
        THROW_IF_FAILED(textBox.As(&textBoxAsFrameworkElement));
        THROW_IF_FAILED(SetStyleFromResourceDictionary(renderContext, L"Adaptive.Input.Text", textBoxAsFrameworkElement.Get()));

        if (inlineAction != nullptr)
        {
            ComPtr<IUIElement> textBoxWithInlineAction;
            HandleInlineAcion(renderContext, renderArgs, textBox.Get(), inlineAction.Get(), &textBoxWithInlineAction);
            if (!isMultiLine)
            {
                THROW_IF_FAILED(textBoxWithInlineAction.As(&textBoxAsFrameworkElement));
                THROW_IF_FAILED(textBoxAsFrameworkElement->put_VerticalAlignment(ABI::Windows::UI::Xaml::VerticalAlignment_Top));
            }

            THROW_IF_FAILED(textBoxWithInlineAction.CopyTo(textInputControl));
        }
        else
        {
            if (!isMultiLine)
            {
                THROW_IF_FAILED(textBoxAsFrameworkElement->put_VerticalAlignment(ABI::Windows::UI::Xaml::VerticalAlignment_Top));
            }

            THROW_IF_FAILED(textBox.CopyTo(textInputControl));
        }
    }

    void XamlBuilder::BuildTimeInput(_In_ IAdaptiveCardElement* adaptiveCardElement,
                                     _In_ IAdaptiveRenderContext* renderContext,
                                     _In_ IAdaptiveRenderArgs* /*renderArgs*/,
                                     _Outptr_ IUIElement** timeInputControl)
    {
        ComPtr<IAdaptiveHostConfig> hostConfig;
        THROW_IF_FAILED(renderContext->get_HostConfig(&hostConfig));
        if (!SupportsInteractivity(hostConfig.Get()))
        {
            renderContext->AddWarning(
                ABI::AdaptiveNamespace::WarningStatusCode::InteractivityNotSupported,
                HStringReference(L"Time Input was stripped from card because interactivity is not supported").Get());
            return;
        }

        ComPtr<ITimePicker> timePicker =
            XamlHelpers::CreateXamlClass<ITimePicker>(HStringReference(RuntimeClass_Windows_UI_Xaml_Controls_TimePicker));

        // Make the picker stretch full width
        ComPtr<IFrameworkElement> timePickerAsFrameworkElement;
        THROW_IF_FAILED(timePicker.As(&timePickerAsFrameworkElement));
        THROW_IF_FAILED(timePickerAsFrameworkElement->put_HorizontalAlignment(ABI::Windows::UI::Xaml::HorizontalAlignment_Stretch));
        THROW_IF_FAILED(timePickerAsFrameworkElement->put_VerticalAlignment(ABI::Windows::UI::Xaml::VerticalAlignment_Top));

        THROW_IF_FAILED(
            SetStyleFromResourceDictionary(renderContext, L"Adaptive.Input.Time", timePickerAsFrameworkElement.Get()));

        // TODO: Handle placeholder text and parsing times for min/max and value

        THROW_IF_FAILED(timePicker.CopyTo(timeInputControl));
        AddInputValueToContext(renderContext, adaptiveCardElement, *timeInputControl);
    }

    void XamlBuilder::BuildToggleInput(_In_ IAdaptiveCardElement* adaptiveCardElement,
                                       _In_ IAdaptiveRenderContext* renderContext,
                                       _In_ IAdaptiveRenderArgs* /*renderArgs*/,
                                       _Outptr_ IUIElement** toggleInputControl)
    {
        ComPtr<IAdaptiveHostConfig> hostConfig;
        THROW_IF_FAILED(renderContext->get_HostConfig(&hostConfig));
        if (!SupportsInteractivity(hostConfig.Get()))
        {
            renderContext->AddWarning(
                ABI::AdaptiveNamespace::WarningStatusCode::InteractivityNotSupported,
                HStringReference(L"Toggle Input was stripped from card because interactivity is not supported").Get());
            return;
        }

        ComPtr<IAdaptiveCardElement> cardElement(adaptiveCardElement);
        ComPtr<IAdaptiveToggleInput> adaptiveToggleInput;
        THROW_IF_FAILED(cardElement.As(&adaptiveToggleInput));

        ComPtr<ICheckBox> checkBox =
            XamlHelpers::CreateXamlClass<ICheckBox>(HStringReference(RuntimeClass_Windows_UI_Xaml_Controls_CheckBox));

        HString title;
        THROW_IF_FAILED(adaptiveToggleInput->get_Title(title.GetAddressOf()));

        boolean wrap;
        adaptiveToggleInput->get_Wrap(&wrap);

        XamlHelpers::SetContent(checkBox.Get(), title.Get(), wrap);

        HString value;
        THROW_IF_FAILED(adaptiveToggleInput->get_Value(value.GetAddressOf()));

        HString valueOn;
        THROW_IF_FAILED(adaptiveToggleInput->get_ValueOn(valueOn.GetAddressOf()));

        INT32 compareValueOn;
        THROW_IF_FAILED(WindowsCompareStringOrdinal(value.Get(), valueOn.Get(), &compareValueOn));

        XamlHelpers::SetToggleValue(checkBox.Get(), (compareValueOn == 0));

        ComPtr<IUIElement> checkboxAsUIElement;
        THROW_IF_FAILED(checkBox.As(&checkboxAsUIElement));
        THROW_IF_FAILED(AddHandledTappedEvent(checkboxAsUIElement.Get()));

        ComPtr<IFrameworkElement> frameworkElement;
        THROW_IF_FAILED(checkBox.As(&frameworkElement));
        THROW_IF_FAILED(frameworkElement->put_VerticalAlignment(ABI::Windows::UI::Xaml::VerticalAlignment_Top));
        THROW_IF_FAILED(SetStyleFromResourceDictionary(renderContext, L"Adaptive.Input.Toggle", frameworkElement.Get()));

        THROW_IF_FAILED(checkboxAsUIElement.CopyTo(toggleInputControl));
        AddInputValueToContext(renderContext, adaptiveCardElement, *toggleInputControl);
    }

    void XamlBuilder::BuildMedia(_In_ IAdaptiveCardElement* adaptiveCardElement,
                                 _In_ IAdaptiveRenderContext* renderContext,
                                 _In_ IAdaptiveRenderArgs* renderArgs,
                                 _Outptr_ IUIElement** mediaControl)
    {
        ComPtr<IAdaptiveCardElement> localCardElement{adaptiveCardElement};
        ComPtr<IAdaptiveMedia> adaptiveMedia;
        THROW_IF_FAILED(localCardElement.As(&adaptiveMedia));

        ComPtr<IAdaptiveHostConfig> hostConfig;
        THROW_IF_FAILED(renderContext->get_HostConfig(&hostConfig));

        // Get the poster image
        ComPtr<IImage> posterImage;
        GetMediaPosterAsImage(renderContext, renderArgs, adaptiveMedia.Get(), &posterImage);

        // If the host doesn't support interactivity we're done here, just return the poster image
        if (!SupportsInteractivity(hostConfig.Get()))
        {
            renderContext->AddWarning(ABI::AdaptiveNamespace::WarningStatusCode::InteractivityNotSupported,
                                      HStringReference(L"Media was present in card, but interactivity is not supported").Get());

            if (posterImage != nullptr)
            {
                THROW_IF_FAILED(posterImage.CopyTo(mediaControl));
            }

            return;
        }

        // Put the poster image in a container with a play button
        ComPtr<IUIElement> posterContainer;
        CreatePosterContainerWithPlayButton(posterImage.Get(), renderContext, renderArgs, &posterContainer);

        ComPtr<IUIElement> touchTargetUIElement;
        WrapInTouchTarget(adaptiveCardElement, posterContainer.Get(), nullptr, renderContext, true, L"Adaptive.SelectAction", &touchTargetUIElement);

        // Create a panel to hold the poster and the media element
        ComPtr<IStackPanel> mediaStackPanel =
            XamlHelpers::CreateXamlClass<IStackPanel>(HStringReference(RuntimeClass_Windows_UI_Xaml_Controls_StackPanel));
        ComPtr<IPanel> mediaPanel;
        THROW_IF_FAILED(mediaStackPanel.As(&mediaPanel));

        XamlHelpers::AppendXamlElementToPanel(touchTargetUIElement.Get(), mediaPanel.Get());

        // Check if this host allows inline playback
        ComPtr<IAdaptiveMediaConfig> mediaConfig;
        THROW_IF_FAILED(hostConfig->get_Media(&mediaConfig));

        boolean allowInlinePlayback;
        THROW_IF_FAILED(mediaConfig->get_AllowInlinePlayback(&allowInlinePlayback));

        ComPtr<IAdaptiveMediaEventInvoker> mediaInvoker;
        THROW_IF_FAILED(renderContext->get_MediaEventInvoker(&mediaInvoker));

        HString mimeType;
        ComPtr<IMediaElement> mediaElement;
        ComPtr<IUriRuntimeClass> mediaSourceUrl;
        if (allowInlinePlayback)
        {
            // Create a media element and set it's source
            mediaElement =
                XamlHelpers::CreateXamlClass<IMediaElement>(HStringReference(RuntimeClass_Windows_UI_Xaml_Controls_MediaElement));

            GetMediaSource(hostConfig.Get(), adaptiveMedia.Get(), mediaSourceUrl.GetAddressOf(), mimeType.GetAddressOf());

            if (mediaSourceUrl == nullptr)
            {
                renderContext->AddWarning(ABI::AdaptiveNamespace::WarningStatusCode::UnsupportedMediaType,
                                          HStringReference(L"Unsupported media element dropped").Get());
                return;
            }

            // Configure Auto Play and Controls
            THROW_IF_FAILED(mediaElement->put_AutoPlay(false));

            ComPtr<IMediaElement2> mediaElement2;
            THROW_IF_FAILED(mediaElement.As(&mediaElement2));
            THROW_IF_FAILED(mediaElement2->put_AreTransportControlsEnabled(true));

            ComPtr<IUIElement> mediaUIElement;
            THROW_IF_FAILED(mediaElement.As(&mediaUIElement));

            if (posterImage != nullptr)
            {
                // Set the poster on the media element
                ComPtr<IImageSource> posterImageSource;
                THROW_IF_FAILED(posterImage->get_Source(&posterImageSource));
                THROW_IF_FAILED(mediaElement->put_PosterSource(posterImageSource.Get()));
            }

            // Make the media element collapsed until the user clicks
            THROW_IF_FAILED(mediaUIElement->put_Visibility(Visibility_Collapsed));

            XamlHelpers::AppendXamlElementToPanel(mediaElement.Get(), mediaPanel.Get());
        }

        ComPtr<IUIElement> mediaPanelAsUIElement;
        THROW_IF_FAILED(mediaPanel.As(&mediaPanelAsUIElement));

        ComPtr<IButtonBase> touchTargetAsButtonBase;
        THROW_IF_FAILED(touchTargetUIElement.As(&touchTargetAsButtonBase));

        // Take a reference to the mime type string for the lambda
        HSTRING lambdaMimeType;
        WindowsDuplicateString(mimeType.Get(), &lambdaMimeType);
        ComPtr<IAdaptiveRenderContext> lambdaRenderContext{renderContext};

        EventRegistrationToken clickToken;
        THROW_IF_FAILED(touchTargetAsButtonBase->add_Click(
            Callback<IRoutedEventHandler>(
                [touchTargetUIElement, lambdaRenderContext, adaptiveMedia, mediaElement, mediaSourceUrl, lambdaMimeType, mediaInvoker](
                    IInspectable* /*sender*/, IRoutedEventArgs * /*args*/) -> HRESULT {
                    // Take ownership of the passed in HSTRING
                    HString localMimeType;
                    localMimeType.Attach(lambdaMimeType);

                    // Turn off the button to prevent extra clicks
                    ComPtr<ABI::Windows::UI::Xaml::Controls::IControl> buttonAsControl;
                    touchTargetUIElement.As(&buttonAsControl);
                    RETURN_IF_FAILED(buttonAsControl->put_IsEnabled(false));

                    // Handle the click
                    return HandleMediaClick(lambdaRenderContext.Get(),
                                            adaptiveMedia.Get(),
                                            mediaElement.Get(),
                                            touchTargetUIElement.Get(),
                                            mediaSourceUrl.Get(),
                                            lambdaMimeType,
                                            mediaInvoker.Get());
                })
                .Get(),
            &clickToken));

        THROW_IF_FAILED(mediaPanelAsUIElement.CopyTo(mediaControl));
    }

    bool XamlBuilder::SupportsInteractivity(_In_ IAdaptiveHostConfig* hostConfig)
    {
        boolean supportsInteractivity;
        THROW_IF_FAILED(hostConfig->get_SupportsInteractivity(&supportsInteractivity));
        return Boolify(supportsInteractivity);
    }

    void XamlBuilder::WrapInTouchTarget(_In_ IAdaptiveCardElement* adaptiveCardElement,
                                        _In_ IUIElement* elementToWrap,
                                        _In_ IAdaptiveActionElement* action,
                                        _In_ IAdaptiveRenderContext* renderContext,
                                        bool fullWidth,
                                        const std::wstring& style,
                                        _Outptr_ IUIElement** finalElement)
    {
        ComPtr<IAdaptiveHostConfig> hostConfig;
        THROW_IF_FAILED(renderContext->get_HostConfig(&hostConfig));

        if (WarnForInlineShowCard(renderContext, hostConfig.Get(), action, L"Inline ShowCard not supported for SelectAction"))
        {
            // Was inline show card, so don't wrap the element and just return
            ComPtr<IUIElement> localElementToWrap(elementToWrap);
            localElementToWrap.CopyTo(finalElement);
            return;
        }

        ComPtr<IButton> button =
            XamlHelpers::CreateXamlClass<IButton>(HStringReference(RuntimeClass_Windows_UI_Xaml_Controls_Button));

        ComPtr<IContentControl> buttonAsContentControl;
        THROW_IF_FAILED(button.As(&buttonAsContentControl));
        THROW_IF_FAILED(buttonAsContentControl->put_Content(elementToWrap));

        ComPtr<IAdaptiveSpacingConfig> spacingConfig;
        THROW_IF_FAILED(hostConfig->get_Spacing(&spacingConfig));

        UINT32 cardPadding = 0;
        if (fullWidth)
        {
            THROW_IF_FAILED(spacingConfig->get_Padding(&cardPadding));
        }

        ComPtr<IFrameworkElement> buttonAsFrameworkElement;
        THROW_IF_FAILED(button.As(&buttonAsFrameworkElement));

        // We want the hit target to equally split the vertical space above and below the current item.
        // However, all we know is the spacing of the current item, which only applies to the spacing above.
        // We don't know what the spacing of the NEXT element will be, so we can't calculate the correct spacing
        // below. For now, we'll simply assume the bottom spacing is the same as the top. NOTE: Only apply spacings
        // (padding, margin) for adaptive card elements to avoid adding spacings to card-level selectAction.
        if (adaptiveCardElement != nullptr)
        {
            ABI::AdaptiveNamespace::Spacing elementSpacing;
            THROW_IF_FAILED(adaptiveCardElement->get_Spacing(&elementSpacing));
            UINT spacingSize;
            THROW_IF_FAILED(GetSpacingSizeFromSpacing(hostConfig.Get(), elementSpacing, &spacingSize));
            double topBottomPadding = spacingSize / 2.0;

            // For button padding, we apply the cardPadding and topBottomPadding (and then we negate these in the margin)
            ComPtr<IControl> buttonAsControl;
            THROW_IF_FAILED(button.As(&buttonAsControl));
            THROW_IF_FAILED(buttonAsControl->put_Padding({(double)cardPadding, topBottomPadding, (double)cardPadding, topBottomPadding}));

            double negativeCardMargin = cardPadding * -1.0;
            double negativeTopBottomMargin = topBottomPadding * -1.0;

            THROW_IF_FAILED(buttonAsFrameworkElement->put_Margin(
                {negativeCardMargin, negativeTopBottomMargin, negativeCardMargin, negativeTopBottomMargin}));
        }

        // Style the hit target button
        THROW_IF_FAILED(SetStyleFromResourceDictionary(renderContext, style.c_str(), buttonAsFrameworkElement.Get()));

        if (action != nullptr)
        {
            // If we have an action, use the title for the AutomationProperties.Name
            HString title;
            THROW_IF_FAILED(action->get_Title(title.GetAddressOf()));

            ComPtr<IDependencyObject> buttonAsDependencyObject;
            THROW_IF_FAILED(button.As(&buttonAsDependencyObject));

            ComPtr<IAutomationPropertiesStatics> automationPropertiesStatics;
            THROW_IF_FAILED(
                GetActivationFactory(HStringReference(RuntimeClass_Windows_UI_Xaml_Automation_AutomationProperties).Get(),
                                     &automationPropertiesStatics));

            THROW_IF_FAILED(automationPropertiesStatics->SetName(buttonAsDependencyObject.Get(), title.Get()));

            WireButtonClickToAction(button.Get(), action, renderContext);
        }

        THROW_IF_FAILED(button.CopyTo(finalElement));
    }

    void XamlBuilder::HandleSelectAction(_In_ IAdaptiveCardElement* adaptiveCardElement,
                                         _In_ IAdaptiveActionElement* selectAction,
                                         _In_ IAdaptiveRenderContext* renderContext,
                                         _In_ IUIElement* uiElement,
                                         bool supportsInteractivity,
                                         bool fullWidthTouchTarget,
                                         _Outptr_ IUIElement** outUiElement)
    {
        if (selectAction != nullptr && supportsInteractivity)
        {
            WrapInTouchTarget(adaptiveCardElement, uiElement, selectAction, renderContext, fullWidthTouchTarget, L"Adaptive.SelectAction", outUiElement);
        }
        else
        {
            if (selectAction != nullptr)
            {
                renderContext->AddWarning(ABI::AdaptiveNamespace::WarningStatusCode::InteractivityNotSupported,
                                          HStringReference(L"SelectAction present, but Interactivity is not supported").Get());
            }

            ComPtr<IUIElement> localUiElement(uiElement);
            THROW_IF_FAILED(localUiElement.CopyTo(outUiElement));
        }
    }

    void XamlBuilder::WireButtonClickToAction(_In_ IButton* button, _In_ IAdaptiveActionElement* action, _In_ IAdaptiveRenderContext* renderContext)
    {
        // Note that this method currently doesn't support inline show card actions, it
        // assumes the caller won't call this method if inline show card is specified.
        ComPtr<IButton> localButton(button);
        ComPtr<IAdaptiveActionInvoker> actionInvoker;
        THROW_IF_FAILED(renderContext->get_ActionInvoker(&actionInvoker));
        ComPtr<IAdaptiveActionElement> strongAction(action);

        // Add click handler
        ComPtr<IButtonBase> buttonBase;
        THROW_IF_FAILED(localButton.As(&buttonBase));

        EventRegistrationToken clickToken;
        THROW_IF_FAILED(buttonBase->add_Click(Callback<IRoutedEventHandler>(
                                                  [strongAction, actionInvoker](IInspectable* /*sender*/, IRoutedEventArgs * /*args*/) -> HRESULT {
                                                      THROW_IF_FAILED(actionInvoker->SendActionEvent(strongAction.Get()));
                                                      return S_OK;
                                                  })
                                                  .Get(),
                                              &clickToken));
    }

    HRESULT XamlBuilder::AddHandledTappedEvent(_In_ IUIElement* uiElement)
    {
        if (uiElement == nullptr)
        {
            return E_INVALIDARG;
        }

        EventRegistrationToken clickToken;
        // Add Tap handler that sets the event as handled so that it doesn't propagate to the parent containers.
        return uiElement->add_Tapped(Callback<ITappedEventHandler>([](IInspectable* /*sender*/, ITappedRoutedEventArgs* args) -> HRESULT {
                                         return args->put_Handled(TRUE);
                                     })
                                         .Get(),
                                     &clickToken);
    }

    template<typename T>
    static void XamlBuilder::SetVerticalContentAlignmentToChildren(_In_ T* container,
                                                                   _In_ ABI::AdaptiveNamespace::VerticalContentAlignment verticalContentAlignment)
    {
        ComPtr<T> localContainer(container);
        ComPtr<IWholeItemsPanel> containerAsPanel;
        THROW_IF_FAILED(localContainer.As(&containerAsPanel));

        ComPtr<WholeItemsPanel> panel = PeekInnards<WholeItemsPanel>(containerAsPanel);
        panel->SetVerticalContentAlignment(verticalContentAlignment);
    }
}<|MERGE_RESOLUTION|>--- conflicted
+++ resolved
@@ -2008,13 +2008,6 @@
                 ComPtr<IInspectable> strongParentElement(parentElement);
                 EventRegistrationToken eventToken;
                 THROW_IF_FAILED(xamlImage->add_ImageOpened(
-<<<<<<< HEAD
-                    Callback<IRoutedEventHandler>([frameworkElement, strongParentElement, imageSourceAsBitmap, isVisible](IInspectable* /*sender*/, IRoutedEventArgs *
-                        /*args*/) -> HRESULT {
-                    return SetAutoImageSize(frameworkElement.Get(), strongParentElement.Get(), imageSourceAsBitmap.Get(), isVisible);
-                })
-                    .Get(),
-=======
                     Callback<IRoutedEventHandler>(
                         [imageAsFrameworkElement, strongParentElement, imageSourceAsBitmap, isVisible](IInspectable* /*sender*/, IRoutedEventArgs *
                                                                                                        /*args*/) -> HRESULT {
@@ -2024,16 +2017,11 @@
                                                     isVisible);
                         })
                         .Get(),
->>>>>>> 7c83fb2b
                     &eventToken));
             }
             else
             {
-<<<<<<< HEAD
-                SetAutoImageSize(frameworkElement.Get() , parentElement, imageSourceAsBitmap.Get(), isVisible);
-=======
                 SetAutoImageSize(imageAsFrameworkElement.Get(), parentElement, imageSourceAsBitmap.Get(), isVisible);
->>>>>>> 7c83fb2b
             }
         }
     }
