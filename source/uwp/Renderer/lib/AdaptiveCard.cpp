#include "pch.h"
#include "AdaptiveCard.h"
#include "AdaptiveCardParseResult.h"
#include "AdaptiveActionParserRegistration.h"
#include "AdaptiveElementParserRegistration.h"
#include "AdaptiveCardParseException.h"
#include "AdaptiveError.h"
#include "AdaptiveWarning.h"
#include "AdaptiveRemoteResourceInformation.h"

#include <json.h>
#include "Util.h"
#include "Vector.h"
#include <windows.foundation.collections.h>

using namespace ABI::AdaptiveNamespace;
using namespace ABI::Windows::Data::Json;
using namespace ABI::Windows::Foundation;
using namespace ABI::Windows::Foundation::Collections;
using namespace ABI::Windows::UI::Xaml;
using namespace Microsoft::WRL;
using namespace Microsoft::WRL::Wrappers;

namespace AdaptiveNamespace
{
    HRESULT AdaptiveCardStaticsImpl::FromJsonString(_In_ HSTRING adaptiveJson,
                                                    _COM_Outptr_ IAdaptiveCardParseResult** parseResult) noexcept try
    {
        return FromJsonStringWithParserRegistration(adaptiveJson, nullptr, nullptr, parseResult);
    }
    CATCH_RETURN;

    HRESULT AdaptiveCardStaticsImpl::FromJsonStringWithParserRegistration(_In_ HSTRING adaptiveJson,
                                                                          _In_ IAdaptiveElementParserRegistration* elementParserRegistration,
                                                                          _In_ IAdaptiveActionParserRegistration* actionParserRegistration,
                                                                          _COM_Outptr_ IAdaptiveCardParseResult** parseResult) noexcept try
    {
        *parseResult = nullptr;

        std::string adaptiveJsonString;
        RETURN_IF_FAILED(HStringToUTF8(adaptiveJson, adaptiveJsonString));

        return _FromJsonString(adaptiveJsonString, elementParserRegistration, actionParserRegistration, parseResult);
    }
    CATCH_RETURN;

    HRESULT AdaptiveCardStaticsImpl::FromJson(_In_ IJsonObject* adaptiveJson,
                                              _COM_Outptr_ IAdaptiveCardParseResult** parseResult) noexcept try
    {
        return FromJsonWithParserRegistration(adaptiveJson, nullptr, nullptr, parseResult);
    }
    CATCH_RETURN;

    HRESULT AdaptiveCardStaticsImpl::FromJsonWithParserRegistration(_In_ IJsonObject* adaptiveJson,
                                                                    _In_ IAdaptiveElementParserRegistration* elementParserRegistration,
                                                                    _In_ IAdaptiveActionParserRegistration* actionParserRegistration,
                                                                    _COM_Outptr_ IAdaptiveCardParseResult** parseResult) noexcept try
    {
        *parseResult = nullptr;

        std::string adaptiveJsonString;
        RETURN_IF_FAILED(JsonObjectToString(adaptiveJson, adaptiveJsonString));

        return _FromJsonString(adaptiveJsonString, elementParserRegistration, actionParserRegistration, parseResult);
    }
    CATCH_RETURN;

    HRESULT AdaptiveCardStaticsImpl::_FromJsonString(const std::string& jsonString,
                                                     _In_ IAdaptiveElementParserRegistration* elementParserRegistration,
                                                     _In_ IAdaptiveActionParserRegistration* actionParserRegistration,
                                                     _COM_Outptr_ IAdaptiveCardParseResult** parseResult)
    {
        std::shared_ptr<ElementParserRegistration> sharedModelElementParserRegistration;
        if (elementParserRegistration != nullptr)
        {
            ComPtr<AdaptiveElementParserRegistration> elementParserRegistrationImpl =
                PeekInnards<AdaptiveElementParserRegistration>(elementParserRegistration);
            if (elementParserRegistrationImpl != nullptr)
            {
                sharedModelElementParserRegistration = elementParserRegistrationImpl->GetSharedParserRegistration();
            }
        }

        std::shared_ptr<ActionParserRegistration> sharedModelActionParserRegistration;
        if (actionParserRegistration != nullptr)
        {
            ComPtr<AdaptiveActionParserRegistration> actionParserRegistrationImpl =
                PeekInnards<AdaptiveActionParserRegistration>(actionParserRegistration);
            if (actionParserRegistrationImpl != nullptr)
            {
                sharedModelActionParserRegistration = actionParserRegistrationImpl->GetSharedParserRegistration();
            }
        }

        ComPtr<AdaptiveCardParseResult> adaptiveParseResult;
        RETURN_IF_FAILED(MakeAndInitialize<AdaptiveCardParseResult>(&adaptiveParseResult));
        try
        {
            ParseContext context(sharedModelElementParserRegistration, sharedModelActionParserRegistration);
            const std::string c_rendererVersion = "1.2";
            std::shared_ptr<AdaptiveSharedNamespace::ParseResult> sharedParseResult =
                AdaptiveSharedNamespace::AdaptiveCard::DeserializeFromString(jsonString, c_rendererVersion, context);
            ComPtr<IAdaptiveCard> adaptiveCard;
            RETURN_IF_FAILED(MakeAndInitialize<AdaptiveCard>(&adaptiveCard, sharedParseResult->GetAdaptiveCard()));
            RETURN_IF_FAILED(adaptiveParseResult->put_AdaptiveCard(adaptiveCard.Get()));

            ComPtr<IVector<IAdaptiveWarning*>> warnings;
            RETURN_IF_FAILED(adaptiveParseResult->get_Warnings(&warnings));

            RETURN_IF_FAILED(SharedWarningsToAdaptiveWarnings(sharedParseResult->GetWarnings(), warnings.Get()));

            return adaptiveParseResult.CopyTo(parseResult);
        }
        catch (const AdaptiveCardParseException& e)
        {
            ComPtr<IVector<IAdaptiveError*>> errors;
            RETURN_IF_FAILED(adaptiveParseResult->get_Errors(&errors));
            HString errorMessage;
            ABI::AdaptiveNamespace::ErrorStatusCode statusCode =
                static_cast<ABI::AdaptiveNamespace::ErrorStatusCode>(e.GetStatusCode());
            RETURN_IF_FAILED(UTF8ToHString(e.GetReason(), errorMessage.GetAddressOf()));
            ComPtr<IAdaptiveError> adaptiveError;
            RETURN_IF_FAILED(MakeAndInitialize<AdaptiveError>(&adaptiveError, statusCode, errorMessage.Get()));
            RETURN_IF_FAILED(errors->Append(adaptiveError.Get()));
            return adaptiveParseResult.CopyTo(parseResult);
        }
    }

    HRESULT AdaptiveCard::RuntimeClassInitialize()
    {
        std::shared_ptr<AdaptiveSharedNamespace::AdaptiveCard> adaptiveCard =
            std::make_shared<AdaptiveSharedNamespace::AdaptiveCard>();
        return RuntimeClassInitialize(adaptiveCard);
    }

    HRESULT AdaptiveCard::RuntimeClassInitialize(std::shared_ptr<AdaptiveSharedNamespace::AdaptiveCard> sharedAdaptiveCard)
    {
        m_body = Microsoft::WRL::Make<Vector<IAdaptiveCardElement*>>();
        if (m_body == nullptr)
        {
            return E_FAIL;
        }

        m_actions = Microsoft::WRL::Make<Vector<IAdaptiveActionElement*>>();
        if (m_actions == nullptr)
        {
            return E_FAIL;
        }

        RETURN_IF_FAILED(GenerateContainedElementsProjection(sharedAdaptiveCard->GetBody(), m_body.Get()));
        RETURN_IF_FAILED(GenerateActionsProjection(sharedAdaptiveCard->GetActions(), m_actions.Get()));
        RETURN_IF_FAILED(GenerateActionProjection(sharedAdaptiveCard->GetSelectAction(), &m_selectAction));

        RETURN_IF_FAILED(UTF8ToHString(sharedAdaptiveCard->GetVersion(), m_version.GetAddressOf()));
        RETURN_IF_FAILED(UTF8ToHString(sharedAdaptiveCard->GetFallbackText(), m_fallbackText.GetAddressOf()));
        RETURN_IF_FAILED(UTF8ToHString(sharedAdaptiveCard->GetSpeak(), m_speak.GetAddressOf()));
        RETURN_IF_FAILED(UTF8ToHString(sharedAdaptiveCard->GetLanguage(), m_language.GetAddressOf()));

        m_style = static_cast<ABI::AdaptiveNamespace::ContainerStyle>(sharedAdaptiveCard->GetStyle());
        m_verticalAlignment =
            static_cast<ABI::AdaptiveNamespace::VerticalContentAlignment>(sharedAdaptiveCard->GetVerticalContentAlignment());
        m_height = static_cast<ABI::AdaptiveNamespace::HeightType>(sharedAdaptiveCard->GetHeight());

        RETURN_IF_FAILED(MakeAndInitialize<AdaptiveBackgroundImage>(m_backgroundImage.GetAddressOf(),
                                                                    sharedAdaptiveCard->GetBackgroundImage()));

        return S_OK;
    }

    HRESULT AdaptiveCard::get_Version(_Outptr_ HSTRING* version) { return m_version.CopyTo(version); }

    HRESULT AdaptiveCard::put_Version(_In_ HSTRING version) { return m_version.Set(version); }

    HRESULT AdaptiveCard::get_FallbackText(_Outptr_ HSTRING* fallbackText)
    {
        return m_fallbackText.CopyTo(fallbackText);
    }

    HRESULT AdaptiveCard::put_FallbackText(_In_ HSTRING fallbackText) { return m_fallbackText.Set(fallbackText); }

    HRESULT AdaptiveCard::get_Language(_Outptr_ HSTRING* language) { return m_language.CopyTo(language); }

    HRESULT AdaptiveCard::put_Language(_In_ HSTRING language) { return m_language.Set(language); }

    HRESULT AdaptiveCard::get_Body(_COM_Outptr_ IVector<IAdaptiveCardElement*>** body) { return m_body.CopyTo(body); }

    HRESULT AdaptiveCard::get_Actions(_COM_Outptr_ IVector<IAdaptiveActionElement*>** actions)
    {
        return m_actions.CopyTo(actions);
    }

    HRESULT AdaptiveCard::get_ElementType(_Out_ ElementType* elementType)
    {
        *elementType = ElementType::AdaptiveCard;
        return S_OK;
    }

<<<<<<< HEAD
    _Use_decl_annotations_ HRESULT AdaptiveCard::get_BackgroundImage(IAdaptiveBackgroundImage** backgroundImage)
=======
    HRESULT AdaptiveCard::get_BackgroundImage(_Outptr_ HSTRING* backgroundImage)
>>>>>>> 828bfe97
    {
        return m_backgroundImage.CopyTo(backgroundImage);
    }

<<<<<<< HEAD
    _Use_decl_annotations_ HRESULT AdaptiveCard::put_BackgroundImage(IAdaptiveBackgroundImage* backgroundImage)
=======
    HRESULT AdaptiveCard::put_BackgroundImage(_In_ HSTRING backgroundImage)
>>>>>>> 828bfe97
    {
        m_backgroundImage = backgroundImage;
        return S_OK;
    }

    IFACEMETHODIMP AdaptiveCard::get_SelectAction(_COM_Outptr_ IAdaptiveActionElement** action)
    {
        return m_selectAction.CopyTo(action);
    }

    IFACEMETHODIMP AdaptiveCard::put_SelectAction(_In_ IAdaptiveActionElement* action)
    {
        m_selectAction = action;
        return S_OK;
    }

    HRESULT AdaptiveCard::get_Style(_Out_ ABI::AdaptiveNamespace::ContainerStyle* style)
    {
        *style = m_style;
        return S_OK;
    }

    HRESULT AdaptiveCard::put_Style(ABI::AdaptiveNamespace::ContainerStyle style)
    {
        m_style = style;
        return S_OK;
    }

    HRESULT AdaptiveCard::get_Speak(_Outptr_ HSTRING* speak) { return m_speak.CopyTo(speak); }

    HRESULT AdaptiveCard::put_Speak(_In_ HSTRING speak) { return m_speak.Set(speak); }

    HRESULT AdaptiveCard::get_VerticalContentAlignment(_Out_ ABI::AdaptiveNamespace::VerticalContentAlignment* verticalAlignment)
    {
        *verticalAlignment = m_verticalAlignment;
        return S_OK;
    }

    HRESULT AdaptiveCard::put_VerticalContentAlignment(ABI::AdaptiveNamespace::VerticalContentAlignment verticalAlignment)
    {
        m_verticalAlignment = verticalAlignment;
        return S_OK;
    }

    HRESULT AdaptiveCard::get_Height(_Out_ ABI::AdaptiveNamespace::HeightType* heightType)
    {
        *heightType = m_height;
        return S_OK;
    }

    HRESULT AdaptiveCard::put_Height(ABI::AdaptiveNamespace::HeightType heightType)
    {
        m_height = heightType;
        return S_OK;
    }

    HRESULT AdaptiveCard::ToJson(_COM_Outptr_ IJsonObject** result)
    {
        std::shared_ptr<AdaptiveSharedNamespace::AdaptiveCard> sharedModel;
        RETURN_IF_FAILED(GetSharedModel(sharedModel));

        return StringToJsonObject(sharedModel->Serialize(), result);
    }

    HRESULT AdaptiveCard::GetSharedModel(std::shared_ptr<AdaptiveSharedNamespace::AdaptiveCard>& sharedModel)
    {
        std::shared_ptr<AdaptiveSharedNamespace::AdaptiveCard> adaptiveCard =
            std::make_shared<AdaptiveSharedNamespace::AdaptiveCard>();

        adaptiveCard->SetVersion(HStringToUTF8(m_version.Get()));
        adaptiveCard->SetFallbackText(HStringToUTF8(m_fallbackText.Get()));
        adaptiveCard->SetSpeak(HStringToUTF8(m_speak.Get()));
        adaptiveCard->SetHeight(static_cast<AdaptiveSharedNamespace::HeightType>(m_height));
        adaptiveCard->SetLanguage(HStringToUTF8(m_language.Get()));

        std::shared_ptr<AdaptiveSharedNamespace::BackgroundImage> sharedBackgroundImage;
        auto backgroundImage = static_cast<AdaptiveNamespace::AdaptiveBackgroundImage*>(m_backgroundImage.Get());
        RETURN_IF_FAILED(backgroundImage->GetSharedModel(sharedBackgroundImage));
        adaptiveCard->SetBackgroundImage(sharedBackgroundImage);

        adaptiveCard->SetStyle(static_cast<AdaptiveSharedNamespace::ContainerStyle>(m_style));
        adaptiveCard->SetVerticalContentAlignment(static_cast<AdaptiveSharedNamespace::VerticalContentAlignment>(m_verticalAlignment));

        if (m_selectAction != nullptr)
        {
            std::shared_ptr<BaseActionElement> sharedAction;
            RETURN_IF_FAILED(GenerateSharedAction(m_selectAction.Get(), sharedAction));
            adaptiveCard->SetSelectAction(sharedAction);
        }

        GenerateSharedElements(m_body.Get(), adaptiveCard->GetBody());
        GenerateSharedActions(m_actions.Get(), adaptiveCard->GetActions());

        sharedModel = adaptiveCard;
        return S_OK;
    }

    HRESULT AdaptiveCard::GetResourceInformation(
        _COM_Outptr_ ABI::Windows::Foundation::Collections::IVectorView<ABI::AdaptiveNamespace::AdaptiveRemoteResourceInformation*>** resourceInformationView)
    {
        std::shared_ptr<AdaptiveCards::AdaptiveCard> sharedModel;
        GetSharedModel(sharedModel);

        std::vector<RemoteResourceInformation> sharedResourceInformationVector = sharedModel->GetResourceInformation();

        ComPtr<ABI::Windows::Foundation::Collections::IVector<ABI::AdaptiveNamespace::AdaptiveRemoteResourceInformation*>> resourceInformation =
            Make<Vector<ABI::AdaptiveNamespace::AdaptiveRemoteResourceInformation*>>();
        for (auto sharedResourceInformation : sharedResourceInformationVector)
        {
            ComPtr<ABI::AdaptiveNamespace::IAdaptiveRemoteResourceInformation> remoteResourceInformation;
            RETURN_IF_FAILED(MakeAndInitialize<AdaptiveRemoteResourceInformation>(remoteResourceInformation.GetAddressOf(),
                                                                                  sharedResourceInformation));

            HString resourceUriHString;
            RETURN_IF_FAILED(UTF8ToHString(sharedResourceInformation.url, resourceUriHString.GetAddressOf()));
            RETURN_IF_FAILED(remoteResourceInformation->put_Url(resourceUriHString.Get()));

            HString mimeType;
            RETURN_IF_FAILED(UTF8ToHString(sharedResourceInformation.mimeType, mimeType.GetAddressOf()));
            RETURN_IF_FAILED(remoteResourceInformation->put_MimeType(mimeType.Get()));

            RETURN_IF_FAILED(resourceInformation->Append(remoteResourceInformation.Get()));
        }

        RETURN_IF_FAILED(resourceInformation->GetView(resourceInformationView));

        return S_OK;
    }
}<|MERGE_RESOLUTION|>--- conflicted
+++ resolved
@@ -195,20 +195,12 @@
         return S_OK;
     }
 
-<<<<<<< HEAD
     _Use_decl_annotations_ HRESULT AdaptiveCard::get_BackgroundImage(IAdaptiveBackgroundImage** backgroundImage)
-=======
-    HRESULT AdaptiveCard::get_BackgroundImage(_Outptr_ HSTRING* backgroundImage)
->>>>>>> 828bfe97
     {
         return m_backgroundImage.CopyTo(backgroundImage);
     }
 
-<<<<<<< HEAD
     _Use_decl_annotations_ HRESULT AdaptiveCard::put_BackgroundImage(IAdaptiveBackgroundImage* backgroundImage)
-=======
-    HRESULT AdaptiveCard::put_BackgroundImage(_In_ HSTRING backgroundImage)
->>>>>>> 828bfe97
     {
         m_backgroundImage = backgroundImage;
         return S_OK;
