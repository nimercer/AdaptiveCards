﻿<?xml version="1.0" encoding="utf-8"?>
<Project ToolsVersion="4.0" xmlns="http://schemas.microsoft.com/developer/msbuild/2003">
  <ItemGroup>
    <ClCompile Include="lib\AdaptiveCard.cpp" />
    <ClCompile Include="lib\AdaptiveColumn.cpp" />
    <ClCompile Include="lib\AdaptiveColumnSet.cpp" />
    <ClCompile Include="lib\AdaptiveContainer.cpp" />
    <ClCompile Include="lib\AdaptiveImage.cpp" />
    <ClCompile Include="lib\AdaptiveTextBlock.cpp" />
    <ClCompile Include="lib\ImageLoadTracker.cpp" />
    <ClCompile Include="lib\Util.cpp" />
    <ClCompile Include="lib\XamlBuilder.cpp" />
    <ClCompile Include="dll\dll.cpp" />
    <ClCompile Include="lib\AdaptiveFact.cpp" />
    <ClCompile Include="lib\AdaptiveFactSet.cpp" />
    <ClCompile Include="lib\AdaptiveImageSet.cpp" />
    <ClCompile Include="lib\AdaptiveOpenUrlAction.cpp" />
    <ClCompile Include="lib\AdaptiveShowCardAction.cpp" />
    <ClCompile Include="lib\AdaptiveSubmitAction.cpp" />
    <ClCompile Include="lib\AdaptiveActionEventArgs.cpp" />
    <ClCompile Include="lib\AdaptiveChoiceInput.cpp" />
    <ClCompile Include="lib\AdaptiveChoiceSetInput.cpp" />
    <ClCompile Include="lib\AdaptiveDateInput.cpp" />
    <ClCompile Include="lib\AdaptiveNumberInput.cpp" />
    <ClCompile Include="lib\AdaptiveTextInput.cpp" />
    <ClCompile Include="lib\AdaptiveTimeInput.cpp" />
    <ClCompile Include="lib\AdaptiveToggleInput.cpp" />
    <ClCompile Include="lib\AdaptiveColorConfig.cpp" />
    <ClCompile Include="lib\AdaptiveCardConfig.cpp" />
    <ClCompile Include="lib\AdaptiveColorsConfig.cpp" />
    <ClCompile Include="lib\AdaptiveFactSetConfig.cpp" />
    <ClCompile Include="lib\AdaptiveHostConfig.cpp" />
    <ClCompile Include="lib\AdaptiveImageSetConfig.cpp" />
    <ClCompile Include="lib\AdaptiveTextConfig.cpp" />
    <ClCompile Include="lib\AdaptiveActionsConfig.cpp" />
    <ClCompile Include="lib\AdaptiveFontSizesConfig.cpp" />
    <ClCompile Include="lib\AdaptiveImageSizesConfig.cpp" />
    <ClCompile Include="lib\AdaptiveShowCardActionConfig.cpp" />
    <ClCompile Include="lib\AdaptiveSpacingConfig.cpp" />
    <ClCompile Include="lib\AdaptiveSeparator.cpp" />
    <ClCompile Include="lib\AdaptiveContainerStylesDefinition.cpp" />
    <ClCompile Include="lib\AdaptiveContainerStyleDefinition.cpp" />
    <ClCompile Include="lib\RenderedAdaptiveCard.cpp" />
    <ClCompile Include="lib\AdaptiveInputs.cpp" />
    <ClCompile Include="lib\AdaptiveFontWeightsConfig.cpp" />
    <ClCompile Include="lib\AdaptiveImageConfig.cpp" />
    <ClCompile Include="lib\AdaptiveSeparatorConfig.cpp" />
    <ClCompile Include="lib\AdaptiveActionParserRegistration.cpp" />
    <ClCompile Include="lib\AdaptiveElementParserRegistration.cpp" />
    <ClCompile Include="lib\AdaptiveChoiceSetInputRenderer.cpp" />
    <ClCompile Include="lib\AdaptiveColumnRenderer.cpp" />
    <ClCompile Include="lib\AdaptiveCardGetResourceStreamArgs.cpp" />
    <ClCompile Include="lib\AdaptiveCardRendererComponent.cpp" />
    <ClCompile Include="lib\AdaptiveDateInputRenderer.cpp" />
    <ClCompile Include="lib\AdaptiveElementRendererRegistration.cpp" />
    <ClCompile Include="lib\AdaptiveCardResourceResolvers.cpp" />
    <ClCompile Include="lib\AdaptiveFactSetRenderer.cpp" />
    <ClCompile Include="lib\AdaptiveImageRenderer.cpp" />
    <ClCompile Include="lib\AdaptiveImageSetRenderer.cpp" />
    <ClCompile Include="lib\AdaptiveNumberInputRenderer.cpp" />
    <ClCompile Include="lib\AdaptiveRenderContext.cpp" />
    <ClCompile Include="lib\AdaptiveTextBlockRenderer.cpp" />
    <ClCompile Include="lib\AdaptiveTextInputRenderer.cpp" />
    <ClCompile Include="lib\AdaptiveTimeInputRenderer.cpp" />
    <ClCompile Include="lib\AdaptiveToggleInputRenderer.cpp" />
    <ClCompile Include="lib\AdaptiveCardParseResult.cpp" />
    <ClCompile Include="lib\AdaptiveHostConfigParseResult.cpp" />
    <ClCompile Include="lib\AdaptiveColumnSetRenderer.cpp" />
    <ClCompile Include="lib\AdaptiveContainerRenderer.cpp" />
    <ClCompile Include="lib\AdaptiveRenderArgs.cpp" />
    <ClCompile Include="lib\AdaptiveActionInvoker.cpp" />
    <ClCompile Include="lib\CustomElementWrapper.cpp" />
    <ClCompile Include="lib\CustomActionWrapper.cpp" />
    <ClCompile Include="lib\WholeItemsPanel.cpp" />
    <ClCompile Include="lib\AdaptiveError.cpp" />
    <ClCompile Include="lib\AdaptiveWarning.cpp" />
    <ClCompile Include="lib\DateTimeParser.cpp" />
    <ClCompile Include="lib\HtmlHelpers.cpp" />
    <ClCompile Include="lib\InputValue.cpp" />
    <ClCompile Include="lib\pch.cpp" />
    <ClCompile Include="lib\AdaptiveCardElement.cpp" />
    <ClCompile Include="lib\AdaptiveInputElement.cpp" />
    <ClCompile Include="lib\AdaptiveActionElement.cpp" />
    <ClCompile Include="lib\AdaptiveMedia.cpp" />
    <ClCompile Include="lib\AdaptiveMediaRenderer.cpp" />
    <ClCompile Include="lib\AdaptiveMediaSource.cpp" />
    <ClCompile Include="lib\MediaHelpers.cpp" />
    <ClCompile Include="lib\AdaptiveMediaConfig.cpp" />
    <ClCompile Include="lib\AdaptiveMediaEventInvoker.cpp" />
    <ClCompile Include="lib\AdaptiveMediaEventArgs.cpp" />
    <ClCompile Include="lib\AdaptiveRemoteResourceInformation.cpp" />
    <ClCompile Include="lib\AdaptiveFontStyleDefinition.cpp" />
    <ClCompile Include="lib\AdaptiveFontStylesDefinition.cpp" />
    <ClCompile Include="lib\AdaptiveToggleVisibilityAction.cpp" />
    <ClCompile Include="lib\AdaptiveToggleVisibilityTarget.cpp" />
    <ClCompile Include="lib\AdaptiveActionSet.cpp" />
    <ClCompile Include="lib\AdaptiveActionSetRenderer.cpp" />
    <ClCompile Include="lib\AdaptiveOpenUrlActionParser.cpp" />
    <ClCompile Include="lib\AdaptiveShowCardActionParser.cpp" />
    <ClCompile Include="lib\AdaptiveSubmitActionParser.cpp" />
    <ClCompile Include="lib\AdaptiveUnsupportedElement.cpp" />
<<<<<<< HEAD
    <ClCompile Include="lib\AdaptiveBackgroundImage.cpp" />
    <ClCompile Include="lib\TileControl.cpp" />
=======
    <ClCompile Include="lib\AdaptiveToggleVisibilityActionParser.cpp" />
>>>>>>> afbb099a
  </ItemGroup>
  <ItemGroup>
    <ClInclude Include="lib\AdaptiveCard.h" />
    <ClInclude Include="lib\AdaptiveColumn.h" />
    <ClInclude Include="lib\AdaptiveColumnSet.h" />
    <ClInclude Include="lib\AdaptiveContainer.h" />
    <ClInclude Include="lib\AdaptiveImage.h" />
    <ClInclude Include="lib\AdaptiveTextBlock.h" />
    <ClInclude Include="lib\AsyncOperations.h" />
    <ClInclude Include="lib\DefaultResourceDictionary.h" />
    <ClInclude Include="lib\ErrorHandling.h" />
    <ClInclude Include="lib\IImageLoadTrackerListener.h" />
    <ClInclude Include="lib\ImageLoadTracker.h" />
    <ClInclude Include="lib\IXamlBuilderListener.h" />
    <ClInclude Include="lib\pch.h" />
    <ClInclude Include="lib\Util.h" />
    <ClInclude Include="lib\Vector.h" />
    <ClInclude Include="lib\XamlBuilder.h" />
    <ClInclude Include="lib\XamlHelpers.h" />
    <ClInclude Include="lib\AdaptiveFactSet.h" />
    <ClInclude Include="lib\AdaptiveFact.h" />
    <ClInclude Include="lib\AdaptiveImageSet.h" />
    <ClInclude Include="lib\AdaptiveOpenUrlAction.h" />
    <ClInclude Include="lib\AdaptiveShowCardAction.h" />
    <ClInclude Include="lib\AdaptiveSubmitAction.h" />
    <ClInclude Include="lib\AdaptiveActionEventArgs.h" />
    <ClInclude Include="lib\AdaptiveChoiceInput.h" />
    <ClInclude Include="lib\AdaptiveChoiceSetInput.h" />
    <ClInclude Include="lib\AdaptiveDateInput.h" />
    <ClInclude Include="lib\AdaptiveNumberInput.h" />
    <ClInclude Include="lib\AdaptiveTextInput.h" />
    <ClInclude Include="lib\AdaptiveTimeInput.h" />
    <ClInclude Include="lib\AdaptiveToggleInput.h" />
    <ClInclude Include="lib\AdaptiveColorConfig.h" />
    <ClInclude Include="lib\AdaptiveCardConfig.h" />
    <ClInclude Include="lib\AdaptiveColorsConfig.h" />
    <ClInclude Include="lib\AdaptiveFactSetConfig.h" />
    <ClInclude Include="lib\AdaptiveHostConfig.h" />
    <ClInclude Include="lib\AdaptiveImageSetConfig.h" />
    <ClInclude Include="lib\AdaptiveTextConfig.h" />
    <ClInclude Include="lib\AdaptiveActionsConfig.h" />
    <ClInclude Include="lib\AdaptiveFontSizesConfig.h" />
    <ClInclude Include="lib\AdaptiveShowCardActionConfig.h" />
    <ClInclude Include="lib\AdaptiveImageSizesConfig.h" />
    <ClInclude Include="lib\AdaptiveSpacingConfig.h" />
    <ClInclude Include="lib\AdaptiveSeparator.h" />
    <ClInclude Include="lib\AdaptiveContainerStylesDefinition.h" />
    <ClInclude Include="lib\AdaptiveContainerStyleDefinition.h" />
    <ClInclude Include="lib\RenderedAdaptiveCard.h" />
    <ClInclude Include="lib\AdaptiveInputs.h" />
    <ClInclude Include="lib\AdaptiveFontWeightsConfig.h" />
    <ClInclude Include="lib\AdaptiveImageConfig.h" />
    <ClInclude Include="lib\AdaptiveSeparatorConfig.h" />
    <ClInclude Include="lib\AdaptiveCardGetResourceStreamArgs.h" />
    <ClInclude Include="lib\AdaptiveCardRendererComponent.h" />
    <ClInclude Include="lib\AdaptiveCardResourceResolvers.h" />
    <ClInclude Include="lib\AdaptiveActionParserRegistration.h" />
    <ClInclude Include="lib\AdaptiveElementParserRegistration.h" />
    <ClInclude Include="lib\AdaptiveChoiceSetInputRenderer.h" />
    <ClInclude Include="lib\AdaptiveColumnRenderer.h" />
    <ClInclude Include="lib\AdaptiveColumnSetRenderer.h" />
    <ClInclude Include="lib\AdaptiveContainerRenderer.h" />
    <ClInclude Include="lib\AdaptiveDateInputRenderer.h" />
    <ClInclude Include="lib\AdaptiveElementRendererRegistration.h" />
    <ClInclude Include="lib\AdaptiveFactSetRenderer.h" />
    <ClInclude Include="lib\AdaptiveImageRenderer.h" />
    <ClInclude Include="lib\AdaptiveImageSetRenderer.h" />
    <ClInclude Include="lib\AdaptiveNumberInputRenderer.h" />
    <ClInclude Include="lib\AdaptiveRenderContext.h" />
    <ClInclude Include="lib\AdaptiveTextBlockRenderer.h" />
    <ClInclude Include="lib\AdaptiveTextInputRenderer.h" />
    <ClInclude Include="lib\AdaptiveTimeInputRenderer.h" />
    <ClInclude Include="lib\AdaptiveToggleInputRenderer.h" />
    <ClInclude Include="lib\AdaptiveCardParseResult.h" />
    <ClInclude Include="lib\AdaptiveHostConfigParseResult.h" />
    <ClInclude Include="lib\AdaptiveRenderArgs.h" />
    <ClInclude Include="lib\AdaptiveActionInvoker.h" />
    <ClInclude Include="lib\CustomElementWrapper.h" />
    <ClInclude Include="lib\CustomActionWrapper.h" />
    <ClInclude Include="lib\WholeItemsPanel.h" />
    <ClInclude Include="lib\AdaptiveError.h" />
    <ClInclude Include="lib\AdaptiveWarning.h" />
    <ClInclude Include="lib\DateTimeParser.h" />
    <ClInclude Include="lib\HtmlHelpers.h" />
    <ClInclude Include="lib\InputValue.h" />
    <ClInclude Include="lib\AdaptiveCardElement.h" />
    <ClInclude Include="lib\AdaptiveInputElement.h" />
    <ClInclude Include="lib\AdaptiveActionElement.h" />
    <ClInclude Include="lib\AdaptiveMedia.h" />
    <ClInclude Include="lib\AdaptiveMediaRenderer.h" />
    <ClInclude Include="lib\AdaptiveMediaSource.h" />
    <ClInclude Include="lib\MediaHelpers.h" />
    <ClInclude Include="lib\AdaptiveMediaConfig.h" />
    <ClInclude Include="lib\AdaptiveMediaEventInvoker.h" />
    <ClInclude Include="lib\AdaptiveMediaEventArgs.h" />
    <ClInclude Include="lib\AdaptiveRemoteResourceInformation.h" />
    <ClInclude Include="lib\AdaptiveFontStyleDefinition.h" />
    <ClInclude Include="lib\AdaptiveFontStylesDefinition.h" />
    <ClInclude Include="lib\AdaptiveToggleVisibilityAction.h" />
    <ClInclude Include="lib\AdaptiveToggleVisibilityTarget.h" />
    <ClInclude Include="lib\AdaptiveActionSet.h" />
    <ClInclude Include="lib\AdaptiveActionSetRenderer.h" />
    <ClInclude Include="lib\AdaptiveOpenUrlActionParser.h" />
    <ClInclude Include="lib\AdaptiveShowCardActionParser.h" />
    <ClInclude Include="lib\AdaptiveSubmitActionParser.h" />
    <ClInclude Include="lib\AdaptiveUnsupportedElement.h" />
<<<<<<< HEAD
    <ClInclude Include="lib\AdaptiveBackgroundImage.h" />
    <ClInclude Include="lib\TileControl.h" />
=======
    <ClInclude Include="lib\AdaptiveToggleVisibilityActionParser.h" />
>>>>>>> afbb099a
  </ItemGroup>
  <ItemGroup>
    <Midl Include="idl\AdaptiveCards.Rendering.Uwp.idl" />
  </ItemGroup>
</Project><|MERGE_RESOLUTION|>--- conflicted
+++ resolved
@@ -99,12 +99,9 @@
     <ClCompile Include="lib\AdaptiveShowCardActionParser.cpp" />
     <ClCompile Include="lib\AdaptiveSubmitActionParser.cpp" />
     <ClCompile Include="lib\AdaptiveUnsupportedElement.cpp" />
-<<<<<<< HEAD
     <ClCompile Include="lib\AdaptiveBackgroundImage.cpp" />
     <ClCompile Include="lib\TileControl.cpp" />
-=======
     <ClCompile Include="lib\AdaptiveToggleVisibilityActionParser.cpp" />
->>>>>>> afbb099a
   </ItemGroup>
   <ItemGroup>
     <ClInclude Include="lib\AdaptiveCard.h" />
@@ -211,12 +208,9 @@
     <ClInclude Include="lib\AdaptiveShowCardActionParser.h" />
     <ClInclude Include="lib\AdaptiveSubmitActionParser.h" />
     <ClInclude Include="lib\AdaptiveUnsupportedElement.h" />
-<<<<<<< HEAD
     <ClInclude Include="lib\AdaptiveBackgroundImage.h" />
     <ClInclude Include="lib\TileControl.h" />
-=======
     <ClInclude Include="lib\AdaptiveToggleVisibilityActionParser.h" />
->>>>>>> afbb099a
   </ItemGroup>
   <ItemGroup>
     <Midl Include="idl\AdaptiveCards.Rendering.Uwp.idl" />
