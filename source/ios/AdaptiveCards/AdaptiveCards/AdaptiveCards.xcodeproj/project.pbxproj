// !$*UTF8*$!
{
	archiveVersion = 1;
	classes = {
	};
	objectVersion = 46;
	objects = {

/* Begin PBXAggregateTarget section */
		F47ACEE01F62495B0010BEF0 /* AdaptiveCards-Universal */ = {
			isa = PBXAggregateTarget;
			buildConfigurationList = F47ACEE11F62495B0010BEF0 /* Build configuration list for PBXAggregateTarget "AdaptiveCards-Universal" */;
			buildPhases = (
				F47ACEE41F6249610010BEF0 /* ShellScript */,
			);
			dependencies = (
			);
			name = "AdaptiveCards-Universal";
			productName = "AdaptiveCards-Universal";
		};
/* End PBXAggregateTarget section */

/* Begin PBXBuildFile section */
		300ECB63219A12D100371DC5 /* AdaptiveBase64Util.cpp in Sources */ = {isa = PBXBuildFile; fileRef = 300ECB61219A12D100371DC5 /* AdaptiveBase64Util.cpp */; };
		300ECB64219A12D100371DC5 /* AdaptiveBase64Util.h in Headers */ = {isa = PBXBuildFile; fileRef = 300ECB62219A12D100371DC5 /* AdaptiveBase64Util.h */; };
		6B1147D11F32E53A008846EC /* ACRActionDelegate.h in Headers */ = {isa = PBXBuildFile; fileRef = 6B1147D01F32E53A008846EC /* ACRActionDelegate.h */; settings = {ATTRIBUTES = (Public, ); }; };
		6B1147D81F32F922008846EC /* ACRShowCardTarget.h in Headers */ = {isa = PBXBuildFile; fileRef = 6B1147D61F32F922008846EC /* ACRShowCardTarget.h */; settings = {ATTRIBUTES = (Public, ); }; };
		6B1147D91F32F922008846EC /* ACRShowCardTarget.mm in Sources */ = {isa = PBXBuildFile; fileRef = 6B1147D71F32F922008846EC /* ACRShowCardTarget.mm */; };
		6B14FC61211BBBEA00A11CC5 /* ACRPickerView.xib in Resources */ = {isa = PBXBuildFile; fileRef = 6B14FC60211BBBEA00A11CC5 /* ACRPickerView.xib */; };
		6B22425D21E80647000ACDA1 /* ACOParseContextPrivate.h in Headers */ = {isa = PBXBuildFile; fileRef = 6B22425A21E80647000ACDA1 /* ACOParseContextPrivate.h */; settings = {ATTRIBUTES = (Public, ); }; };
		6B22425E21E80647000ACDA1 /* ACOParseContext.h in Headers */ = {isa = PBXBuildFile; fileRef = 6B22425B21E80647000ACDA1 /* ACOParseContext.h */; settings = {ATTRIBUTES = (Public, ); }; };
		6B22425F21E80647000ACDA1 /* ACOParseContext.mm in Sources */ = {isa = PBXBuildFile; fileRef = 6B22425C21E80647000ACDA1 /* ACOParseContext.mm */; };
		6B22426D2203BE98000ACDA1 /* UnknownAction.h in Headers */ = {isa = PBXBuildFile; fileRef = 6B22426B2203BE97000ACDA1 /* UnknownAction.h */; };
		6B22426E2203BE98000ACDA1 /* UnknownAction.cpp in Sources */ = {isa = PBXBuildFile; fileRef = 6B22426C2203BE97000ACDA1 /* UnknownAction.cpp */; };
		6B268FE720CF19E200D99C1B /* RemoteResourceInformation.h in Headers */ = {isa = PBXBuildFile; fileRef = 6B268FE620CF19E100D99C1B /* RemoteResourceInformation.h */; settings = {ATTRIBUTES = (Public, ); }; };
		6B3787B720CA00D300015401 /* ACRUILabel.h in Headers */ = {isa = PBXBuildFile; fileRef = F4F44B6A203FA8EF00A2F24C /* ACRUILabel.h */; settings = {ATTRIBUTES = (Public, ); }; };
		6B3787BA20CB3E0E00015401 /* ACRContentHoldingUIScrollView.mm in Sources */ = {isa = PBXBuildFile; fileRef = 6B3787B820CB3E0E00015401 /* ACRContentHoldingUIScrollView.mm */; };
		6B3787BB20CB3E0E00015401 /* ACRContentHoldingUIScrollView.h in Headers */ = {isa = PBXBuildFile; fileRef = 6B3787B920CB3E0E00015401 /* ACRContentHoldingUIScrollView.h */; settings = {ATTRIBUTES = (Public, ); }; };
		6B421CC02101503E002F401A /* QuartzCore.framework in Frameworks */ = {isa = PBXBuildFile; fileRef = F4CA74A320181B52002041DF /* QuartzCore.framework */; };
		6B421CC121015EDD002F401A /* CoreGraphics.framework in Frameworks */ = {isa = PBXBuildFile; fileRef = F45A071C1EF4BCC3007C6503 /* CoreGraphics.framework */; };
		6B5D240C212C89E70010EB07 /* ACORemoteResourceInformationPrivate.h in Headers */ = {isa = PBXBuildFile; fileRef = 6B5D2409212C89E60010EB07 /* ACORemoteResourceInformationPrivate.h */; settings = {ATTRIBUTES = (Public, ); }; };
		6B5D240D212C89E70010EB07 /* ACORemoteResourceInformation.h in Headers */ = {isa = PBXBuildFile; fileRef = 6B5D240A212C89E70010EB07 /* ACORemoteResourceInformation.h */; settings = {ATTRIBUTES = (Public, ); }; };
		6B5D240E212C89E70010EB07 /* ACORemoteResourceInformation.mm in Sources */ = {isa = PBXBuildFile; fileRef = 6B5D240B212C89E70010EB07 /* ACORemoteResourceInformation.mm */; };
		6B5D2418212E1CF80010EB07 /* checked-checkbox-24.png in Resources */ = {isa = PBXBuildFile; fileRef = 6B5D2414212E1CF70010EB07 /* checked-checkbox-24.png */; };
		6B5D2419212E1CF80010EB07 /* checked.png in Resources */ = {isa = PBXBuildFile; fileRef = 6B5D2415212E1CF70010EB07 /* checked.png */; };
		6B5D241A212E1CF80010EB07 /* unchecked-checkbox-24.png in Resources */ = {isa = PBXBuildFile; fileRef = 6B5D2416212E1CF70010EB07 /* unchecked-checkbox-24.png */; };
		6B5D241B212E1CF80010EB07 /* unchecked.png in Resources */ = {isa = PBXBuildFile; fileRef = 6B5D2417212E1CF70010EB07 /* unchecked.png */; };
		6B616C3F21CB1878003E29CE /* ACRToggleVisibilityTarget.h in Headers */ = {isa = PBXBuildFile; fileRef = 6B616C3D21CB1878003E29CE /* ACRToggleVisibilityTarget.h */; };
		6B616C4021CB1878003E29CE /* ACRToggleVisibilityTarget.mm in Sources */ = {isa = PBXBuildFile; fileRef = 6B616C3E21CB1878003E29CE /* ACRToggleVisibilityTarget.mm */; };
		6B616C4321CB20D2003E29CE /* ACRActionToggleVisibilityRenderer.h in Headers */ = {isa = PBXBuildFile; fileRef = 6B616C4121CB20D1003E29CE /* ACRActionToggleVisibilityRenderer.h */; };
		6B616C4421CB20D2003E29CE /* ACRActionToggleVisibilityRenderer.mm in Sources */ = {isa = PBXBuildFile; fileRef = 6B616C4221CB20D1003E29CE /* ACRActionToggleVisibilityRenderer.mm */; };
		6B6840F91F25EC2D008A933F /* ACRInputChoiceSetRenderer.mm in Sources */ = {isa = PBXBuildFile; fileRef = 6B6840F71F25EC2D008A933F /* ACRInputChoiceSetRenderer.mm */; };
		6B7B1A9120B4D2AB00260731 /* Media.cpp in Sources */ = {isa = PBXBuildFile; fileRef = 6B7B1A8D20B4D2AA00260731 /* Media.cpp */; };
		6B7B1A9220B4D2AB00260731 /* MediaSource.cpp in Sources */ = {isa = PBXBuildFile; fileRef = 6B7B1A8E20B4D2AA00260731 /* MediaSource.cpp */; };
		6B7B1A9320B4D2AB00260731 /* MediaSource.h in Headers */ = {isa = PBXBuildFile; fileRef = 6B7B1A8F20B4D2AA00260731 /* MediaSource.h */; settings = {ATTRIBUTES = (Public, ); }; };
		6B7B1A9420B4D2AB00260731 /* Media.h in Headers */ = {isa = PBXBuildFile; fileRef = 6B7B1A9020B4D2AB00260731 /* Media.h */; settings = {ATTRIBUTES = (Public, ); }; };
		6B7B1A9720BE2CBC00260731 /* ACRUIImageView.mm in Sources */ = {isa = PBXBuildFile; fileRef = 6B7B1A9520BE2CBB00260731 /* ACRUIImageView.mm */; };
		6B7B1A9820BE2CBC00260731 /* ACRUIImageView.h in Headers */ = {isa = PBXBuildFile; fileRef = 6B7B1A9620BE2CBC00260731 /* ACRUIImageView.h */; settings = {ATTRIBUTES = (Public, ); }; };
		6B9AB2FD20D327DB005C8E15 /* ACRCellForCompactMode.xib in Resources */ = {isa = PBXBuildFile; fileRef = 6B9AB2FB20D327DB005C8E15 /* ACRCellForCompactMode.xib */; };
		6B9AB30220D32A89005C8E15 /* ACRButton.xib in Resources */ = {isa = PBXBuildFile; fileRef = 6B9AB30120D32A89005C8E15 /* ACRButton.xib */; };
		6B9AB31020DD82A2005C8E15 /* ACRTextView.h in Headers */ = {isa = PBXBuildFile; fileRef = 6B9AB30E20DD82A2005C8E15 /* ACRTextView.h */; settings = {ATTRIBUTES = (Public, ); }; };
		6B9AB31120DD82A2005C8E15 /* ACRTextView.mm in Sources */ = {isa = PBXBuildFile; fileRef = 6B9AB30F20DD82A2005C8E15 /* ACRTextView.mm */; };
		6B9BDF7320E1BD0E00F13155 /* ACRToggleInputDataSource.mm in Sources */ = {isa = PBXBuildFile; fileRef = 6B9BDF7120E1BD0E00F13155 /* ACRToggleInputDataSource.mm */; };
		6B9BDF7420E1BD0E00F13155 /* ACRToggleInputDataSource.h in Headers */ = {isa = PBXBuildFile; fileRef = 6B9BDF7220E1BD0E00F13155 /* ACRToggleInputDataSource.h */; settings = {ATTRIBUTES = (Public, ); }; };
		6B9BDF7F20F40D1000F13155 /* ACOResourceResolvers.mm in Sources */ = {isa = PBXBuildFile; fileRef = 6B9BDF7D20F40D0F00F13155 /* ACOResourceResolvers.mm */; };
		6B9BDF8020F40D1000F13155 /* ACOResourceResolvers.h in Headers */ = {isa = PBXBuildFile; fileRef = 6B9BDF7E20F40D1000F13155 /* ACOResourceResolvers.h */; settings = {ATTRIBUTES = (Public, ); }; };
		6B9BDFCA20F6BF5D00F13155 /* ACOIResourceResolver.h in Headers */ = {isa = PBXBuildFile; fileRef = 6B9BDFC920F6BF5D00F13155 /* ACOIResourceResolver.h */; settings = {ATTRIBUTES = (Public, ); }; };
		6B9D650921095C7A00BB5C7B /* ACOMediaEventPrivate.h in Headers */ = {isa = PBXBuildFile; fileRef = 6B9D650621095C7A00BB5C7B /* ACOMediaEventPrivate.h */; settings = {ATTRIBUTES = (Public, ); }; };
		6B9D650A21095C7A00BB5C7B /* ACOMediaEvent.h in Headers */ = {isa = PBXBuildFile; fileRef = 6B9D650721095C7A00BB5C7B /* ACOMediaEvent.h */; settings = {ATTRIBUTES = (Public, ); }; };
		6B9D650B21095C7A00BB5C7B /* ACOMediaEvent.mm in Sources */ = {isa = PBXBuildFile; fileRef = 6B9D650821095C7A00BB5C7B /* ACOMediaEvent.mm */; };
		6B9D650E21095CBF00BB5C7B /* ACRMediaTarget.h in Headers */ = {isa = PBXBuildFile; fileRef = 6B9D650C21095CBE00BB5C7B /* ACRMediaTarget.h */; settings = {ATTRIBUTES = (Public, ); }; };
		6B9D650F21095CBF00BB5C7B /* ACRMediaTarget.mm in Sources */ = {isa = PBXBuildFile; fileRef = 6B9D650D21095CBE00BB5C7B /* ACRMediaTarget.mm */; };
		6BB211FC20FF9FEA009EA1BA /* ACRActionSetRenderer.mm in Sources */ = {isa = PBXBuildFile; fileRef = 6BB211FA20FF9FE9009EA1BA /* ACRActionSetRenderer.mm */; };
		6BB211FD20FF9FEA009EA1BA /* ACRActionSetRenderer.h in Headers */ = {isa = PBXBuildFile; fileRef = 6BB211FB20FF9FEA009EA1BA /* ACRActionSetRenderer.h */; settings = {ATTRIBUTES = (Public, ); }; };
		6BB211FF20FFF9C0009EA1BA /* ACRIMedia.h in Headers */ = {isa = PBXBuildFile; fileRef = 6BB211FE20FFF9C0009EA1BA /* ACRIMedia.h */; settings = {ATTRIBUTES = (Public, ); }; };
		6BB2121821001596009EA1BA /* AVFoundation.framework in Frameworks */ = {isa = PBXBuildFile; fileRef = 6BB2121721001596009EA1BA /* AVFoundation.framework */; };
		6BB21219210015A7009EA1BA /* AVKit.framework in Frameworks */ = {isa = PBXBuildFile; fileRef = 6BB2120F210013AA009EA1BA /* AVKit.framework */; };
		6BC30F5D21DD692800B9FAAE /* ActionSet.cpp in Sources */ = {isa = PBXBuildFile; fileRef = 6BC30F5B21DD692800B9FAAE /* ActionSet.cpp */; };
		6BC30F5E21DD692800B9FAAE /* ActionSet.h in Headers */ = {isa = PBXBuildFile; fileRef = 6BC30F5C21DD692800B9FAAE /* ActionSet.h */; };
		6BC30F6C21E56A6900B9FAAE /* Util.h in Headers */ = {isa = PBXBuildFile; fileRef = 6BC30F6B21E56A6900B9FAAE /* Util.h */; };
		6BC30F6E21E56CF900B9FAAE /* Util.mm in Sources */ = {isa = PBXBuildFile; fileRef = 6BC30F6D21E56CF900B9FAAE /* Util.mm */; };
		6BC30F7621E5750A00B9FAAE /* EnumMagic.h in Headers */ = {isa = PBXBuildFile; fileRef = 6BC30F7521E5750A00B9FAAE /* EnumMagic.h */; settings = {ATTRIBUTES = (Public, ); }; };
		6BC30F7921E6E49E00B9FAAE /* ACRCustomActionRenderer.mm in Sources */ = {isa = PBXBuildFile; fileRef = 6BC30F7721E6E49E00B9FAAE /* ACRCustomActionRenderer.mm */; };
		6BC30F7A21E6E49E00B9FAAE /* ACRCustomActionRenderer.h in Headers */ = {isa = PBXBuildFile; fileRef = 6BC30F7821E6E49E00B9FAAE /* ACRCustomActionRenderer.h */; };
		6BCE4B222108EB4E00021A62 /* ACRAVPlayerViewHoldingUIView.h in Headers */ = {isa = PBXBuildFile; fileRef = 6BCE4B202108EB4D00021A62 /* ACRAVPlayerViewHoldingUIView.h */; settings = {ATTRIBUTES = (Public, ); }; };
		6BCE4B232108EB4E00021A62 /* ACRAVPlayerViewHoldingUIView.mm in Sources */ = {isa = PBXBuildFile; fileRef = 6BCE4B212108EB4E00021A62 /* ACRAVPlayerViewHoldingUIView.mm */; };
		6BCE4B252108FA7D00021A62 /* ACRMediaRenderer.mm in Sources */ = {isa = PBXBuildFile; fileRef = 6BCE4B242108FA7C00021A62 /* ACRMediaRenderer.mm */; };
		6BCE4B272108FA9300021A62 /* ACRLongPressGestureRecognizerFactory.mm in Sources */ = {isa = PBXBuildFile; fileRef = 6BCE4B262108FA9300021A62 /* ACRLongPressGestureRecognizerFactory.mm */; };
		6BCE4B292108FBD800021A62 /* ACRLongPressGestureRecognizerFactory.h in Headers */ = {isa = PBXBuildFile; fileRef = 6BCE4B282108FBD800021A62 /* ACRLongPressGestureRecognizerFactory.h */; settings = {ATTRIBUTES = (Public, ); }; };
		6BF339D320A6649500DA5973 /* json.h in CopyFiles */ = {isa = PBXBuildFile; fileRef = F4071C771FCCBAEF00AF4FEA /* json.h */; };
		6BF430742190DCBF0068E432 /* ACRQuickActionView.xib in Resources */ = {isa = PBXBuildFile; fileRef = 6BF430732190DCBF0068E432 /* ACRQuickActionView.xib */; };
		6BF430772190DDCA0068E432 /* ACRQuickReplyView.h in Headers */ = {isa = PBXBuildFile; fileRef = 6BF430752190DDCA0068E432 /* ACRQuickReplyView.h */; };
		6BF430782190DDCA0068E432 /* ACRQuickReplyView.mm in Sources */ = {isa = PBXBuildFile; fileRef = 6BF430762190DDCA0068E432 /* ACRQuickReplyView.mm */; };
		6BF4307C219126CD0068E432 /* ACRQuickActionMultilineView.xib in Resources */ = {isa = PBXBuildFile; fileRef = 6BF4307B219126CD0068E432 /* ACRQuickActionMultilineView.xib */; };
		6BF4307F219129600068E432 /* ACRQuickReplyMultilineView.h in Headers */ = {isa = PBXBuildFile; fileRef = 6BF4307D219129600068E432 /* ACRQuickReplyMultilineView.h */; };
		6BF43080219129600068E432 /* ACRQuickReplyMultilineView.mm in Sources */ = {isa = PBXBuildFile; fileRef = 6BF4307E219129600068E432 /* ACRQuickReplyMultilineView.mm */; };
		7ECFB640219A3940004727A9 /* ParseContext.cpp in Sources */ = {isa = PBXBuildFile; fileRef = 7ECFB63E219A3940004727A9 /* ParseContext.cpp */; };
		7ECFB641219A3940004727A9 /* ParseContext.h in Headers */ = {isa = PBXBuildFile; fileRef = 7ECFB63F219A3940004727A9 /* ParseContext.h */; settings = {ATTRIBUTES = (Public, ); }; };
		7EDC0F67213878E800077A13 /* SemanticVersion.h in Headers */ = {isa = PBXBuildFile; fileRef = 7EDC0F65213878E800077A13 /* SemanticVersion.h */; };
		7EDC0F68213878E800077A13 /* SemanticVersion.cpp in Sources */ = {isa = PBXBuildFile; fileRef = 7EDC0F66213878E800077A13 /* SemanticVersion.cpp */; };
		7EF8879D21F14CDD00BAFF02 /* BackgroundImage.h in Headers */ = {isa = PBXBuildFile; fileRef = 7EF8879B21F14CDD00BAFF02 /* BackgroundImage.h */; settings = {ATTRIBUTES = (Public, ); }; };
		7EF8879E21F14CDD00BAFF02 /* BackgroundImage.cpp in Sources */ = {isa = PBXBuildFile; fileRef = 7EF8879C21F14CDD00BAFF02 /* BackgroundImage.cpp */; };
		CA1218C621C4509400152EA8 /* ToggleVisibilityTarget.h in Headers */ = {isa = PBXBuildFile; fileRef = CA1218C221C4509300152EA8 /* ToggleVisibilityTarget.h */; };
		CA1218C721C4509400152EA8 /* ToggleVisibilityAction.h in Headers */ = {isa = PBXBuildFile; fileRef = CA1218C321C4509300152EA8 /* ToggleVisibilityAction.h */; };
		CA1218C821C4509400152EA8 /* ToggleVisibilityTarget.cpp in Sources */ = {isa = PBXBuildFile; fileRef = CA1218C421C4509400152EA8 /* ToggleVisibilityTarget.cpp */; };
		CA1218C921C4509400152EA8 /* ToggleVisibilityAction.cpp in Sources */ = {isa = PBXBuildFile; fileRef = CA1218C521C4509400152EA8 /* ToggleVisibilityAction.cpp */; };
		F401A8771F0DB69B006D7AF2 /* ACRImageSetUICollectionView.h in Headers */ = {isa = PBXBuildFile; fileRef = F401A8751F0DB69B006D7AF2 /* ACRImageSetUICollectionView.h */; settings = {ATTRIBUTES = (Public, ); }; };
		F401A8781F0DB69B006D7AF2 /* ACRImageSetUICollectionView.mm in Sources */ = {isa = PBXBuildFile; fileRef = F401A8761F0DB69B006D7AF2 /* ACRImageSetUICollectionView.mm */; };
		F401A87C1F0DCBC8006D7AF2 /* ACRImageSetRenderer.mm in Sources */ = {isa = PBXBuildFile; fileRef = F401A87A1F0DCBC8006D7AF2 /* ACRImageSetRenderer.mm */; };
		F401A87F1F1045CA006D7AF2 /* ACRContentHoldingUIView.h in Headers */ = {isa = PBXBuildFile; fileRef = F401A87D1F1045CA006D7AF2 /* ACRContentHoldingUIView.h */; settings = {ATTRIBUTES = (Public, ); }; };
		F401A8801F1045CA006D7AF2 /* ACRContentHoldingUIView.mm in Sources */ = {isa = PBXBuildFile; fileRef = F401A87E1F1045CA006D7AF2 /* ACRContentHoldingUIView.mm */; };
		F4071C7A1FCCBAEF00AF4FEA /* ElementParserRegistration.h in Headers */ = {isa = PBXBuildFile; fileRef = F4071C731FCCBAEE00AF4FEA /* ElementParserRegistration.h */; settings = {ATTRIBUTES = (Public, ); }; };
		F4071C7B1FCCBAEF00AF4FEA /* ActionParserRegistration.h in Headers */ = {isa = PBXBuildFile; fileRef = F4071C741FCCBAEF00AF4FEA /* ActionParserRegistration.h */; settings = {ATTRIBUTES = (Public, ); }; };
		F4071C7C1FCCBAEF00AF4FEA /* json-forwards.h in Headers */ = {isa = PBXBuildFile; fileRef = F4071C761FCCBAEF00AF4FEA /* json-forwards.h */; };
		F4071C7D1FCCBAEF00AF4FEA /* json.h in Headers */ = {isa = PBXBuildFile; fileRef = F4071C771FCCBAEF00AF4FEA /* json.h */; };
		F4071C7E1FCCBAEF00AF4FEA /* ActionParserRegistration.cpp in Sources */ = {isa = PBXBuildFile; fileRef = F4071C781FCCBAEF00AF4FEA /* ActionParserRegistration.cpp */; };
		F4071C7F1FCCBAEF00AF4FEA /* ElementParserRegistration.cpp in Sources */ = {isa = PBXBuildFile; fileRef = F4071C791FCCBAEF00AF4FEA /* ElementParserRegistration.cpp */; };
		F423C0BF1EE1FBAA00905679 /* AdaptiveCards.framework in Frameworks */ = {isa = PBXBuildFile; fileRef = F423C0B51EE1FBA900905679 /* AdaptiveCards.framework */; };
		F423C0C61EE1FBAA00905679 /* ACFramework.h in Headers */ = {isa = PBXBuildFile; fileRef = F423C0B81EE1FBAA00905679 /* ACFramework.h */; settings = {ATTRIBUTES = (Public, ); }; };
		F42741071EF8624F00399FBB /* ACRIBaseCardElementRenderer.h in Headers */ = {isa = PBXBuildFile; fileRef = F42741061EF8624F00399FBB /* ACRIBaseCardElementRenderer.h */; settings = {ATTRIBUTES = (Public, ); }; };
		F427410A1EF864A900399FBB /* ACRBaseCardElementRenderer.h in Headers */ = {isa = PBXBuildFile; fileRef = F42741081EF864A900399FBB /* ACRBaseCardElementRenderer.h */; settings = {ATTRIBUTES = (Public, ); }; };
		F427410B1EF864A900399FBB /* ACRBaseCardElementRenderer.mm in Sources */ = {isa = PBXBuildFile; fileRef = F42741091EF864A900399FBB /* ACRBaseCardElementRenderer.mm */; };
		F42741131EF873A600399FBB /* ACRImageRenderer.mm in Sources */ = {isa = PBXBuildFile; fileRef = F42741111EF873A600399FBB /* ACRImageRenderer.mm */; };
		F42741171EF895AB00399FBB /* ACRTextBlockRenderer.mm in Sources */ = {isa = PBXBuildFile; fileRef = F42741151EF895AB00399FBB /* ACRTextBlockRenderer.mm */; };
		F427411C1EF8A25200399FBB /* ACRRegistration.h in Headers */ = {isa = PBXBuildFile; fileRef = F427411A1EF8A25200399FBB /* ACRRegistration.h */; settings = {ATTRIBUTES = (Public, ); }; };
		F427411D1EF8A25200399FBB /* ACRRegistration.mm in Sources */ = {isa = PBXBuildFile; fileRef = F427411B1EF8A25200399FBB /* ACRRegistration.mm */; };
		F42741211EF9DB8000399FBB /* ACRContainerRenderer.mm in Sources */ = {isa = PBXBuildFile; fileRef = F427411F1EF9DB8000399FBB /* ACRContainerRenderer.mm */; };
		F42741251EFB274C00399FBB /* ACRColumnRenderer.mm in Sources */ = {isa = PBXBuildFile; fileRef = F42741231EFB274C00399FBB /* ACRColumnRenderer.mm */; };
		F42741291EFB374A00399FBB /* ACRColumnSetRenderer.mm in Sources */ = {isa = PBXBuildFile; fileRef = F42741271EFB374A00399FBB /* ACRColumnSetRenderer.mm */; };
		F429793A1F31458800E89914 /* ACRActionSubmitRenderer.h in Headers */ = {isa = PBXBuildFile; fileRef = F42979381F31458800E89914 /* ACRActionSubmitRenderer.h */; settings = {ATTRIBUTES = (Public, ); }; };
		F429793B1F31458800E89914 /* ACRActionSubmitRenderer.mm in Sources */ = {isa = PBXBuildFile; fileRef = F42979391F31458800E89914 /* ACRActionSubmitRenderer.mm */; };
		F429793E1F3155EF00E89914 /* ACRTextField.h in Headers */ = {isa = PBXBuildFile; fileRef = F429793C1F3155EF00E89914 /* ACRTextField.h */; settings = {ATTRIBUTES = (Public, ); }; };
		F429793F1F3155EF00E89914 /* ACRTextField.mm in Sources */ = {isa = PBXBuildFile; fileRef = F429793D1F3155EF00E89914 /* ACRTextField.mm */; };
		F42979431F322C3E00E89914 /* ACRErrors.mm in Sources */ = {isa = PBXBuildFile; fileRef = F42979411F322C3E00E89914 /* ACRErrors.mm */; };
		F42979461F322C9000E89914 /* ACRNumericTextField.mm in Sources */ = {isa = PBXBuildFile; fileRef = F42979441F322C9000E89914 /* ACRNumericTextField.mm */; };
		F42979471F322C9000E89914 /* ACRNumericTextField.h in Headers */ = {isa = PBXBuildFile; fileRef = F42979451F322C9000E89914 /* ACRNumericTextField.h */; settings = {ATTRIBUTES = (Public, ); }; };
		F429794A1F323BA700E89914 /* ACRDateTextField.h in Headers */ = {isa = PBXBuildFile; fileRef = F42979481F323BA700E89914 /* ACRDateTextField.h */; settings = {ATTRIBUTES = (Public, ); }; };
		F429794D1F32684900E89914 /* ACRDateTextField.mm in Sources */ = {isa = PBXBuildFile; fileRef = F429794C1F32684900E89914 /* ACRDateTextField.mm */; };
		F42C2F4A20351954008787B0 /* (null) in Sources */ = {isa = PBXBuildFile; };
		F42C2F4C20351A8E008787B0 /* ACOBaseCardElementPrivate.h in Headers */ = {isa = PBXBuildFile; fileRef = F42C2F4B20351A8E008787B0 /* ACOBaseCardElementPrivate.h */; settings = {ATTRIBUTES = (Public, ); }; };
		F42E51731FEC3840008F9642 /* MarkDownParsedResult.h in Headers */ = {isa = PBXBuildFile; fileRef = F42E516B1FEC383E008F9642 /* MarkDownParsedResult.h */; settings = {ATTRIBUTES = (Public, ); }; };
		F42E51741FEC3840008F9642 /* MarkDownBlockParser.cpp in Sources */ = {isa = PBXBuildFile; fileRef = F42E516C1FEC383E008F9642 /* MarkDownBlockParser.cpp */; };
		F42E51751FEC3840008F9642 /* MarkDownHtmlGenerator.h in Headers */ = {isa = PBXBuildFile; fileRef = F42E516D1FEC383F008F9642 /* MarkDownHtmlGenerator.h */; settings = {ATTRIBUTES = (Public, ); }; };
		F42E51761FEC3840008F9642 /* MarkDownParsedResult.cpp in Sources */ = {isa = PBXBuildFile; fileRef = F42E516E1FEC383F008F9642 /* MarkDownParsedResult.cpp */; };
		F42E51771FEC3840008F9642 /* MarkDownBlockParser.h in Headers */ = {isa = PBXBuildFile; fileRef = F42E516F1FEC383F008F9642 /* MarkDownBlockParser.h */; settings = {ATTRIBUTES = (Public, ); }; };
		F42E51781FEC3840008F9642 /* MarkDownHtmlGenerator.cpp in Sources */ = {isa = PBXBuildFile; fileRef = F42E51701FEC383F008F9642 /* MarkDownHtmlGenerator.cpp */; };
		F42E51791FEC3840008F9642 /* MarkDownParser.h in Headers */ = {isa = PBXBuildFile; fileRef = F42E51711FEC383F008F9642 /* MarkDownParser.h */; settings = {ATTRIBUTES = (Public, ); }; };
		F42E517A1FEC3840008F9642 /* MarkDownParser.cpp in Sources */ = {isa = PBXBuildFile; fileRef = F42E51721FEC3840008F9642 /* MarkDownParser.cpp */; };
		F43110431F357487001AAE30 /* ACRInputTableView.h in Headers */ = {isa = PBXBuildFile; fileRef = F431103D1F357487001AAE30 /* ACRInputTableView.h */; settings = {ATTRIBUTES = (Public, ); }; };
		F43110441F357487001AAE30 /* ACRInputTableView.mm in Sources */ = {isa = PBXBuildFile; fileRef = F431103E1F357487001AAE30 /* ACRInputTableView.mm */; };
		F43110451F357487001AAE30 /* ACOHostConfig.h in Headers */ = {isa = PBXBuildFile; fileRef = F431103F1F357487001AAE30 /* ACOHostConfig.h */; settings = {ATTRIBUTES = (Public, ); }; };
		F43110461F357487001AAE30 /* ACOHostConfig.mm in Sources */ = {isa = PBXBuildFile; fileRef = F43110401F357487001AAE30 /* ACOHostConfig.mm */; };
		F43660781F0706D800EBA868 /* SharedAdaptiveCard.cpp in Sources */ = {isa = PBXBuildFile; fileRef = F43660761F0706D800EBA868 /* SharedAdaptiveCard.cpp */; };
		F43660791F0706D800EBA868 /* SharedAdaptiveCard.h in Headers */ = {isa = PBXBuildFile; fileRef = F43660771F0706D800EBA868 /* SharedAdaptiveCard.h */; settings = {ATTRIBUTES = (Public, ); }; };
		F43A94111F1D60E30001920B /* ACRFactSetRenderer.mm in Sources */ = {isa = PBXBuildFile; fileRef = F43A940F1F1D60E30001920B /* ACRFactSetRenderer.mm */; };
		F43A94151F1EED6D0001920B /* ACRInputRenderer.mm in Sources */ = {isa = PBXBuildFile; fileRef = F43A94131F1EED6D0001920B /* ACRInputRenderer.mm */; };
		F43A94191F20502D0001920B /* ACRInputToggleRenderer.mm in Sources */ = {isa = PBXBuildFile; fileRef = F43A94171F20502D0001920B /* ACRInputToggleRenderer.mm */; };
		F44872F51EE2261F00FCAFAE /* AdaptiveCardParseException.cpp in Sources */ = {isa = PBXBuildFile; fileRef = F44872BD1EE2261F00FCAFAE /* AdaptiveCardParseException.cpp */; };
		F44872F61EE2261F00FCAFAE /* AdaptiveCardParseException.h in Headers */ = {isa = PBXBuildFile; fileRef = F44872BE1EE2261F00FCAFAE /* AdaptiveCardParseException.h */; settings = {ATTRIBUTES = (Public, ); }; };
		F44872F71EE2261F00FCAFAE /* BaseActionElement.cpp in Sources */ = {isa = PBXBuildFile; fileRef = F44872BF1EE2261F00FCAFAE /* BaseActionElement.cpp */; };
		F44872F81EE2261F00FCAFAE /* BaseActionElement.h in Headers */ = {isa = PBXBuildFile; fileRef = F44872C01EE2261F00FCAFAE /* BaseActionElement.h */; settings = {ATTRIBUTES = (Public, ); }; };
		F44872F91EE2261F00FCAFAE /* BaseCardElement.cpp in Sources */ = {isa = PBXBuildFile; fileRef = F44872C11EE2261F00FCAFAE /* BaseCardElement.cpp */; };
		F44872FA1EE2261F00FCAFAE /* BaseCardElement.h in Headers */ = {isa = PBXBuildFile; fileRef = F44872C21EE2261F00FCAFAE /* BaseCardElement.h */; settings = {ATTRIBUTES = (Public, ); }; };
		F44872FB1EE2261F00FCAFAE /* BaseInputElement.cpp in Sources */ = {isa = PBXBuildFile; fileRef = F44872C31EE2261F00FCAFAE /* BaseInputElement.cpp */; };
		F44872FC1EE2261F00FCAFAE /* BaseInputElement.h in Headers */ = {isa = PBXBuildFile; fileRef = F44872C41EE2261F00FCAFAE /* BaseInputElement.h */; settings = {ATTRIBUTES = (Public, ); }; };
		F44872FD1EE2261F00FCAFAE /* ChoiceInput.cpp in Sources */ = {isa = PBXBuildFile; fileRef = F44872C51EE2261F00FCAFAE /* ChoiceInput.cpp */; };
		F44872FE1EE2261F00FCAFAE /* ChoiceInput.h in Headers */ = {isa = PBXBuildFile; fileRef = F44872C61EE2261F00FCAFAE /* ChoiceInput.h */; settings = {ATTRIBUTES = (Public, ); }; };
		F44872FF1EE2261F00FCAFAE /* ChoiceSetInput.cpp in Sources */ = {isa = PBXBuildFile; fileRef = F44872C71EE2261F00FCAFAE /* ChoiceSetInput.cpp */; };
		F44873001EE2261F00FCAFAE /* ChoiceSetInput.h in Headers */ = {isa = PBXBuildFile; fileRef = F44872C81EE2261F00FCAFAE /* ChoiceSetInput.h */; settings = {ATTRIBUTES = (Public, ); }; };
		F44873011EE2261F00FCAFAE /* Column.cpp in Sources */ = {isa = PBXBuildFile; fileRef = F44872C91EE2261F00FCAFAE /* Column.cpp */; };
		F44873021EE2261F00FCAFAE /* Column.h in Headers */ = {isa = PBXBuildFile; fileRef = F44872CA1EE2261F00FCAFAE /* Column.h */; settings = {ATTRIBUTES = (Public, ); }; };
		F44873031EE2261F00FCAFAE /* ColumnSet.cpp in Sources */ = {isa = PBXBuildFile; fileRef = F44872CB1EE2261F00FCAFAE /* ColumnSet.cpp */; };
		F44873041EE2261F00FCAFAE /* ColumnSet.h in Headers */ = {isa = PBXBuildFile; fileRef = F44872CC1EE2261F00FCAFAE /* ColumnSet.h */; settings = {ATTRIBUTES = (Public, ); }; };
		F44873051EE2261F00FCAFAE /* Container.cpp in Sources */ = {isa = PBXBuildFile; fileRef = F44872CD1EE2261F00FCAFAE /* Container.cpp */; };
		F44873061EE2261F00FCAFAE /* Container.h in Headers */ = {isa = PBXBuildFile; fileRef = F44872CE1EE2261F00FCAFAE /* Container.h */; settings = {ATTRIBUTES = (Public, ); }; };
		F44873071EE2261F00FCAFAE /* DateInput.cpp in Sources */ = {isa = PBXBuildFile; fileRef = F44872CF1EE2261F00FCAFAE /* DateInput.cpp */; };
		F44873081EE2261F00FCAFAE /* DateInput.h in Headers */ = {isa = PBXBuildFile; fileRef = F44872D01EE2261F00FCAFAE /* DateInput.h */; settings = {ATTRIBUTES = (Public, ); }; };
		F44873091EE2261F00FCAFAE /* Enums.cpp in Sources */ = {isa = PBXBuildFile; fileRef = F44872D11EE2261F00FCAFAE /* Enums.cpp */; };
		F448730A1EE2261F00FCAFAE /* Enums.h in Headers */ = {isa = PBXBuildFile; fileRef = F44872D21EE2261F00FCAFAE /* Enums.h */; settings = {ATTRIBUTES = (Public, ); }; };
		F448730B1EE2261F00FCAFAE /* Fact.cpp in Sources */ = {isa = PBXBuildFile; fileRef = F44872D31EE2261F00FCAFAE /* Fact.cpp */; };
		F448730C1EE2261F00FCAFAE /* Fact.h in Headers */ = {isa = PBXBuildFile; fileRef = F44872D41EE2261F00FCAFAE /* Fact.h */; settings = {ATTRIBUTES = (Public, ); }; };
		F448730D1EE2261F00FCAFAE /* FactSet.cpp in Sources */ = {isa = PBXBuildFile; fileRef = F44872D51EE2261F00FCAFAE /* FactSet.cpp */; };
		F448730E1EE2261F00FCAFAE /* FactSet.h in Headers */ = {isa = PBXBuildFile; fileRef = F44872D61EE2261F00FCAFAE /* FactSet.h */; settings = {ATTRIBUTES = (Public, ); }; };
		F448730F1EE2261F00FCAFAE /* HostConfig.h in Headers */ = {isa = PBXBuildFile; fileRef = F44872D71EE2261F00FCAFAE /* HostConfig.h */; settings = {ATTRIBUTES = (Public, ); }; };
		F44873121EE2261F00FCAFAE /* Image.cpp in Sources */ = {isa = PBXBuildFile; fileRef = F44872DA1EE2261F00FCAFAE /* Image.cpp */; };
		F44873131EE2261F00FCAFAE /* Image.h in Headers */ = {isa = PBXBuildFile; fileRef = F44872DB1EE2261F00FCAFAE /* Image.h */; settings = {ATTRIBUTES = (Public, ); }; };
		F44873141EE2261F00FCAFAE /* ImageSet.cpp in Sources */ = {isa = PBXBuildFile; fileRef = F44872DC1EE2261F00FCAFAE /* ImageSet.cpp */; };
		F44873151EE2261F00FCAFAE /* ImageSet.h in Headers */ = {isa = PBXBuildFile; fileRef = F44872DD1EE2261F00FCAFAE /* ImageSet.h */; settings = {ATTRIBUTES = (Public, ); }; };
		F44873171EE2261F00FCAFAE /* jsoncpp.cpp in Sources */ = {isa = PBXBuildFile; fileRef = F44872DF1EE2261F00FCAFAE /* jsoncpp.cpp */; };
		F44873181EE2261F00FCAFAE /* NumberInput.cpp in Sources */ = {isa = PBXBuildFile; fileRef = F44872E01EE2261F00FCAFAE /* NumberInput.cpp */; };
		F44873191EE2261F00FCAFAE /* NumberInput.h in Headers */ = {isa = PBXBuildFile; fileRef = F44872E11EE2261F00FCAFAE /* NumberInput.h */; settings = {ATTRIBUTES = (Public, ); }; };
		F448731A1EE2261F00FCAFAE /* OpenUrlAction.cpp in Sources */ = {isa = PBXBuildFile; fileRef = F44872E21EE2261F00FCAFAE /* OpenUrlAction.cpp */; };
		F448731B1EE2261F00FCAFAE /* OpenUrlAction.h in Headers */ = {isa = PBXBuildFile; fileRef = F44872E31EE2261F00FCAFAE /* OpenUrlAction.h */; settings = {ATTRIBUTES = (Public, ); }; };
		F448731C1EE2261F00FCAFAE /* ParseUtil.cpp in Sources */ = {isa = PBXBuildFile; fileRef = F44872E41EE2261F00FCAFAE /* ParseUtil.cpp */; };
		F448731D1EE2261F00FCAFAE /* ParseUtil.h in Headers */ = {isa = PBXBuildFile; fileRef = F44872E51EE2261F00FCAFAE /* ParseUtil.h */; settings = {ATTRIBUTES = (Public, ); }; };
		F448731E1EE2261F00FCAFAE /* pch.h in Headers */ = {isa = PBXBuildFile; fileRef = F44872E61EE2261F00FCAFAE /* pch.h */; settings = {ATTRIBUTES = (Public, ); }; };
		F448731F1EE2261F00FCAFAE /* ShowCardAction.cpp in Sources */ = {isa = PBXBuildFile; fileRef = F44872E71EE2261F00FCAFAE /* ShowCardAction.cpp */; };
		F44873201EE2261F00FCAFAE /* ShowCardAction.h in Headers */ = {isa = PBXBuildFile; fileRef = F44872E81EE2261F00FCAFAE /* ShowCardAction.h */; settings = {ATTRIBUTES = (Public, ); }; };
		F44873211EE2261F00FCAFAE /* SubmitAction.cpp in Sources */ = {isa = PBXBuildFile; fileRef = F44872E91EE2261F00FCAFAE /* SubmitAction.cpp */; };
		F44873221EE2261F00FCAFAE /* SubmitAction.h in Headers */ = {isa = PBXBuildFile; fileRef = F44872EA1EE2261F00FCAFAE /* SubmitAction.h */; settings = {ATTRIBUTES = (Public, ); }; };
		F44873231EE2261F00FCAFAE /* TextBlock.cpp in Sources */ = {isa = PBXBuildFile; fileRef = F44872EB1EE2261F00FCAFAE /* TextBlock.cpp */; };
		F44873241EE2261F00FCAFAE /* TextBlock.h in Headers */ = {isa = PBXBuildFile; fileRef = F44872EC1EE2261F00FCAFAE /* TextBlock.h */; settings = {ATTRIBUTES = (Public, ); }; };
		F44873251EE2261F00FCAFAE /* TextInput.cpp in Sources */ = {isa = PBXBuildFile; fileRef = F44872ED1EE2261F00FCAFAE /* TextInput.cpp */; };
		F44873261EE2261F00FCAFAE /* TextInput.h in Headers */ = {isa = PBXBuildFile; fileRef = F44872EE1EE2261F00FCAFAE /* TextInput.h */; settings = {ATTRIBUTES = (Public, ); }; };
		F44873271EE2261F00FCAFAE /* TimeInput.cpp in Sources */ = {isa = PBXBuildFile; fileRef = F44872EF1EE2261F00FCAFAE /* TimeInput.cpp */; };
		F44873281EE2261F00FCAFAE /* TimeInput.h in Headers */ = {isa = PBXBuildFile; fileRef = F44872F01EE2261F00FCAFAE /* TimeInput.h */; settings = {ATTRIBUTES = (Public, ); }; };
		F44873291EE2261F00FCAFAE /* ToggleInput.cpp in Sources */ = {isa = PBXBuildFile; fileRef = F44872F11EE2261F00FCAFAE /* ToggleInput.cpp */; };
		F448732A1EE2261F00FCAFAE /* ToggleInput.h in Headers */ = {isa = PBXBuildFile; fileRef = F44872F21EE2261F00FCAFAE /* ToggleInput.h */; settings = {ATTRIBUTES = (Public, ); }; };
		F452CD581F68CD6F005394B2 /* HostConfig.cpp in Sources */ = {isa = PBXBuildFile; fileRef = F452CD571F68CD6F005394B2 /* HostConfig.cpp */; };
		F45A071F1EF4BD67007C6503 /* UIKit.framework in Frameworks */ = {isa = PBXBuildFile; fileRef = F45A071E1EF4BD67007C6503 /* UIKit.framework */; };
		F4603238207575C7006C5358 /* ACRLabelView.xib in Resources */ = {isa = PBXBuildFile; fileRef = F4603237207575A3006C5358 /* ACRLabelView.xib */; };
		F460324120757F38006C5358 /* ACRTextField.xib in Resources */ = {isa = PBXBuildFile; fileRef = F460324020757F38006C5358 /* ACRTextField.xib */; };
		F460324520758583006C5358 /* ACRDatePicker.xib in Resources */ = {isa = PBXBuildFile; fileRef = F460324420758583006C5358 /* ACRDatePicker.xib */; };
		F460324720759519006C5358 /* ACRDateTextField.xib in Resources */ = {isa = PBXBuildFile; fileRef = F460324620759519006C5358 /* ACRDateTextField.xib */; };
		F46032492075997D006C5358 /* ACRInputTableView.xib in Resources */ = {isa = PBXBuildFile; fileRef = F46032482075997D006C5358 /* ACRInputTableView.xib */; };
		F495FC0A2022A18F0093D4DE /* ACRChoiceSetViewDataSource.mm in Sources */ = {isa = PBXBuildFile; fileRef = F495FC082022A18F0093D4DE /* ACRChoiceSetViewDataSource.mm */; };
		F495FC0B2022A18F0093D4DE /* ACRChoiceSetViewDataSource.h in Headers */ = {isa = PBXBuildFile; fileRef = F495FC092022A18F0093D4DE /* ACRChoiceSetViewDataSource.h */; settings = {ATTRIBUTES = (Public, ); }; };
		F495FC0E2022AC920093D4DE /* ACRChoiceSetViewDataSourceCompactStyle.mm in Sources */ = {isa = PBXBuildFile; fileRef = F495FC0C2022AC920093D4DE /* ACRChoiceSetViewDataSourceCompactStyle.mm */; };
		F495FC0F2022AC920093D4DE /* ACRChoiceSetViewDataSourceCompactStyle.h in Headers */ = {isa = PBXBuildFile; fileRef = F495FC0D2022AC920093D4DE /* ACRChoiceSetViewDataSourceCompactStyle.h */; settings = {ATTRIBUTES = (Public, ); }; };
		F4960C042051FE8200780566 /* ACRView.h in Headers */ = {isa = PBXBuildFile; fileRef = F4960C022051FE8000780566 /* ACRView.h */; settings = {ATTRIBUTES = (Public, ); }; };
		F4960C052051FE8200780566 /* ACRView.mm in Sources */ = {isa = PBXBuildFile; fileRef = F4960C032051FE8100780566 /* ACRView.mm */; };
		F49683521F6CA24600DF0D3A /* ACRRenderer.h in Headers */ = {isa = PBXBuildFile; fileRef = F496834E1F6CA24600DF0D3A /* ACRRenderer.h */; settings = {ATTRIBUTES = (Public, ); }; };
		F49683531F6CA24600DF0D3A /* ACRRenderer.mm in Sources */ = {isa = PBXBuildFile; fileRef = F496834F1F6CA24600DF0D3A /* ACRRenderer.mm */; };
		F49683541F6CA24600DF0D3A /* ACRRenderResult.h in Headers */ = {isa = PBXBuildFile; fileRef = F49683501F6CA24600DF0D3A /* ACRRenderResult.h */; settings = {ATTRIBUTES = (Public, ); }; };
		F49683551F6CA24600DF0D3A /* ACRRenderResult.mm in Sources */ = {isa = PBXBuildFile; fileRef = F49683511F6CA24600DF0D3A /* ACRRenderResult.mm */; };
		F4A5CABA1F623F4500242D62 /* AdaptiveCardsTests.m in Sources */ = {isa = PBXBuildFile; fileRef = F4A5CAB91F623F4500242D62 /* AdaptiveCardsTests.m */; };
		F4C1F5D61F2187900018CB78 /* ACRInputDateRenderer.mm in Sources */ = {isa = PBXBuildFile; fileRef = F4C1F5D41F2187900018CB78 /* ACRInputDateRenderer.mm */; };
		F4C1F5DA1F218ABC0018CB78 /* ACRInputTimeRenderer.mm in Sources */ = {isa = PBXBuildFile; fileRef = F4C1F5D81F218ABC0018CB78 /* ACRInputTimeRenderer.mm */; };
		F4C1F5DD1F218F920018CB78 /* ACRInputNumberRenderer.h in Headers */ = {isa = PBXBuildFile; fileRef = F4C1F5DB1F218F920018CB78 /* ACRInputNumberRenderer.h */; settings = {ATTRIBUTES = (Public, ); }; };
		F4C1F5DE1F218F920018CB78 /* ACRInputNumberRenderer.mm in Sources */ = {isa = PBXBuildFile; fileRef = F4C1F5DC1F218F920018CB78 /* ACRInputNumberRenderer.mm */; };
		F4C1F5E41F2A62190018CB78 /* ACRActionOpenURLRenderer.mm in Sources */ = {isa = PBXBuildFile; fileRef = F4C1F5E31F2A62190018CB78 /* ACRActionOpenURLRenderer.mm */; };
		F4C1F5E61F2ABB0E0018CB78 /* ACRActionOpenURLRenderer.h in Headers */ = {isa = PBXBuildFile; fileRef = F4C1F5E51F2ABB0E0018CB78 /* ACRActionOpenURLRenderer.h */; settings = {ATTRIBUTES = (Public, ); }; };
		F4C1F5E81F2ABB3C0018CB78 /* ACRIBaseActionElementRenderer.h in Headers */ = {isa = PBXBuildFile; fileRef = F4C1F5E71F2ABB3C0018CB78 /* ACRIBaseActionElementRenderer.h */; settings = {ATTRIBUTES = (Public, ); }; };
		F4C1F5EB1F2ABD6B0018CB78 /* ACRBaseActionElementRenderer.h in Headers */ = {isa = PBXBuildFile; fileRef = F4C1F5E91F2ABD6B0018CB78 /* ACRBaseActionElementRenderer.h */; settings = {ATTRIBUTES = (Public, ); }; };
		F4C1F5EC1F2ABD6B0018CB78 /* ACRBaseActionElementRenderer.mm in Sources */ = {isa = PBXBuildFile; fileRef = F4C1F5EA1F2ABD6B0018CB78 /* ACRBaseActionElementRenderer.mm */; };
		F4C1F5EE1F2BB2810018CB78 /* ACRIContentHoldingView.h in Headers */ = {isa = PBXBuildFile; fileRef = F4C1F5ED1F2BB2810018CB78 /* ACRIContentHoldingView.h */; settings = {ATTRIBUTES = (Public, ); }; };
		F4C1F5F11F2BC6840018CB78 /* ACRButton.h in Headers */ = {isa = PBXBuildFile; fileRef = F4C1F5EF1F2BC6840018CB78 /* ACRButton.h */; settings = {ATTRIBUTES = (Public, ); }; };
		F4C1F5F21F2BC6840018CB78 /* ACRButton.mm in Sources */ = {isa = PBXBuildFile; fileRef = F4C1F5F01F2BC6840018CB78 /* ACRButton.mm */; };
		F4C1F5FE1F2C235E0018CB78 /* ACRActionShowCardRenderer.mm in Sources */ = {isa = PBXBuildFile; fileRef = F4C1F5FD1F2C235E0018CB78 /* ACRActionShowCardRenderer.mm */; };
		F4C1F6001F2C23FD0018CB78 /* ACRActionShowCardRenderer.h in Headers */ = {isa = PBXBuildFile; fileRef = F4C1F5FF1F2C23FD0018CB78 /* ACRActionShowCardRenderer.h */; settings = {ATTRIBUTES = (Public, ); }; };
		F4CA74A02016B3B9002041DF /* ACRLongPressGestureRecognizerEventHandler.mm in Sources */ = {isa = PBXBuildFile; fileRef = F4CA749E2016B3B8002041DF /* ACRLongPressGestureRecognizerEventHandler.mm */; };
		F4CA74A12016B3B9002041DF /* ACRLongPressGestureRecognizerEventHandler.h in Headers */ = {isa = PBXBuildFile; fileRef = F4CA749F2016B3B9002041DF /* ACRLongPressGestureRecognizerEventHandler.h */; settings = {ATTRIBUTES = (Public, ); }; };
		F4CAE77B1F7325DF00545555 /* Separator.cpp in Sources */ = {isa = PBXBuildFile; fileRef = F4CAE7791F7325DF00545555 /* Separator.cpp */; };
		F4CAE77C1F7325DF00545555 /* Separator.h in Headers */ = {isa = PBXBuildFile; fileRef = F4CAE77A1F7325DF00545555 /* Separator.h */; settings = {ATTRIBUTES = (Public, ); }; };
		F4CAE77E1F748AF200545555 /* ACOHostConfigPrivate.h in Headers */ = {isa = PBXBuildFile; fileRef = F4CAE77D1F748AF200545555 /* ACOHostConfigPrivate.h */; settings = {ATTRIBUTES = (Public, ); }; };
		F4CAE7821F75AB9000545555 /* ACOAdaptiveCard.h in Headers */ = {isa = PBXBuildFile; fileRef = F4CAE77F1F75AB9000545555 /* ACOAdaptiveCard.h */; settings = {ATTRIBUTES = (Public, ); }; };
		F4CAE7831F75AB9000545555 /* ACOAdaptiveCard.mm in Sources */ = {isa = PBXBuildFile; fileRef = F4CAE7801F75AB9000545555 /* ACOAdaptiveCard.mm */; };
		F4CAE7841F75AB9000545555 /* ACOAdaptiveCardPrivate.h in Headers */ = {isa = PBXBuildFile; fileRef = F4CAE7811F75AB9000545555 /* ACOAdaptiveCardPrivate.h */; settings = {ATTRIBUTES = (Public, ); }; };
		F4CAE7861F75B25C00545555 /* ACRRendererPrivate.h in Headers */ = {isa = PBXBuildFile; fileRef = F4CAE7851F75B25C00545555 /* ACRRendererPrivate.h */; settings = {ATTRIBUTES = (Public, ); }; };
		F4D0694A205B27EA003645E4 /* ACRViewController.mm in Sources */ = {isa = PBXBuildFile; fileRef = F4D06947205B27E9003645E4 /* ACRViewController.mm */; };
		F4D0694B205B27EA003645E4 /* ACRViewController.h in Headers */ = {isa = PBXBuildFile; fileRef = F4D06948205B27E9003645E4 /* ACRViewController.h */; settings = {ATTRIBUTES = (Public, ); }; };
		F4D0694C205B27EA003645E4 /* ACRViewPrivate.h in Headers */ = {isa = PBXBuildFile; fileRef = F4D06949205B27EA003645E4 /* ACRViewPrivate.h */; settings = {ATTRIBUTES = (Public, ); }; };
		F4D33EA51F06F41B00941E44 /* ACRSeparator.mm in Sources */ = {isa = PBXBuildFile; fileRef = F4D33EA41F06F41B00941E44 /* ACRSeparator.mm */; };
		F4D33EA71F06F44C00941E44 /* ACRSeparator.h in Headers */ = {isa = PBXBuildFile; fileRef = F4D33EA61F06F44C00941E44 /* ACRSeparator.h */; settings = {ATTRIBUTES = (Public, ); }; };
		F4D402111F7DAC2C00D0356B /* ACOAdaptiveCardParseResult.h in Headers */ = {isa = PBXBuildFile; fileRef = F4D4020D1F7DAC2C00D0356B /* ACOAdaptiveCardParseResult.h */; settings = {ATTRIBUTES = (Public, ); }; };
		F4D402121F7DAC2C00D0356B /* ACOAdaptiveCardParseResult.mm in Sources */ = {isa = PBXBuildFile; fileRef = F4D4020E1F7DAC2C00D0356B /* ACOAdaptiveCardParseResult.mm */; };
		F4D402131F7DAC2C00D0356B /* ACOHostConfigParseResult.h in Headers */ = {isa = PBXBuildFile; fileRef = F4D4020F1F7DAC2C00D0356B /* ACOHostConfigParseResult.h */; settings = {ATTRIBUTES = (Public, ); }; };
		F4D402141F7DAC2C00D0356B /* ACOHostConfigParseResult.mm in Sources */ = {isa = PBXBuildFile; fileRef = F4D402101F7DAC2C00D0356B /* ACOHostConfigParseResult.mm */; };
		F4F2556C1F98246000A80D39 /* ACOBaseActionElement.h in Headers */ = {isa = PBXBuildFile; fileRef = F4F2556B1F98246000A80D39 /* ACOBaseActionElement.h */; settings = {ATTRIBUTES = (Public, ); }; };
		F4F2556F1F98247600A80D39 /* ACOBaseActionElementPrivate.h in Headers */ = {isa = PBXBuildFile; fileRef = F4F2556D1F98247600A80D39 /* ACOBaseActionElementPrivate.h */; settings = {ATTRIBUTES = (Public, ); }; };
		F4F255701F98247600A80D39 /* ACOBaseActionElement.mm in Sources */ = {isa = PBXBuildFile; fileRef = F4F2556E1F98247600A80D39 /* ACOBaseActionElement.mm */; };
		F4F44B6E203FAF9300A2F24C /* ACRUILabel.mm in Sources */ = {isa = PBXBuildFile; fileRef = F4F44B6D203FAF9300A2F24C /* ACRUILabel.mm */; };
		F4F44B7A20478C5C00A2F24C /* DateTimePreparsedToken.h in Headers */ = {isa = PBXBuildFile; fileRef = F4F44B7620478C5B00A2F24C /* DateTimePreparsedToken.h */; settings = {ATTRIBUTES = (Public, ); }; };
		F4F44B7B20478C5C00A2F24C /* DateTimePreparser.h in Headers */ = {isa = PBXBuildFile; fileRef = F4F44B7720478C5B00A2F24C /* DateTimePreparser.h */; settings = {ATTRIBUTES = (Public, ); }; };
		F4F44B7C20478C5C00A2F24C /* DateTimePreparsedToken.cpp in Sources */ = {isa = PBXBuildFile; fileRef = F4F44B7820478C5C00A2F24C /* DateTimePreparsedToken.cpp */; };
		F4F44B7D20478C5C00A2F24C /* DateTimePreparser.cpp in Sources */ = {isa = PBXBuildFile; fileRef = F4F44B7920478C5C00A2F24C /* DateTimePreparser.cpp */; };
		F4F44B8020478C6F00A2F24C /* Util.h in Headers */ = {isa = PBXBuildFile; fileRef = F4F44B7E20478C6F00A2F24C /* Util.h */; };
		F4F44B8120478C6F00A2F24C /* Util.cpp in Sources */ = {isa = PBXBuildFile; fileRef = F4F44B7F20478C6F00A2F24C /* Util.cpp */; };
		F4F44B8D204A11D000A2F24C /* (null) in Headers */ = {isa = PBXBuildFile; settings = {ATTRIBUTES = (Public, ); }; };
		F4F44B8E204A145200A2F24C /* ACOBaseCardElement.mm in Sources */ = {isa = PBXBuildFile; fileRef = F4F44B882048F82F00A2F24C /* ACOBaseCardElement.mm */; };
		F4F44B8F204A148200A2F24C /* ACOBaseCardElement.h in Headers */ = {isa = PBXBuildFile; fileRef = F4F44B8A2048F83F00A2F24C /* ACOBaseCardElement.h */; settings = {ATTRIBUTES = (Public, ); }; };
		F4F44B90204A14EF00A2F24C /* ACRColumnRenderer.h in Headers */ = {isa = PBXBuildFile; fileRef = F42741221EFB274C00399FBB /* ACRColumnRenderer.h */; settings = {ATTRIBUTES = (Public, ); }; };
		F4F44B91204A152100A2F24C /* ACRColumnSetRenderer.h in Headers */ = {isa = PBXBuildFile; fileRef = F42741261EFB374A00399FBB /* ACRColumnSetRenderer.h */; settings = {ATTRIBUTES = (Public, ); }; };
		F4F44B92204A153D00A2F24C /* ACRContainerRenderer.h in Headers */ = {isa = PBXBuildFile; fileRef = F427411E1EF9DB8000399FBB /* ACRContainerRenderer.h */; settings = {ATTRIBUTES = (Public, ); }; };
		F4F44B93204A155B00A2F24C /* ACRFactSetRenderer.h in Headers */ = {isa = PBXBuildFile; fileRef = F43A940E1F1D60E30001920B /* ACRFactSetRenderer.h */; settings = {ATTRIBUTES = (Public, ); }; };
		F4F44B94204A157B00A2F24C /* ACRImageRenderer.h in Headers */ = {isa = PBXBuildFile; fileRef = F42741101EF873A600399FBB /* ACRImageRenderer.h */; settings = {ATTRIBUTES = (Public, ); }; };
		F4F44B95204A159A00A2F24C /* ACRImageSetRenderer.h in Headers */ = {isa = PBXBuildFile; fileRef = F401A8791F0DCBC8006D7AF2 /* ACRImageSetRenderer.h */; settings = {ATTRIBUTES = (Public, ); }; };
		F4F44B96204A15C500A2F24C /* ACRInputChoiceSetRenderer.h in Headers */ = {isa = PBXBuildFile; fileRef = 6B6840F61F25EC2D008A933F /* ACRInputChoiceSetRenderer.h */; settings = {ATTRIBUTES = (Public, ); }; };
		F4F44B97204A15DF00A2F24C /* ACRInputDateRenderer.h in Headers */ = {isa = PBXBuildFile; fileRef = F4C1F5D31F2187900018CB78 /* ACRInputDateRenderer.h */; settings = {ATTRIBUTES = (Public, ); }; };
		F4F44B98204A160B00A2F24C /* ACRInputRenderer.h in Headers */ = {isa = PBXBuildFile; fileRef = F43A94121F1EED6D0001920B /* ACRInputRenderer.h */; settings = {ATTRIBUTES = (Public, ); }; };
		F4F44B99204A162900A2F24C /* ACRInputTimeRenderer.h in Headers */ = {isa = PBXBuildFile; fileRef = F4C1F5D71F218ABC0018CB78 /* ACRInputTimeRenderer.h */; settings = {ATTRIBUTES = (Public, ); }; };
		F4F44B9A204A164100A2F24C /* ACRInputToggleRenderer.h in Headers */ = {isa = PBXBuildFile; fileRef = F43A94161F20502D0001920B /* ACRInputToggleRenderer.h */; settings = {ATTRIBUTES = (Public, ); }; };
		F4F44B9B204A165F00A2F24C /* ACRIBaseInputHandler.h in Headers */ = {isa = PBXBuildFile; fileRef = F42979361F31438900E89914 /* ACRIBaseInputHandler.h */; settings = {ATTRIBUTES = (Public, ); }; };
		F4F44B9C204A169D00A2F24C /* ACRErrors.h in Headers */ = {isa = PBXBuildFile; fileRef = F42979401F322C3E00E89914 /* ACRErrors.h */; settings = {ATTRIBUTES = (Public, ); }; };
		F4F44B9D204A16BC00A2F24C /* ACRTextBlockRenderer.h in Headers */ = {isa = PBXBuildFile; fileRef = F42741141EF895AB00399FBB /* ACRTextBlockRenderer.h */; settings = {ATTRIBUTES = (Public, ); }; };
		F4F44BA0204CED2400A2F24C /* ACRCustomRenderer.mm in Sources */ = {isa = PBXBuildFile; fileRef = F4F44B9E204CED2300A2F24C /* ACRCustomRenderer.mm */; };
		F4F44BA1204CED2400A2F24C /* ACRCustomRenderer.h in Headers */ = {isa = PBXBuildFile; fileRef = F4F44B9F204CED2300A2F24C /* ACRCustomRenderer.h */; settings = {ATTRIBUTES = (Public, ); }; };
		F4F6BA29204E107F003741B6 /* UnknownElement.h in Headers */ = {isa = PBXBuildFile; fileRef = F4F6BA27204E107F003741B6 /* UnknownElement.h */; settings = {ATTRIBUTES = (Public, ); }; };
		F4F6BA2A204E107F003741B6 /* UnknownElement.cpp in Sources */ = {isa = PBXBuildFile; fileRef = F4F6BA28204E107F003741B6 /* UnknownElement.cpp */; };
		F4F6BA2F204F18D8003741B6 /* ParseResult.cpp in Sources */ = {isa = PBXBuildFile; fileRef = F4F6BA2B204F18D7003741B6 /* ParseResult.cpp */; };
		F4F6BA30204F18D8003741B6 /* AdaptiveCardParseWarning.h in Headers */ = {isa = PBXBuildFile; fileRef = F4F6BA2C204F18D8003741B6 /* AdaptiveCardParseWarning.h */; settings = {ATTRIBUTES = (Public, ); }; };
		F4F6BA31204F18D8003741B6 /* ParseResult.h in Headers */ = {isa = PBXBuildFile; fileRef = F4F6BA2D204F18D8003741B6 /* ParseResult.h */; settings = {ATTRIBUTES = (Public, ); }; };
		F4F6BA32204F18D8003741B6 /* AdaptiveCardParseWarning.cpp in Sources */ = {isa = PBXBuildFile; fileRef = F4F6BA2E204F18D8003741B6 /* AdaptiveCardParseWarning.cpp */; };
		F4F6BA35204F200F003741B6 /* ACRParseWarning.mm in Sources */ = {isa = PBXBuildFile; fileRef = F4F6BA33204F200E003741B6 /* ACRParseWarning.mm */; };
		F4F6BA36204F200F003741B6 /* ACRParseWarning.h in Headers */ = {isa = PBXBuildFile; fileRef = F4F6BA34204F200E003741B6 /* ACRParseWarning.h */; settings = {ATTRIBUTES = (Public, ); }; };
		F4F6BA38204F2954003741B6 /* ACRParseWarningPrivate.h in Headers */ = {isa = PBXBuildFile; fileRef = F4F6BA37204F2954003741B6 /* ACRParseWarningPrivate.h */; settings = {ATTRIBUTES = (Public, ); }; };
		F4F6BA3B204F3109003741B6 /* ACRAggregateTarget.mm in Sources */ = {isa = PBXBuildFile; fileRef = F4F6BA39204F3109003741B6 /* ACRAggregateTarget.mm */; };
		F4F6BA3C204F3109003741B6 /* ACRAggregateTarget.h in Headers */ = {isa = PBXBuildFile; fileRef = F4F6BA3A204F3109003741B6 /* ACRAggregateTarget.h */; settings = {ATTRIBUTES = (Public, ); }; };
		F4FE45661F196E7B0071D9E5 /* ACRColumnView.h in Headers */ = {isa = PBXBuildFile; fileRef = F4FE45641F196E7B0071D9E5 /* ACRColumnView.h */; settings = {ATTRIBUTES = (Public, ); }; };
		F4FE45671F196E7B0071D9E5 /* ACRColumnView.mm in Sources */ = {isa = PBXBuildFile; fileRef = F4FE45651F196E7B0071D9E5 /* ACRColumnView.mm */; };
		F4FE456A1F196F3D0071D9E5 /* ACRContentStackView.h in Headers */ = {isa = PBXBuildFile; fileRef = F4FE45681F196F3D0071D9E5 /* ACRContentStackView.h */; settings = {ATTRIBUTES = (Public, ); }; };
		F4FE456B1F196F3D0071D9E5 /* ACRContentStackView.mm in Sources */ = {isa = PBXBuildFile; fileRef = F4FE45691F196F3D0071D9E5 /* ACRContentStackView.mm */; };
		F4FE456E1F1985200071D9E5 /* ACRColumnSetView.h in Headers */ = {isa = PBXBuildFile; fileRef = F4FE456C1F1985200071D9E5 /* ACRColumnSetView.h */; settings = {ATTRIBUTES = (Public, ); }; };
		F4FE456F1F1985200071D9E5 /* ACRColumnSetView.mm in Sources */ = {isa = PBXBuildFile; fileRef = F4FE456D1F1985200071D9E5 /* ACRColumnSetView.mm */; };
/* End PBXBuildFile section */

/* Begin PBXContainerItemProxy section */
		F423C0C01EE1FBAA00905679 /* PBXContainerItemProxy */ = {
			isa = PBXContainerItemProxy;
			containerPortal = F423C0AC1EE1FBA900905679 /* Project object */;
			proxyType = 1;
			remoteGlobalIDString = F423C0B41EE1FBA900905679;
			remoteInfo = AdaptiveCards;
		};
/* End PBXContainerItemProxy section */

/* Begin PBXCopyFilesBuildPhase section */
		6BF339D220A6647500DA5973 /* CopyFiles */ = {
			isa = PBXCopyFilesBuildPhase;
			buildActionMask = 12;
			dstPath = Headers/json;
			dstSubfolderSpec = 1;
			files = (
				6BF339D320A6649500DA5973 /* json.h in CopyFiles */,
			);
			runOnlyForDeploymentPostprocessing = 0;
		};
/* End PBXCopyFilesBuildPhase section */

/* Begin PBXFileReference section */
		300ECB61219A12D100371DC5 /* AdaptiveBase64Util.cpp */ = {isa = PBXFileReference; fileEncoding = 4; lastKnownFileType = sourcecode.cpp.cpp; name = AdaptiveBase64Util.cpp; path = ../../../../shared/cpp/ObjectModel/AdaptiveBase64Util.cpp; sourceTree = "<group>"; };
		300ECB62219A12D100371DC5 /* AdaptiveBase64Util.h */ = {isa = PBXFileReference; fileEncoding = 4; lastKnownFileType = sourcecode.c.h; name = AdaptiveBase64Util.h; path = ../../../../shared/cpp/ObjectModel/AdaptiveBase64Util.h; sourceTree = "<group>"; };
		6B1147D01F32E53A008846EC /* ACRActionDelegate.h */ = {isa = PBXFileReference; fileEncoding = 4; lastKnownFileType = sourcecode.c.h; path = ACRActionDelegate.h; sourceTree = "<group>"; };
		6B1147D61F32F922008846EC /* ACRShowCardTarget.h */ = {isa = PBXFileReference; fileEncoding = 4; lastKnownFileType = sourcecode.c.h; path = ACRShowCardTarget.h; sourceTree = "<group>"; };
		6B1147D71F32F922008846EC /* ACRShowCardTarget.mm */ = {isa = PBXFileReference; fileEncoding = 4; lastKnownFileType = sourcecode.cpp.objcpp; path = ACRShowCardTarget.mm; sourceTree = "<group>"; };
		6B14FC60211BBBEA00A11CC5 /* ACRPickerView.xib */ = {isa = PBXFileReference; lastKnownFileType = file.xib; path = ACRPickerView.xib; sourceTree = "<group>"; };
		6B22425A21E80647000ACDA1 /* ACOParseContextPrivate.h */ = {isa = PBXFileReference; fileEncoding = 4; lastKnownFileType = sourcecode.c.h; path = ACOParseContextPrivate.h; sourceTree = "<group>"; };
		6B22425B21E80647000ACDA1 /* ACOParseContext.h */ = {isa = PBXFileReference; fileEncoding = 4; lastKnownFileType = sourcecode.c.h; path = ACOParseContext.h; sourceTree = "<group>"; };
		6B22425C21E80647000ACDA1 /* ACOParseContext.mm */ = {isa = PBXFileReference; fileEncoding = 4; lastKnownFileType = sourcecode.cpp.objcpp; path = ACOParseContext.mm; sourceTree = "<group>"; };
		6B22426B2203BE97000ACDA1 /* UnknownAction.h */ = {isa = PBXFileReference; fileEncoding = 4; lastKnownFileType = sourcecode.c.h; name = UnknownAction.h; path = ../../../../shared/cpp/ObjectModel/UnknownAction.h; sourceTree = "<group>"; };
		6B22426C2203BE97000ACDA1 /* UnknownAction.cpp */ = {isa = PBXFileReference; fileEncoding = 4; lastKnownFileType = sourcecode.cpp.cpp; name = UnknownAction.cpp; path = ../../../../shared/cpp/ObjectModel/UnknownAction.cpp; sourceTree = "<group>"; };
		6B268FE620CF19E100D99C1B /* RemoteResourceInformation.h */ = {isa = PBXFileReference; fileEncoding = 4; lastKnownFileType = sourcecode.c.h; name = RemoteResourceInformation.h; path = ../../../../shared/cpp/ObjectModel/RemoteResourceInformation.h; sourceTree = "<group>"; };
		6B3787B820CB3E0E00015401 /* ACRContentHoldingUIScrollView.mm */ = {isa = PBXFileReference; fileEncoding = 4; lastKnownFileType = sourcecode.cpp.objcpp; path = ACRContentHoldingUIScrollView.mm; sourceTree = "<group>"; };
		6B3787B920CB3E0E00015401 /* ACRContentHoldingUIScrollView.h */ = {isa = PBXFileReference; fileEncoding = 4; lastKnownFileType = sourcecode.c.h; path = ACRContentHoldingUIScrollView.h; sourceTree = "<group>"; };
		6B5D2409212C89E60010EB07 /* ACORemoteResourceInformationPrivate.h */ = {isa = PBXFileReference; fileEncoding = 4; lastKnownFileType = sourcecode.c.h; path = ACORemoteResourceInformationPrivate.h; sourceTree = "<group>"; };
		6B5D240A212C89E70010EB07 /* ACORemoteResourceInformation.h */ = {isa = PBXFileReference; fileEncoding = 4; lastKnownFileType = sourcecode.c.h; path = ACORemoteResourceInformation.h; sourceTree = "<group>"; };
		6B5D240B212C89E70010EB07 /* ACORemoteResourceInformation.mm */ = {isa = PBXFileReference; fileEncoding = 4; lastKnownFileType = sourcecode.cpp.objcpp; path = ACORemoteResourceInformation.mm; sourceTree = "<group>"; };
		6B5D2414212E1CF70010EB07 /* checked-checkbox-24.png */ = {isa = PBXFileReference; lastKnownFileType = image.png; path = "checked-checkbox-24.png"; sourceTree = "<group>"; };
		6B5D2415212E1CF70010EB07 /* checked.png */ = {isa = PBXFileReference; lastKnownFileType = image.png; path = checked.png; sourceTree = "<group>"; };
		6B5D2416212E1CF70010EB07 /* unchecked-checkbox-24.png */ = {isa = PBXFileReference; lastKnownFileType = image.png; path = "unchecked-checkbox-24.png"; sourceTree = "<group>"; };
		6B5D2417212E1CF70010EB07 /* unchecked.png */ = {isa = PBXFileReference; lastKnownFileType = image.png; path = unchecked.png; sourceTree = "<group>"; };
		6B616C3D21CB1878003E29CE /* ACRToggleVisibilityTarget.h */ = {isa = PBXFileReference; fileEncoding = 4; lastKnownFileType = sourcecode.c.h; path = ACRToggleVisibilityTarget.h; sourceTree = "<group>"; };
		6B616C3E21CB1878003E29CE /* ACRToggleVisibilityTarget.mm */ = {isa = PBXFileReference; fileEncoding = 4; lastKnownFileType = sourcecode.cpp.objcpp; path = ACRToggleVisibilityTarget.mm; sourceTree = "<group>"; };
		6B616C4121CB20D1003E29CE /* ACRActionToggleVisibilityRenderer.h */ = {isa = PBXFileReference; fileEncoding = 4; lastKnownFileType = sourcecode.c.h; path = ACRActionToggleVisibilityRenderer.h; sourceTree = "<group>"; };
		6B616C4221CB20D1003E29CE /* ACRActionToggleVisibilityRenderer.mm */ = {isa = PBXFileReference; fileEncoding = 4; lastKnownFileType = sourcecode.cpp.objcpp; path = ACRActionToggleVisibilityRenderer.mm; sourceTree = "<group>"; };
		6B6840F61F25EC2D008A933F /* ACRInputChoiceSetRenderer.h */ = {isa = PBXFileReference; fileEncoding = 4; lastKnownFileType = sourcecode.c.h; path = ACRInputChoiceSetRenderer.h; sourceTree = "<group>"; };
		6B6840F71F25EC2D008A933F /* ACRInputChoiceSetRenderer.mm */ = {isa = PBXFileReference; fileEncoding = 4; lastKnownFileType = sourcecode.cpp.objcpp; path = ACRInputChoiceSetRenderer.mm; sourceTree = "<group>"; };
		6B7B1A8D20B4D2AA00260731 /* Media.cpp */ = {isa = PBXFileReference; fileEncoding = 4; lastKnownFileType = sourcecode.cpp.cpp; name = Media.cpp; path = ../../../../shared/cpp/ObjectModel/Media.cpp; sourceTree = "<group>"; };
		6B7B1A8E20B4D2AA00260731 /* MediaSource.cpp */ = {isa = PBXFileReference; fileEncoding = 4; lastKnownFileType = sourcecode.cpp.cpp; name = MediaSource.cpp; path = ../../../../shared/cpp/ObjectModel/MediaSource.cpp; sourceTree = "<group>"; };
		6B7B1A8F20B4D2AA00260731 /* MediaSource.h */ = {isa = PBXFileReference; fileEncoding = 4; lastKnownFileType = sourcecode.c.h; name = MediaSource.h; path = ../../../../shared/cpp/ObjectModel/MediaSource.h; sourceTree = "<group>"; };
		6B7B1A9020B4D2AB00260731 /* Media.h */ = {isa = PBXFileReference; fileEncoding = 4; lastKnownFileType = sourcecode.c.h; name = Media.h; path = ../../../../shared/cpp/ObjectModel/Media.h; sourceTree = "<group>"; };
		6B7B1A9520BE2CBB00260731 /* ACRUIImageView.mm */ = {isa = PBXFileReference; fileEncoding = 4; lastKnownFileType = sourcecode.cpp.objcpp; path = ACRUIImageView.mm; sourceTree = "<group>"; };
		6B7B1A9620BE2CBC00260731 /* ACRUIImageView.h */ = {isa = PBXFileReference; fileEncoding = 4; lastKnownFileType = sourcecode.c.h; path = ACRUIImageView.h; sourceTree = "<group>"; };
		6B9AB2FB20D327DB005C8E15 /* ACRCellForCompactMode.xib */ = {isa = PBXFileReference; fileEncoding = 4; lastKnownFileType = file.xib; path = ACRCellForCompactMode.xib; sourceTree = "<group>"; };
		6B9AB30120D32A89005C8E15 /* ACRButton.xib */ = {isa = PBXFileReference; fileEncoding = 4; lastKnownFileType = file.xib; path = ACRButton.xib; sourceTree = "<group>"; };
		6B9AB30E20DD82A2005C8E15 /* ACRTextView.h */ = {isa = PBXFileReference; fileEncoding = 4; lastKnownFileType = sourcecode.c.h; path = ACRTextView.h; sourceTree = "<group>"; };
		6B9AB30F20DD82A2005C8E15 /* ACRTextView.mm */ = {isa = PBXFileReference; fileEncoding = 4; lastKnownFileType = sourcecode.cpp.objcpp; path = ACRTextView.mm; sourceTree = "<group>"; };
		6B9BDF7120E1BD0E00F13155 /* ACRToggleInputDataSource.mm */ = {isa = PBXFileReference; fileEncoding = 4; lastKnownFileType = sourcecode.cpp.objcpp; path = ACRToggleInputDataSource.mm; sourceTree = "<group>"; };
		6B9BDF7220E1BD0E00F13155 /* ACRToggleInputDataSource.h */ = {isa = PBXFileReference; fileEncoding = 4; lastKnownFileType = sourcecode.c.h; path = ACRToggleInputDataSource.h; sourceTree = "<group>"; };
		6B9BDF7D20F40D0F00F13155 /* ACOResourceResolvers.mm */ = {isa = PBXFileReference; fileEncoding = 4; lastKnownFileType = sourcecode.cpp.objcpp; path = ACOResourceResolvers.mm; sourceTree = "<group>"; };
		6B9BDF7E20F40D1000F13155 /* ACOResourceResolvers.h */ = {isa = PBXFileReference; fileEncoding = 4; lastKnownFileType = sourcecode.c.h; path = ACOResourceResolvers.h; sourceTree = "<group>"; };
		6B9BDFC920F6BF5D00F13155 /* ACOIResourceResolver.h */ = {isa = PBXFileReference; fileEncoding = 4; lastKnownFileType = sourcecode.c.h; path = ACOIResourceResolver.h; sourceTree = "<group>"; };
		6B9D650621095C7A00BB5C7B /* ACOMediaEventPrivate.h */ = {isa = PBXFileReference; fileEncoding = 4; lastKnownFileType = sourcecode.c.h; path = ACOMediaEventPrivate.h; sourceTree = "<group>"; };
		6B9D650721095C7A00BB5C7B /* ACOMediaEvent.h */ = {isa = PBXFileReference; fileEncoding = 4; lastKnownFileType = sourcecode.c.h; path = ACOMediaEvent.h; sourceTree = "<group>"; };
		6B9D650821095C7A00BB5C7B /* ACOMediaEvent.mm */ = {isa = PBXFileReference; fileEncoding = 4; lastKnownFileType = sourcecode.cpp.objcpp; path = ACOMediaEvent.mm; sourceTree = "<group>"; };
		6B9D650C21095CBE00BB5C7B /* ACRMediaTarget.h */ = {isa = PBXFileReference; fileEncoding = 4; lastKnownFileType = sourcecode.c.h; path = ACRMediaTarget.h; sourceTree = "<group>"; };
		6B9D650D21095CBE00BB5C7B /* ACRMediaTarget.mm */ = {isa = PBXFileReference; fileEncoding = 4; lastKnownFileType = sourcecode.cpp.objcpp; path = ACRMediaTarget.mm; sourceTree = "<group>"; };
		6BB211FA20FF9FE9009EA1BA /* ACRActionSetRenderer.mm */ = {isa = PBXFileReference; fileEncoding = 4; lastKnownFileType = sourcecode.cpp.objcpp; path = ACRActionSetRenderer.mm; sourceTree = "<group>"; };
		6BB211FB20FF9FEA009EA1BA /* ACRActionSetRenderer.h */ = {isa = PBXFileReference; fileEncoding = 4; lastKnownFileType = sourcecode.c.h; path = ACRActionSetRenderer.h; sourceTree = "<group>"; };
		6BB211FE20FFF9C0009EA1BA /* ACRIMedia.h */ = {isa = PBXFileReference; fileEncoding = 4; lastKnownFileType = sourcecode.c.h; path = ACRIMedia.h; sourceTree = "<group>"; };
		6BB212082100042B009EA1BA /* ACRMediaRenderer.h */ = {isa = PBXFileReference; fileEncoding = 4; lastKnownFileType = sourcecode.c.h; path = ACRMediaRenderer.h; sourceTree = "<group>"; };
		6BB2120F210013AA009EA1BA /* AVKit.framework */ = {isa = PBXFileReference; lastKnownFileType = wrapper.framework; name = AVKit.framework; path = System/Library/Frameworks/AVKit.framework; sourceTree = SDKROOT; };
		6BB2121721001596009EA1BA /* AVFoundation.framework */ = {isa = PBXFileReference; lastKnownFileType = wrapper.framework; name = AVFoundation.framework; path = System/Library/Frameworks/AVFoundation.framework; sourceTree = SDKROOT; };
		6BC30F5B21DD692800B9FAAE /* ActionSet.cpp */ = {isa = PBXFileReference; fileEncoding = 4; lastKnownFileType = sourcecode.cpp.cpp; name = ActionSet.cpp; path = ../../../../shared/cpp/ObjectModel/ActionSet.cpp; sourceTree = "<group>"; };
		6BC30F5C21DD692800B9FAAE /* ActionSet.h */ = {isa = PBXFileReference; fileEncoding = 4; lastKnownFileType = sourcecode.c.h; name = ActionSet.h; path = ../../../../shared/cpp/ObjectModel/ActionSet.h; sourceTree = "<group>"; };
		6BC30F6B21E56A6900B9FAAE /* Util.h */ = {isa = PBXFileReference; fileEncoding = 4; lastKnownFileType = sourcecode.c.h; path = Util.h; sourceTree = "<group>"; };
		6BC30F6D21E56CF900B9FAAE /* Util.mm */ = {isa = PBXFileReference; fileEncoding = 4; lastKnownFileType = sourcecode.cpp.objcpp; path = Util.mm; sourceTree = "<group>"; };
		6BC30F7521E5750A00B9FAAE /* EnumMagic.h */ = {isa = PBXFileReference; fileEncoding = 4; lastKnownFileType = sourcecode.c.h; name = EnumMagic.h; path = ../../../../shared/cpp/ObjectModel/EnumMagic.h; sourceTree = "<group>"; };
		6BC30F7721E6E49E00B9FAAE /* ACRCustomActionRenderer.mm */ = {isa = PBXFileReference; fileEncoding = 4; lastKnownFileType = sourcecode.cpp.objcpp; path = ACRCustomActionRenderer.mm; sourceTree = "<group>"; };
		6BC30F7821E6E49E00B9FAAE /* ACRCustomActionRenderer.h */ = {isa = PBXFileReference; fileEncoding = 4; lastKnownFileType = sourcecode.c.h; path = ACRCustomActionRenderer.h; sourceTree = "<group>"; };
		6BCE4B202108EB4D00021A62 /* ACRAVPlayerViewHoldingUIView.h */ = {isa = PBXFileReference; fileEncoding = 4; lastKnownFileType = sourcecode.c.h; path = ACRAVPlayerViewHoldingUIView.h; sourceTree = "<group>"; };
		6BCE4B212108EB4E00021A62 /* ACRAVPlayerViewHoldingUIView.mm */ = {isa = PBXFileReference; fileEncoding = 4; lastKnownFileType = sourcecode.cpp.objcpp; path = ACRAVPlayerViewHoldingUIView.mm; sourceTree = "<group>"; };
		6BCE4B242108FA7C00021A62 /* ACRMediaRenderer.mm */ = {isa = PBXFileReference; fileEncoding = 4; lastKnownFileType = sourcecode.cpp.objcpp; path = ACRMediaRenderer.mm; sourceTree = "<group>"; };
		6BCE4B262108FA9300021A62 /* ACRLongPressGestureRecognizerFactory.mm */ = {isa = PBXFileReference; fileEncoding = 4; lastKnownFileType = sourcecode.cpp.objcpp; path = ACRLongPressGestureRecognizerFactory.mm; sourceTree = "<group>"; };
		6BCE4B282108FBD800021A62 /* ACRLongPressGestureRecognizerFactory.h */ = {isa = PBXFileReference; fileEncoding = 4; lastKnownFileType = sourcecode.c.h; path = ACRLongPressGestureRecognizerFactory.h; sourceTree = "<group>"; };
		6BF430732190DCBF0068E432 /* ACRQuickActionView.xib */ = {isa = PBXFileReference; lastKnownFileType = file.xib; path = ACRQuickActionView.xib; sourceTree = "<group>"; };
		6BF430752190DDCA0068E432 /* ACRQuickReplyView.h */ = {isa = PBXFileReference; fileEncoding = 4; lastKnownFileType = sourcecode.c.h; path = ACRQuickReplyView.h; sourceTree = "<group>"; };
		6BF430762190DDCA0068E432 /* ACRQuickReplyView.mm */ = {isa = PBXFileReference; fileEncoding = 4; lastKnownFileType = sourcecode.cpp.objcpp; path = ACRQuickReplyView.mm; sourceTree = "<group>"; };
		6BF4307B219126CD0068E432 /* ACRQuickActionMultilineView.xib */ = {isa = PBXFileReference; lastKnownFileType = file.xib; path = ACRQuickActionMultilineView.xib; sourceTree = "<group>"; };
		6BF4307D219129600068E432 /* ACRQuickReplyMultilineView.h */ = {isa = PBXFileReference; fileEncoding = 4; lastKnownFileType = sourcecode.c.h; path = ACRQuickReplyMultilineView.h; sourceTree = "<group>"; };
		6BF4307E219129600068E432 /* ACRQuickReplyMultilineView.mm */ = {isa = PBXFileReference; fileEncoding = 4; lastKnownFileType = sourcecode.cpp.objcpp; path = ACRQuickReplyMultilineView.mm; sourceTree = "<group>"; };
		7ECFB63E219A3940004727A9 /* ParseContext.cpp */ = {isa = PBXFileReference; fileEncoding = 4; lastKnownFileType = sourcecode.cpp.cpp; name = ParseContext.cpp; path = ../../../../shared/cpp/ObjectModel/ParseContext.cpp; sourceTree = "<group>"; };
		7ECFB63F219A3940004727A9 /* ParseContext.h */ = {isa = PBXFileReference; fileEncoding = 4; lastKnownFileType = sourcecode.c.h; name = ParseContext.h; path = ../../../../shared/cpp/ObjectModel/ParseContext.h; sourceTree = "<group>"; };
		7EDC0F65213878E800077A13 /* SemanticVersion.h */ = {isa = PBXFileReference; fileEncoding = 4; lastKnownFileType = sourcecode.c.h; name = SemanticVersion.h; path = ../../../../shared/cpp/ObjectModel/SemanticVersion.h; sourceTree = "<group>"; };
		7EDC0F66213878E800077A13 /* SemanticVersion.cpp */ = {isa = PBXFileReference; fileEncoding = 4; lastKnownFileType = sourcecode.cpp.cpp; name = SemanticVersion.cpp; path = ../../../../shared/cpp/ObjectModel/SemanticVersion.cpp; sourceTree = "<group>"; };
		7EF8879B21F14CDD00BAFF02 /* BackgroundImage.h */ = {isa = PBXFileReference; fileEncoding = 4; lastKnownFileType = sourcecode.c.h; name = BackgroundImage.h; path = ../../../../shared/cpp/ObjectModel/BackgroundImage.h; sourceTree = "<group>"; };
		7EF8879C21F14CDD00BAFF02 /* BackgroundImage.cpp */ = {isa = PBXFileReference; fileEncoding = 4; lastKnownFileType = sourcecode.cpp.cpp; name = BackgroundImage.cpp; path = ../../../../shared/cpp/ObjectModel/BackgroundImage.cpp; sourceTree = "<group>"; };
		CA1218C221C4509300152EA8 /* ToggleVisibilityTarget.h */ = {isa = PBXFileReference; fileEncoding = 4; lastKnownFileType = sourcecode.c.h; name = ToggleVisibilityTarget.h; path = ../../../../shared/cpp/ObjectModel/ToggleVisibilityTarget.h; sourceTree = "<group>"; };
		CA1218C321C4509300152EA8 /* ToggleVisibilityAction.h */ = {isa = PBXFileReference; fileEncoding = 4; lastKnownFileType = sourcecode.c.h; name = ToggleVisibilityAction.h; path = ../../../../shared/cpp/ObjectModel/ToggleVisibilityAction.h; sourceTree = "<group>"; };
		CA1218C421C4509400152EA8 /* ToggleVisibilityTarget.cpp */ = {isa = PBXFileReference; fileEncoding = 4; lastKnownFileType = sourcecode.cpp.cpp; name = ToggleVisibilityTarget.cpp; path = ../../../../shared/cpp/ObjectModel/ToggleVisibilityTarget.cpp; sourceTree = "<group>"; };
		CA1218C521C4509400152EA8 /* ToggleVisibilityAction.cpp */ = {isa = PBXFileReference; fileEncoding = 4; lastKnownFileType = sourcecode.cpp.cpp; name = ToggleVisibilityAction.cpp; path = ../../../../shared/cpp/ObjectModel/ToggleVisibilityAction.cpp; sourceTree = "<group>"; };
		F401A8751F0DB69B006D7AF2 /* ACRImageSetUICollectionView.h */ = {isa = PBXFileReference; fileEncoding = 4; lastKnownFileType = sourcecode.c.h; path = ACRImageSetUICollectionView.h; sourceTree = "<group>"; };
		F401A8761F0DB69B006D7AF2 /* ACRImageSetUICollectionView.mm */ = {isa = PBXFileReference; fileEncoding = 4; lastKnownFileType = sourcecode.cpp.objcpp; path = ACRImageSetUICollectionView.mm; sourceTree = "<group>"; };
		F401A8791F0DCBC8006D7AF2 /* ACRImageSetRenderer.h */ = {isa = PBXFileReference; fileEncoding = 4; lastKnownFileType = sourcecode.c.h; path = ACRImageSetRenderer.h; sourceTree = "<group>"; };
		F401A87A1F0DCBC8006D7AF2 /* ACRImageSetRenderer.mm */ = {isa = PBXFileReference; fileEncoding = 4; lastKnownFileType = sourcecode.cpp.objcpp; path = ACRImageSetRenderer.mm; sourceTree = "<group>"; };
		F401A87D1F1045CA006D7AF2 /* ACRContentHoldingUIView.h */ = {isa = PBXFileReference; fileEncoding = 4; lastKnownFileType = sourcecode.c.h; path = ACRContentHoldingUIView.h; sourceTree = "<group>"; };
		F401A87E1F1045CA006D7AF2 /* ACRContentHoldingUIView.mm */ = {isa = PBXFileReference; fileEncoding = 4; lastKnownFileType = sourcecode.cpp.objcpp; path = ACRContentHoldingUIView.mm; sourceTree = "<group>"; };
		F4071C731FCCBAEE00AF4FEA /* ElementParserRegistration.h */ = {isa = PBXFileReference; fileEncoding = 4; lastKnownFileType = sourcecode.c.h; name = ElementParserRegistration.h; path = ../../../../shared/cpp/ObjectModel/ElementParserRegistration.h; sourceTree = "<group>"; };
		F4071C741FCCBAEF00AF4FEA /* ActionParserRegistration.h */ = {isa = PBXFileReference; fileEncoding = 4; lastKnownFileType = sourcecode.c.h; name = ActionParserRegistration.h; path = ../../../../shared/cpp/ObjectModel/ActionParserRegistration.h; sourceTree = "<group>"; };
		F4071C761FCCBAEF00AF4FEA /* json-forwards.h */ = {isa = PBXFileReference; fileEncoding = 4; lastKnownFileType = sourcecode.c.h; path = "json-forwards.h"; sourceTree = "<group>"; };
		F4071C771FCCBAEF00AF4FEA /* json.h */ = {isa = PBXFileReference; fileEncoding = 4; lastKnownFileType = sourcecode.c.h; path = json.h; sourceTree = "<group>"; };
		F4071C781FCCBAEF00AF4FEA /* ActionParserRegistration.cpp */ = {isa = PBXFileReference; fileEncoding = 4; lastKnownFileType = sourcecode.cpp.cpp; name = ActionParserRegistration.cpp; path = ../../../../shared/cpp/ObjectModel/ActionParserRegistration.cpp; sourceTree = "<group>"; };
		F4071C791FCCBAEF00AF4FEA /* ElementParserRegistration.cpp */ = {isa = PBXFileReference; fileEncoding = 4; lastKnownFileType = sourcecode.cpp.cpp; name = ElementParserRegistration.cpp; path = ../../../../shared/cpp/ObjectModel/ElementParserRegistration.cpp; sourceTree = "<group>"; };
		F423C0B51EE1FBA900905679 /* AdaptiveCards.framework */ = {isa = PBXFileReference; explicitFileType = wrapper.framework; includeInIndex = 0; path = AdaptiveCards.framework; sourceTree = BUILT_PRODUCTS_DIR; };
		F423C0B81EE1FBAA00905679 /* ACFramework.h */ = {isa = PBXFileReference; lastKnownFileType = sourcecode.c.h; path = ACFramework.h; sourceTree = "<group>"; };
		F423C0B91EE1FBAA00905679 /* Info.plist */ = {isa = PBXFileReference; lastKnownFileType = text.plist.xml; path = Info.plist; sourceTree = "<group>"; };
		F423C0BE1EE1FBAA00905679 /* AdaptiveCardsTests.xctest */ = {isa = PBXFileReference; explicitFileType = wrapper.cfbundle; includeInIndex = 0; path = AdaptiveCardsTests.xctest; sourceTree = BUILT_PRODUCTS_DIR; };
		F42741061EF8624F00399FBB /* ACRIBaseCardElementRenderer.h */ = {isa = PBXFileReference; fileEncoding = 4; lastKnownFileType = sourcecode.c.h; path = ACRIBaseCardElementRenderer.h; sourceTree = "<group>"; };
		F42741081EF864A900399FBB /* ACRBaseCardElementRenderer.h */ = {isa = PBXFileReference; fileEncoding = 4; lastKnownFileType = sourcecode.c.h; path = ACRBaseCardElementRenderer.h; sourceTree = "<group>"; };
		F42741091EF864A900399FBB /* ACRBaseCardElementRenderer.mm */ = {isa = PBXFileReference; fileEncoding = 4; lastKnownFileType = sourcecode.cpp.objcpp; path = ACRBaseCardElementRenderer.mm; sourceTree = "<group>"; };
		F42741101EF873A600399FBB /* ACRImageRenderer.h */ = {isa = PBXFileReference; fileEncoding = 4; lastKnownFileType = sourcecode.c.h; path = ACRImageRenderer.h; sourceTree = "<group>"; };
		F42741111EF873A600399FBB /* ACRImageRenderer.mm */ = {isa = PBXFileReference; fileEncoding = 4; lastKnownFileType = sourcecode.cpp.objcpp; path = ACRImageRenderer.mm; sourceTree = "<group>"; };
		F42741141EF895AB00399FBB /* ACRTextBlockRenderer.h */ = {isa = PBXFileReference; fileEncoding = 4; lastKnownFileType = sourcecode.c.h; path = ACRTextBlockRenderer.h; sourceTree = "<group>"; };
		F42741151EF895AB00399FBB /* ACRTextBlockRenderer.mm */ = {isa = PBXFileReference; fileEncoding = 4; lastKnownFileType = sourcecode.cpp.objcpp; path = ACRTextBlockRenderer.mm; sourceTree = "<group>"; };
		F427411A1EF8A25200399FBB /* ACRRegistration.h */ = {isa = PBXFileReference; fileEncoding = 4; lastKnownFileType = sourcecode.c.h; path = ACRRegistration.h; sourceTree = "<group>"; };
		F427411B1EF8A25200399FBB /* ACRRegistration.mm */ = {isa = PBXFileReference; fileEncoding = 4; lastKnownFileType = sourcecode.cpp.objcpp; path = ACRRegistration.mm; sourceTree = "<group>"; };
		F427411E1EF9DB8000399FBB /* ACRContainerRenderer.h */ = {isa = PBXFileReference; fileEncoding = 4; lastKnownFileType = sourcecode.c.h; path = ACRContainerRenderer.h; sourceTree = "<group>"; };
		F427411F1EF9DB8000399FBB /* ACRContainerRenderer.mm */ = {isa = PBXFileReference; fileEncoding = 4; lastKnownFileType = sourcecode.cpp.objcpp; path = ACRContainerRenderer.mm; sourceTree = "<group>"; };
		F42741221EFB274C00399FBB /* ACRColumnRenderer.h */ = {isa = PBXFileReference; fileEncoding = 4; lastKnownFileType = sourcecode.c.h; path = ACRColumnRenderer.h; sourceTree = "<group>"; };
		F42741231EFB274C00399FBB /* ACRColumnRenderer.mm */ = {isa = PBXFileReference; fileEncoding = 4; lastKnownFileType = sourcecode.cpp.objcpp; path = ACRColumnRenderer.mm; sourceTree = "<group>"; };
		F42741261EFB374A00399FBB /* ACRColumnSetRenderer.h */ = {isa = PBXFileReference; fileEncoding = 4; lastKnownFileType = sourcecode.c.h; path = ACRColumnSetRenderer.h; sourceTree = "<group>"; };
		F42741271EFB374A00399FBB /* ACRColumnSetRenderer.mm */ = {isa = PBXFileReference; fileEncoding = 4; lastKnownFileType = sourcecode.cpp.objcpp; path = ACRColumnSetRenderer.mm; sourceTree = "<group>"; };
		F42979361F31438900E89914 /* ACRIBaseInputHandler.h */ = {isa = PBXFileReference; fileEncoding = 4; lastKnownFileType = sourcecode.c.h; path = ACRIBaseInputHandler.h; sourceTree = "<group>"; };
		F42979381F31458800E89914 /* ACRActionSubmitRenderer.h */ = {isa = PBXFileReference; fileEncoding = 4; lastKnownFileType = sourcecode.c.h; path = ACRActionSubmitRenderer.h; sourceTree = "<group>"; };
		F42979391F31458800E89914 /* ACRActionSubmitRenderer.mm */ = {isa = PBXFileReference; fileEncoding = 4; lastKnownFileType = sourcecode.cpp.objcpp; path = ACRActionSubmitRenderer.mm; sourceTree = "<group>"; };
		F429793C1F3155EF00E89914 /* ACRTextField.h */ = {isa = PBXFileReference; fileEncoding = 4; lastKnownFileType = sourcecode.c.h; path = ACRTextField.h; sourceTree = "<group>"; };
		F429793D1F3155EF00E89914 /* ACRTextField.mm */ = {isa = PBXFileReference; fileEncoding = 4; lastKnownFileType = sourcecode.cpp.objcpp; path = ACRTextField.mm; sourceTree = "<group>"; };
		F42979401F322C3E00E89914 /* ACRErrors.h */ = {isa = PBXFileReference; fileEncoding = 4; lastKnownFileType = sourcecode.c.h; path = ACRErrors.h; sourceTree = "<group>"; };
		F42979411F322C3E00E89914 /* ACRErrors.mm */ = {isa = PBXFileReference; fileEncoding = 4; lastKnownFileType = sourcecode.cpp.objcpp; path = ACRErrors.mm; sourceTree = "<group>"; };
		F42979441F322C9000E89914 /* ACRNumericTextField.mm */ = {isa = PBXFileReference; fileEncoding = 4; lastKnownFileType = sourcecode.cpp.objcpp; path = ACRNumericTextField.mm; sourceTree = "<group>"; };
		F42979451F322C9000E89914 /* ACRNumericTextField.h */ = {isa = PBXFileReference; fileEncoding = 4; lastKnownFileType = sourcecode.c.h; path = ACRNumericTextField.h; sourceTree = "<group>"; };
		F42979481F323BA700E89914 /* ACRDateTextField.h */ = {isa = PBXFileReference; fileEncoding = 4; lastKnownFileType = sourcecode.c.h; path = ACRDateTextField.h; sourceTree = "<group>"; };
		F429794C1F32684900E89914 /* ACRDateTextField.mm */ = {isa = PBXFileReference; fileEncoding = 4; lastKnownFileType = sourcecode.cpp.objcpp; path = ACRDateTextField.mm; sourceTree = "<group>"; };
		F42C2F4B20351A8E008787B0 /* ACOBaseCardElementPrivate.h */ = {isa = PBXFileReference; fileEncoding = 4; lastKnownFileType = sourcecode.c.h; path = ACOBaseCardElementPrivate.h; sourceTree = "<group>"; };
		F42E516B1FEC383E008F9642 /* MarkDownParsedResult.h */ = {isa = PBXFileReference; fileEncoding = 4; lastKnownFileType = sourcecode.c.h; name = MarkDownParsedResult.h; path = ../../../../shared/cpp/ObjectModel/MarkDownParsedResult.h; sourceTree = "<group>"; };
		F42E516C1FEC383E008F9642 /* MarkDownBlockParser.cpp */ = {isa = PBXFileReference; fileEncoding = 4; lastKnownFileType = sourcecode.cpp.cpp; name = MarkDownBlockParser.cpp; path = ../../../../shared/cpp/ObjectModel/MarkDownBlockParser.cpp; sourceTree = "<group>"; };
		F42E516D1FEC383F008F9642 /* MarkDownHtmlGenerator.h */ = {isa = PBXFileReference; fileEncoding = 4; lastKnownFileType = sourcecode.c.h; name = MarkDownHtmlGenerator.h; path = ../../../../shared/cpp/ObjectModel/MarkDownHtmlGenerator.h; sourceTree = "<group>"; };
		F42E516E1FEC383F008F9642 /* MarkDownParsedResult.cpp */ = {isa = PBXFileReference; fileEncoding = 4; lastKnownFileType = sourcecode.cpp.cpp; name = MarkDownParsedResult.cpp; path = ../../../../shared/cpp/ObjectModel/MarkDownParsedResult.cpp; sourceTree = "<group>"; };
		F42E516F1FEC383F008F9642 /* MarkDownBlockParser.h */ = {isa = PBXFileReference; fileEncoding = 4; lastKnownFileType = sourcecode.c.h; name = MarkDownBlockParser.h; path = ../../../../shared/cpp/ObjectModel/MarkDownBlockParser.h; sourceTree = "<group>"; };
		F42E51701FEC383F008F9642 /* MarkDownHtmlGenerator.cpp */ = {isa = PBXFileReference; fileEncoding = 4; lastKnownFileType = sourcecode.cpp.cpp; name = MarkDownHtmlGenerator.cpp; path = ../../../../shared/cpp/ObjectModel/MarkDownHtmlGenerator.cpp; sourceTree = "<group>"; };
		F42E51711FEC383F008F9642 /* MarkDownParser.h */ = {isa = PBXFileReference; fileEncoding = 4; lastKnownFileType = sourcecode.c.h; name = MarkDownParser.h; path = ../../../../shared/cpp/ObjectModel/MarkDownParser.h; sourceTree = "<group>"; };
		F42E51721FEC3840008F9642 /* MarkDownParser.cpp */ = {isa = PBXFileReference; fileEncoding = 4; lastKnownFileType = sourcecode.cpp.cpp; name = MarkDownParser.cpp; path = ../../../../shared/cpp/ObjectModel/MarkDownParser.cpp; sourceTree = "<group>"; };
		F431103D1F357487001AAE30 /* ACRInputTableView.h */ = {isa = PBXFileReference; fileEncoding = 4; lastKnownFileType = sourcecode.c.h; path = ACRInputTableView.h; sourceTree = "<group>"; };
		F431103E1F357487001AAE30 /* ACRInputTableView.mm */ = {isa = PBXFileReference; fileEncoding = 4; lastKnownFileType = sourcecode.cpp.objcpp; path = ACRInputTableView.mm; sourceTree = "<group>"; };
		F431103F1F357487001AAE30 /* ACOHostConfig.h */ = {isa = PBXFileReference; fileEncoding = 4; lastKnownFileType = sourcecode.c.h; path = ACOHostConfig.h; sourceTree = "<group>"; };
		F43110401F357487001AAE30 /* ACOHostConfig.mm */ = {isa = PBXFileReference; fileEncoding = 4; lastKnownFileType = sourcecode.cpp.objcpp; path = ACOHostConfig.mm; sourceTree = "<group>"; };
		F43660761F0706D800EBA868 /* SharedAdaptiveCard.cpp */ = {isa = PBXFileReference; fileEncoding = 4; lastKnownFileType = sourcecode.cpp.cpp; name = SharedAdaptiveCard.cpp; path = ../../../../shared/cpp/ObjectModel/SharedAdaptiveCard.cpp; sourceTree = "<group>"; };
		F43660771F0706D800EBA868 /* SharedAdaptiveCard.h */ = {isa = PBXFileReference; fileEncoding = 4; lastKnownFileType = sourcecode.c.h; name = SharedAdaptiveCard.h; path = ../../../../shared/cpp/ObjectModel/SharedAdaptiveCard.h; sourceTree = "<group>"; };
		F43A940E1F1D60E30001920B /* ACRFactSetRenderer.h */ = {isa = PBXFileReference; fileEncoding = 4; lastKnownFileType = sourcecode.c.h; path = ACRFactSetRenderer.h; sourceTree = "<group>"; };
		F43A940F1F1D60E30001920B /* ACRFactSetRenderer.mm */ = {isa = PBXFileReference; fileEncoding = 4; lastKnownFileType = sourcecode.cpp.objcpp; path = ACRFactSetRenderer.mm; sourceTree = "<group>"; };
		F43A94121F1EED6D0001920B /* ACRInputRenderer.h */ = {isa = PBXFileReference; fileEncoding = 4; lastKnownFileType = sourcecode.c.h; path = ACRInputRenderer.h; sourceTree = "<group>"; };
		F43A94131F1EED6D0001920B /* ACRInputRenderer.mm */ = {isa = PBXFileReference; fileEncoding = 4; lastKnownFileType = sourcecode.cpp.objcpp; path = ACRInputRenderer.mm; sourceTree = "<group>"; };
		F43A94161F20502D0001920B /* ACRInputToggleRenderer.h */ = {isa = PBXFileReference; fileEncoding = 4; lastKnownFileType = sourcecode.c.h; path = ACRInputToggleRenderer.h; sourceTree = "<group>"; };
		F43A94171F20502D0001920B /* ACRInputToggleRenderer.mm */ = {isa = PBXFileReference; fileEncoding = 4; lastKnownFileType = sourcecode.cpp.objcpp; path = ACRInputToggleRenderer.mm; sourceTree = "<group>"; };
		F44872BD1EE2261F00FCAFAE /* AdaptiveCardParseException.cpp */ = {isa = PBXFileReference; fileEncoding = 4; lastKnownFileType = sourcecode.cpp.cpp; name = AdaptiveCardParseException.cpp; path = ../../../../shared/cpp/ObjectModel/AdaptiveCardParseException.cpp; sourceTree = "<group>"; };
		F44872BE1EE2261F00FCAFAE /* AdaptiveCardParseException.h */ = {isa = PBXFileReference; fileEncoding = 4; lastKnownFileType = sourcecode.c.h; name = AdaptiveCardParseException.h; path = ../../../../shared/cpp/ObjectModel/AdaptiveCardParseException.h; sourceTree = "<group>"; };
		F44872BF1EE2261F00FCAFAE /* BaseActionElement.cpp */ = {isa = PBXFileReference; fileEncoding = 4; lastKnownFileType = sourcecode.cpp.cpp; name = BaseActionElement.cpp; path = ../../../../shared/cpp/ObjectModel/BaseActionElement.cpp; sourceTree = "<group>"; };
		F44872C01EE2261F00FCAFAE /* BaseActionElement.h */ = {isa = PBXFileReference; fileEncoding = 4; lastKnownFileType = sourcecode.c.h; name = BaseActionElement.h; path = ../../../../shared/cpp/ObjectModel/BaseActionElement.h; sourceTree = "<group>"; };
		F44872C11EE2261F00FCAFAE /* BaseCardElement.cpp */ = {isa = PBXFileReference; fileEncoding = 4; lastKnownFileType = sourcecode.cpp.cpp; name = BaseCardElement.cpp; path = ../../../../shared/cpp/ObjectModel/BaseCardElement.cpp; sourceTree = "<group>"; };
		F44872C21EE2261F00FCAFAE /* BaseCardElement.h */ = {isa = PBXFileReference; fileEncoding = 4; lastKnownFileType = sourcecode.c.h; name = BaseCardElement.h; path = ../../../../shared/cpp/ObjectModel/BaseCardElement.h; sourceTree = "<group>"; };
		F44872C31EE2261F00FCAFAE /* BaseInputElement.cpp */ = {isa = PBXFileReference; fileEncoding = 4; lastKnownFileType = sourcecode.cpp.cpp; name = BaseInputElement.cpp; path = ../../../../shared/cpp/ObjectModel/BaseInputElement.cpp; sourceTree = "<group>"; };
		F44872C41EE2261F00FCAFAE /* BaseInputElement.h */ = {isa = PBXFileReference; fileEncoding = 4; lastKnownFileType = sourcecode.c.h; name = BaseInputElement.h; path = ../../../../shared/cpp/ObjectModel/BaseInputElement.h; sourceTree = "<group>"; };
		F44872C51EE2261F00FCAFAE /* ChoiceInput.cpp */ = {isa = PBXFileReference; fileEncoding = 4; lastKnownFileType = sourcecode.cpp.cpp; name = ChoiceInput.cpp; path = ../../../../shared/cpp/ObjectModel/ChoiceInput.cpp; sourceTree = "<group>"; };
		F44872C61EE2261F00FCAFAE /* ChoiceInput.h */ = {isa = PBXFileReference; fileEncoding = 4; lastKnownFileType = sourcecode.c.h; name = ChoiceInput.h; path = ../../../../shared/cpp/ObjectModel/ChoiceInput.h; sourceTree = "<group>"; };
		F44872C71EE2261F00FCAFAE /* ChoiceSetInput.cpp */ = {isa = PBXFileReference; fileEncoding = 4; lastKnownFileType = sourcecode.cpp.cpp; name = ChoiceSetInput.cpp; path = ../../../../shared/cpp/ObjectModel/ChoiceSetInput.cpp; sourceTree = "<group>"; };
		F44872C81EE2261F00FCAFAE /* ChoiceSetInput.h */ = {isa = PBXFileReference; fileEncoding = 4; lastKnownFileType = sourcecode.c.h; name = ChoiceSetInput.h; path = ../../../../shared/cpp/ObjectModel/ChoiceSetInput.h; sourceTree = "<group>"; };
		F44872C91EE2261F00FCAFAE /* Column.cpp */ = {isa = PBXFileReference; fileEncoding = 4; lastKnownFileType = sourcecode.cpp.cpp; name = Column.cpp; path = ../../../../shared/cpp/ObjectModel/Column.cpp; sourceTree = "<group>"; };
		F44872CA1EE2261F00FCAFAE /* Column.h */ = {isa = PBXFileReference; fileEncoding = 4; lastKnownFileType = sourcecode.c.h; name = Column.h; path = ../../../../shared/cpp/ObjectModel/Column.h; sourceTree = "<group>"; };
		F44872CB1EE2261F00FCAFAE /* ColumnSet.cpp */ = {isa = PBXFileReference; fileEncoding = 4; lastKnownFileType = sourcecode.cpp.cpp; name = ColumnSet.cpp; path = ../../../../shared/cpp/ObjectModel/ColumnSet.cpp; sourceTree = "<group>"; };
		F44872CC1EE2261F00FCAFAE /* ColumnSet.h */ = {isa = PBXFileReference; fileEncoding = 4; lastKnownFileType = sourcecode.c.h; name = ColumnSet.h; path = ../../../../shared/cpp/ObjectModel/ColumnSet.h; sourceTree = "<group>"; };
		F44872CD1EE2261F00FCAFAE /* Container.cpp */ = {isa = PBXFileReference; fileEncoding = 4; lastKnownFileType = sourcecode.cpp.cpp; name = Container.cpp; path = ../../../../shared/cpp/ObjectModel/Container.cpp; sourceTree = "<group>"; };
		F44872CE1EE2261F00FCAFAE /* Container.h */ = {isa = PBXFileReference; fileEncoding = 4; lastKnownFileType = sourcecode.c.h; name = Container.h; path = ../../../../shared/cpp/ObjectModel/Container.h; sourceTree = "<group>"; };
		F44872CF1EE2261F00FCAFAE /* DateInput.cpp */ = {isa = PBXFileReference; fileEncoding = 4; lastKnownFileType = sourcecode.cpp.cpp; name = DateInput.cpp; path = ../../../../shared/cpp/ObjectModel/DateInput.cpp; sourceTree = "<group>"; };
		F44872D01EE2261F00FCAFAE /* DateInput.h */ = {isa = PBXFileReference; fileEncoding = 4; lastKnownFileType = sourcecode.c.h; name = DateInput.h; path = ../../../../shared/cpp/ObjectModel/DateInput.h; sourceTree = "<group>"; };
		F44872D11EE2261F00FCAFAE /* Enums.cpp */ = {isa = PBXFileReference; fileEncoding = 4; lastKnownFileType = sourcecode.cpp.cpp; name = Enums.cpp; path = ../../../../shared/cpp/ObjectModel/Enums.cpp; sourceTree = "<group>"; };
		F44872D21EE2261F00FCAFAE /* Enums.h */ = {isa = PBXFileReference; explicitFileType = sourcecode.c.h; fileEncoding = 4; name = Enums.h; path = ../../../../shared/cpp/ObjectModel/Enums.h; sourceTree = "<group>"; };
		F44872D31EE2261F00FCAFAE /* Fact.cpp */ = {isa = PBXFileReference; fileEncoding = 4; lastKnownFileType = sourcecode.cpp.cpp; name = Fact.cpp; path = ../../../../shared/cpp/ObjectModel/Fact.cpp; sourceTree = "<group>"; };
		F44872D41EE2261F00FCAFAE /* Fact.h */ = {isa = PBXFileReference; fileEncoding = 4; lastKnownFileType = sourcecode.c.h; name = Fact.h; path = ../../../../shared/cpp/ObjectModel/Fact.h; sourceTree = "<group>"; };
		F44872D51EE2261F00FCAFAE /* FactSet.cpp */ = {isa = PBXFileReference; fileEncoding = 4; lastKnownFileType = sourcecode.cpp.cpp; name = FactSet.cpp; path = ../../../../shared/cpp/ObjectModel/FactSet.cpp; sourceTree = "<group>"; };
		F44872D61EE2261F00FCAFAE /* FactSet.h */ = {isa = PBXFileReference; fileEncoding = 4; lastKnownFileType = sourcecode.c.h; name = FactSet.h; path = ../../../../shared/cpp/ObjectModel/FactSet.h; sourceTree = "<group>"; };
		F44872D71EE2261F00FCAFAE /* HostConfig.h */ = {isa = PBXFileReference; fileEncoding = 4; lastKnownFileType = sourcecode.c.h; name = HostConfig.h; path = ../../../../shared/cpp/ObjectModel/HostConfig.h; sourceTree = "<group>"; };
		F44872DA1EE2261F00FCAFAE /* Image.cpp */ = {isa = PBXFileReference; fileEncoding = 4; lastKnownFileType = sourcecode.cpp.cpp; name = Image.cpp; path = ../../../../shared/cpp/ObjectModel/Image.cpp; sourceTree = "<group>"; };
		F44872DB1EE2261F00FCAFAE /* Image.h */ = {isa = PBXFileReference; fileEncoding = 4; lastKnownFileType = sourcecode.c.h; name = Image.h; path = ../../../../shared/cpp/ObjectModel/Image.h; sourceTree = "<group>"; };
		F44872DC1EE2261F00FCAFAE /* ImageSet.cpp */ = {isa = PBXFileReference; fileEncoding = 4; lastKnownFileType = sourcecode.cpp.cpp; name = ImageSet.cpp; path = ../../../../shared/cpp/ObjectModel/ImageSet.cpp; sourceTree = "<group>"; };
		F44872DD1EE2261F00FCAFAE /* ImageSet.h */ = {isa = PBXFileReference; fileEncoding = 4; lastKnownFileType = sourcecode.c.h; name = ImageSet.h; path = ../../../../shared/cpp/ObjectModel/ImageSet.h; sourceTree = "<group>"; };
		F44872DF1EE2261F00FCAFAE /* jsoncpp.cpp */ = {isa = PBXFileReference; fileEncoding = 4; lastKnownFileType = sourcecode.cpp.cpp; name = jsoncpp.cpp; path = ../../../../shared/cpp/ObjectModel/jsoncpp.cpp; sourceTree = "<group>"; };
		F44872E01EE2261F00FCAFAE /* NumberInput.cpp */ = {isa = PBXFileReference; fileEncoding = 4; lastKnownFileType = sourcecode.cpp.cpp; name = NumberInput.cpp; path = ../../../../shared/cpp/ObjectModel/NumberInput.cpp; sourceTree = "<group>"; };
		F44872E11EE2261F00FCAFAE /* NumberInput.h */ = {isa = PBXFileReference; fileEncoding = 4; lastKnownFileType = sourcecode.c.h; name = NumberInput.h; path = ../../../../shared/cpp/ObjectModel/NumberInput.h; sourceTree = "<group>"; };
		F44872E21EE2261F00FCAFAE /* OpenUrlAction.cpp */ = {isa = PBXFileReference; fileEncoding = 4; lastKnownFileType = sourcecode.cpp.cpp; name = OpenUrlAction.cpp; path = ../../../../shared/cpp/ObjectModel/OpenUrlAction.cpp; sourceTree = "<group>"; };
		F44872E31EE2261F00FCAFAE /* OpenUrlAction.h */ = {isa = PBXFileReference; fileEncoding = 4; lastKnownFileType = sourcecode.c.h; name = OpenUrlAction.h; path = ../../../../shared/cpp/ObjectModel/OpenUrlAction.h; sourceTree = "<group>"; };
		F44872E41EE2261F00FCAFAE /* ParseUtil.cpp */ = {isa = PBXFileReference; fileEncoding = 4; lastKnownFileType = sourcecode.cpp.cpp; name = ParseUtil.cpp; path = ../../../../shared/cpp/ObjectModel/ParseUtil.cpp; sourceTree = "<group>"; };
		F44872E51EE2261F00FCAFAE /* ParseUtil.h */ = {isa = PBXFileReference; fileEncoding = 4; lastKnownFileType = sourcecode.c.h; name = ParseUtil.h; path = ../../../../shared/cpp/ObjectModel/ParseUtil.h; sourceTree = "<group>"; };
		F44872E61EE2261F00FCAFAE /* pch.h */ = {isa = PBXFileReference; fileEncoding = 4; lastKnownFileType = sourcecode.c.h; name = pch.h; path = ../../../../shared/cpp/ObjectModel/pch.h; sourceTree = "<group>"; };
		F44872E71EE2261F00FCAFAE /* ShowCardAction.cpp */ = {isa = PBXFileReference; fileEncoding = 4; lastKnownFileType = sourcecode.cpp.cpp; name = ShowCardAction.cpp; path = ../../../../shared/cpp/ObjectModel/ShowCardAction.cpp; sourceTree = "<group>"; };
		F44872E81EE2261F00FCAFAE /* ShowCardAction.h */ = {isa = PBXFileReference; fileEncoding = 4; lastKnownFileType = sourcecode.c.h; name = ShowCardAction.h; path = ../../../../shared/cpp/ObjectModel/ShowCardAction.h; sourceTree = "<group>"; };
		F44872E91EE2261F00FCAFAE /* SubmitAction.cpp */ = {isa = PBXFileReference; fileEncoding = 4; lastKnownFileType = sourcecode.cpp.cpp; name = SubmitAction.cpp; path = ../../../../shared/cpp/ObjectModel/SubmitAction.cpp; sourceTree = "<group>"; };
		F44872EA1EE2261F00FCAFAE /* SubmitAction.h */ = {isa = PBXFileReference; fileEncoding = 4; lastKnownFileType = sourcecode.c.h; name = SubmitAction.h; path = ../../../../shared/cpp/ObjectModel/SubmitAction.h; sourceTree = "<group>"; };
		F44872EB1EE2261F00FCAFAE /* TextBlock.cpp */ = {isa = PBXFileReference; fileEncoding = 4; lastKnownFileType = sourcecode.cpp.cpp; name = TextBlock.cpp; path = ../../../../shared/cpp/ObjectModel/TextBlock.cpp; sourceTree = "<group>"; };
		F44872EC1EE2261F00FCAFAE /* TextBlock.h */ = {isa = PBXFileReference; fileEncoding = 4; lastKnownFileType = sourcecode.c.h; name = TextBlock.h; path = ../../../../shared/cpp/ObjectModel/TextBlock.h; sourceTree = "<group>"; };
		F44872ED1EE2261F00FCAFAE /* TextInput.cpp */ = {isa = PBXFileReference; fileEncoding = 4; lastKnownFileType = sourcecode.cpp.cpp; name = TextInput.cpp; path = ../../../../shared/cpp/ObjectModel/TextInput.cpp; sourceTree = "<group>"; };
		F44872EE1EE2261F00FCAFAE /* TextInput.h */ = {isa = PBXFileReference; fileEncoding = 4; lastKnownFileType = sourcecode.c.h; name = TextInput.h; path = ../../../../shared/cpp/ObjectModel/TextInput.h; sourceTree = "<group>"; };
		F44872EF1EE2261F00FCAFAE /* TimeInput.cpp */ = {isa = PBXFileReference; fileEncoding = 4; lastKnownFileType = sourcecode.cpp.cpp; name = TimeInput.cpp; path = ../../../../shared/cpp/ObjectModel/TimeInput.cpp; sourceTree = "<group>"; };
		F44872F01EE2261F00FCAFAE /* TimeInput.h */ = {isa = PBXFileReference; fileEncoding = 4; lastKnownFileType = sourcecode.c.h; name = TimeInput.h; path = ../../../../shared/cpp/ObjectModel/TimeInput.h; sourceTree = "<group>"; };
		F44872F11EE2261F00FCAFAE /* ToggleInput.cpp */ = {isa = PBXFileReference; fileEncoding = 4; lastKnownFileType = sourcecode.cpp.cpp; name = ToggleInput.cpp; path = ../../../../shared/cpp/ObjectModel/ToggleInput.cpp; sourceTree = "<group>"; };
		F44872F21EE2261F00FCAFAE /* ToggleInput.h */ = {isa = PBXFileReference; fileEncoding = 4; lastKnownFileType = sourcecode.c.h; name = ToggleInput.h; path = ../../../../shared/cpp/ObjectModel/ToggleInput.h; sourceTree = "<group>"; };
		F452CD571F68CD6F005394B2 /* HostConfig.cpp */ = {isa = PBXFileReference; fileEncoding = 4; lastKnownFileType = sourcecode.cpp.cpp; name = HostConfig.cpp; path = ../../../../shared/cpp/ObjectModel/HostConfig.cpp; sourceTree = "<group>"; };
		F45A071A1EF4BC44007C6503 /* Foundation.framework */ = {isa = PBXFileReference; lastKnownFileType = wrapper.framework; name = Foundation.framework; path = System/Library/Frameworks/Foundation.framework; sourceTree = SDKROOT; };
		F45A071C1EF4BCC3007C6503 /* CoreGraphics.framework */ = {isa = PBXFileReference; lastKnownFileType = wrapper.framework; name = CoreGraphics.framework; path = System/Library/Frameworks/CoreGraphics.framework; sourceTree = SDKROOT; };
		F45A071E1EF4BD67007C6503 /* UIKit.framework */ = {isa = PBXFileReference; lastKnownFileType = wrapper.framework; name = UIKit.framework; path = System/Library/Frameworks/UIKit.framework; sourceTree = SDKROOT; };
		F4603237207575A3006C5358 /* ACRLabelView.xib */ = {isa = PBXFileReference; lastKnownFileType = file.xib; path = ACRLabelView.xib; sourceTree = "<group>"; };
		F460324020757F38006C5358 /* ACRTextField.xib */ = {isa = PBXFileReference; lastKnownFileType = file.xib; path = ACRTextField.xib; sourceTree = "<group>"; };
		F460324420758583006C5358 /* ACRDatePicker.xib */ = {isa = PBXFileReference; lastKnownFileType = file.xib; path = ACRDatePicker.xib; sourceTree = "<group>"; };
		F460324620759519006C5358 /* ACRDateTextField.xib */ = {isa = PBXFileReference; lastKnownFileType = file.xib; path = ACRDateTextField.xib; sourceTree = "<group>"; };
		F46032482075997D006C5358 /* ACRInputTableView.xib */ = {isa = PBXFileReference; lastKnownFileType = file.xib; path = ACRInputTableView.xib; sourceTree = "<group>"; };
		F495FC082022A18F0093D4DE /* ACRChoiceSetViewDataSource.mm */ = {isa = PBXFileReference; fileEncoding = 4; lastKnownFileType = sourcecode.cpp.objcpp; path = ACRChoiceSetViewDataSource.mm; sourceTree = "<group>"; };
		F495FC092022A18F0093D4DE /* ACRChoiceSetViewDataSource.h */ = {isa = PBXFileReference; fileEncoding = 4; lastKnownFileType = sourcecode.c.h; path = ACRChoiceSetViewDataSource.h; sourceTree = "<group>"; };
		F495FC0C2022AC920093D4DE /* ACRChoiceSetViewDataSourceCompactStyle.mm */ = {isa = PBXFileReference; fileEncoding = 4; lastKnownFileType = sourcecode.cpp.objcpp; path = ACRChoiceSetViewDataSourceCompactStyle.mm; sourceTree = "<group>"; };
		F495FC0D2022AC920093D4DE /* ACRChoiceSetViewDataSourceCompactStyle.h */ = {isa = PBXFileReference; fileEncoding = 4; lastKnownFileType = sourcecode.c.h; path = ACRChoiceSetViewDataSourceCompactStyle.h; sourceTree = "<group>"; };
		F4960C022051FE8000780566 /* ACRView.h */ = {isa = PBXFileReference; fileEncoding = 4; lastKnownFileType = sourcecode.c.h; path = ACRView.h; sourceTree = "<group>"; };
		F4960C032051FE8100780566 /* ACRView.mm */ = {isa = PBXFileReference; fileEncoding = 4; lastKnownFileType = sourcecode.cpp.objcpp; path = ACRView.mm; sourceTree = "<group>"; };
		F496834E1F6CA24600DF0D3A /* ACRRenderer.h */ = {isa = PBXFileReference; fileEncoding = 4; lastKnownFileType = sourcecode.c.h; path = ACRRenderer.h; sourceTree = "<group>"; };
		F496834F1F6CA24600DF0D3A /* ACRRenderer.mm */ = {isa = PBXFileReference; fileEncoding = 4; lastKnownFileType = sourcecode.cpp.objcpp; path = ACRRenderer.mm; sourceTree = "<group>"; };
		F49683501F6CA24600DF0D3A /* ACRRenderResult.h */ = {isa = PBXFileReference; fileEncoding = 4; lastKnownFileType = sourcecode.c.h; path = ACRRenderResult.h; sourceTree = "<group>"; };
		F49683511F6CA24600DF0D3A /* ACRRenderResult.mm */ = {isa = PBXFileReference; fileEncoding = 4; lastKnownFileType = sourcecode.cpp.objcpp; path = ACRRenderResult.mm; sourceTree = "<group>"; };
		F4A5CAB91F623F4500242D62 /* AdaptiveCardsTests.m */ = {isa = PBXFileReference; fileEncoding = 4; lastKnownFileType = sourcecode.c.objc; path = AdaptiveCardsTests.m; sourceTree = "<group>"; };
		F4C1F5D31F2187900018CB78 /* ACRInputDateRenderer.h */ = {isa = PBXFileReference; fileEncoding = 4; lastKnownFileType = sourcecode.c.h; path = ACRInputDateRenderer.h; sourceTree = "<group>"; };
		F4C1F5D41F2187900018CB78 /* ACRInputDateRenderer.mm */ = {isa = PBXFileReference; fileEncoding = 4; lastKnownFileType = sourcecode.cpp.objcpp; path = ACRInputDateRenderer.mm; sourceTree = "<group>"; };
		F4C1F5D71F218ABC0018CB78 /* ACRInputTimeRenderer.h */ = {isa = PBXFileReference; fileEncoding = 4; lastKnownFileType = sourcecode.c.h; path = ACRInputTimeRenderer.h; sourceTree = "<group>"; };
		F4C1F5D81F218ABC0018CB78 /* ACRInputTimeRenderer.mm */ = {isa = PBXFileReference; fileEncoding = 4; lastKnownFileType = sourcecode.cpp.objcpp; path = ACRInputTimeRenderer.mm; sourceTree = "<group>"; };
		F4C1F5DB1F218F920018CB78 /* ACRInputNumberRenderer.h */ = {isa = PBXFileReference; fileEncoding = 4; lastKnownFileType = sourcecode.c.h; path = ACRInputNumberRenderer.h; sourceTree = "<group>"; };
		F4C1F5DC1F218F920018CB78 /* ACRInputNumberRenderer.mm */ = {isa = PBXFileReference; fileEncoding = 4; lastKnownFileType = sourcecode.cpp.objcpp; path = ACRInputNumberRenderer.mm; sourceTree = "<group>"; };
		F4C1F5E31F2A62190018CB78 /* ACRActionOpenURLRenderer.mm */ = {isa = PBXFileReference; fileEncoding = 4; lastKnownFileType = sourcecode.cpp.objcpp; path = ACRActionOpenURLRenderer.mm; sourceTree = "<group>"; };
		F4C1F5E51F2ABB0E0018CB78 /* ACRActionOpenURLRenderer.h */ = {isa = PBXFileReference; fileEncoding = 4; lastKnownFileType = sourcecode.c.h; path = ACRActionOpenURLRenderer.h; sourceTree = "<group>"; };
		F4C1F5E71F2ABB3C0018CB78 /* ACRIBaseActionElementRenderer.h */ = {isa = PBXFileReference; fileEncoding = 4; lastKnownFileType = sourcecode.c.h; path = ACRIBaseActionElementRenderer.h; sourceTree = "<group>"; };
		F4C1F5E91F2ABD6B0018CB78 /* ACRBaseActionElementRenderer.h */ = {isa = PBXFileReference; fileEncoding = 4; lastKnownFileType = sourcecode.c.h; path = ACRBaseActionElementRenderer.h; sourceTree = "<group>"; };
		F4C1F5EA1F2ABD6B0018CB78 /* ACRBaseActionElementRenderer.mm */ = {isa = PBXFileReference; fileEncoding = 4; lastKnownFileType = sourcecode.cpp.objcpp; path = ACRBaseActionElementRenderer.mm; sourceTree = "<group>"; };
		F4C1F5ED1F2BB2810018CB78 /* ACRIContentHoldingView.h */ = {isa = PBXFileReference; fileEncoding = 4; lastKnownFileType = sourcecode.c.h; path = ACRIContentHoldingView.h; sourceTree = "<group>"; };
		F4C1F5EF1F2BC6840018CB78 /* ACRButton.h */ = {isa = PBXFileReference; fileEncoding = 4; lastKnownFileType = sourcecode.c.h; path = ACRButton.h; sourceTree = "<group>"; };
		F4C1F5F01F2BC6840018CB78 /* ACRButton.mm */ = {isa = PBXFileReference; fileEncoding = 4; lastKnownFileType = sourcecode.cpp.objcpp; path = ACRButton.mm; sourceTree = "<group>"; };
		F4C1F5FD1F2C235E0018CB78 /* ACRActionShowCardRenderer.mm */ = {isa = PBXFileReference; fileEncoding = 4; lastKnownFileType = sourcecode.cpp.objcpp; path = ACRActionShowCardRenderer.mm; sourceTree = "<group>"; };
		F4C1F5FF1F2C23FD0018CB78 /* ACRActionShowCardRenderer.h */ = {isa = PBXFileReference; fileEncoding = 4; lastKnownFileType = sourcecode.c.h; path = ACRActionShowCardRenderer.h; sourceTree = "<group>"; };
		F4CA749E2016B3B8002041DF /* ACRLongPressGestureRecognizerEventHandler.mm */ = {isa = PBXFileReference; fileEncoding = 4; lastKnownFileType = sourcecode.cpp.objcpp; path = ACRLongPressGestureRecognizerEventHandler.mm; sourceTree = "<group>"; };
		F4CA749F2016B3B9002041DF /* ACRLongPressGestureRecognizerEventHandler.h */ = {isa = PBXFileReference; fileEncoding = 4; lastKnownFileType = sourcecode.c.h; path = ACRLongPressGestureRecognizerEventHandler.h; sourceTree = "<group>"; };
		F4CA74A320181B52002041DF /* QuartzCore.framework */ = {isa = PBXFileReference; lastKnownFileType = wrapper.framework; name = QuartzCore.framework; path = System/Library/Frameworks/QuartzCore.framework; sourceTree = SDKROOT; };
		F4CAE7791F7325DF00545555 /* Separator.cpp */ = {isa = PBXFileReference; fileEncoding = 4; lastKnownFileType = sourcecode.cpp.cpp; name = Separator.cpp; path = ../../../../shared/cpp/ObjectModel/Separator.cpp; sourceTree = "<group>"; };
		F4CAE77A1F7325DF00545555 /* Separator.h */ = {isa = PBXFileReference; fileEncoding = 4; lastKnownFileType = sourcecode.c.h; name = Separator.h; path = ../../../../shared/cpp/ObjectModel/Separator.h; sourceTree = "<group>"; };
		F4CAE77D1F748AF200545555 /* ACOHostConfigPrivate.h */ = {isa = PBXFileReference; fileEncoding = 4; lastKnownFileType = sourcecode.c.h; path = ACOHostConfigPrivate.h; sourceTree = "<group>"; };
		F4CAE77F1F75AB9000545555 /* ACOAdaptiveCard.h */ = {isa = PBXFileReference; fileEncoding = 4; lastKnownFileType = sourcecode.c.h; path = ACOAdaptiveCard.h; sourceTree = "<group>"; };
		F4CAE7801F75AB9000545555 /* ACOAdaptiveCard.mm */ = {isa = PBXFileReference; fileEncoding = 4; lastKnownFileType = sourcecode.cpp.objcpp; path = ACOAdaptiveCard.mm; sourceTree = "<group>"; };
		F4CAE7811F75AB9000545555 /* ACOAdaptiveCardPrivate.h */ = {isa = PBXFileReference; fileEncoding = 4; lastKnownFileType = sourcecode.c.h; path = ACOAdaptiveCardPrivate.h; sourceTree = "<group>"; };
		F4CAE7851F75B25C00545555 /* ACRRendererPrivate.h */ = {isa = PBXFileReference; fileEncoding = 4; lastKnownFileType = sourcecode.c.h; path = ACRRendererPrivate.h; sourceTree = "<group>"; };
		F4D06947205B27E9003645E4 /* ACRViewController.mm */ = {isa = PBXFileReference; fileEncoding = 4; lastKnownFileType = sourcecode.cpp.objcpp; path = ACRViewController.mm; sourceTree = "<group>"; };
		F4D06948205B27E9003645E4 /* ACRViewController.h */ = {isa = PBXFileReference; fileEncoding = 4; lastKnownFileType = sourcecode.c.h; path = ACRViewController.h; sourceTree = "<group>"; };
		F4D06949205B27EA003645E4 /* ACRViewPrivate.h */ = {isa = PBXFileReference; fileEncoding = 4; lastKnownFileType = sourcecode.c.h; path = ACRViewPrivate.h; sourceTree = "<group>"; };
		F4D33EA41F06F41B00941E44 /* ACRSeparator.mm */ = {isa = PBXFileReference; fileEncoding = 4; lastKnownFileType = sourcecode.cpp.objcpp; path = ACRSeparator.mm; sourceTree = "<group>"; };
		F4D33EA61F06F44C00941E44 /* ACRSeparator.h */ = {isa = PBXFileReference; fileEncoding = 4; lastKnownFileType = sourcecode.c.h; path = ACRSeparator.h; sourceTree = "<group>"; };
		F4D4020D1F7DAC2C00D0356B /* ACOAdaptiveCardParseResult.h */ = {isa = PBXFileReference; fileEncoding = 4; lastKnownFileType = sourcecode.c.h; path = ACOAdaptiveCardParseResult.h; sourceTree = "<group>"; };
		F4D4020E1F7DAC2C00D0356B /* ACOAdaptiveCardParseResult.mm */ = {isa = PBXFileReference; fileEncoding = 4; lastKnownFileType = sourcecode.cpp.objcpp; path = ACOAdaptiveCardParseResult.mm; sourceTree = "<group>"; };
		F4D4020F1F7DAC2C00D0356B /* ACOHostConfigParseResult.h */ = {isa = PBXFileReference; fileEncoding = 4; lastKnownFileType = sourcecode.c.h; path = ACOHostConfigParseResult.h; sourceTree = "<group>"; };
		F4D402101F7DAC2C00D0356B /* ACOHostConfigParseResult.mm */ = {isa = PBXFileReference; fileEncoding = 4; lastKnownFileType = sourcecode.cpp.objcpp; path = ACOHostConfigParseResult.mm; sourceTree = "<group>"; };
		F4F2556B1F98246000A80D39 /* ACOBaseActionElement.h */ = {isa = PBXFileReference; fileEncoding = 4; lastKnownFileType = sourcecode.c.h; path = ACOBaseActionElement.h; sourceTree = "<group>"; };
		F4F2556D1F98247600A80D39 /* ACOBaseActionElementPrivate.h */ = {isa = PBXFileReference; fileEncoding = 4; lastKnownFileType = sourcecode.c.h; path = ACOBaseActionElementPrivate.h; sourceTree = "<group>"; };
		F4F2556E1F98247600A80D39 /* ACOBaseActionElement.mm */ = {isa = PBXFileReference; fileEncoding = 4; lastKnownFileType = sourcecode.cpp.objcpp; path = ACOBaseActionElement.mm; sourceTree = "<group>"; };
		F4F44B6A203FA8EF00A2F24C /* ACRUILabel.h */ = {isa = PBXFileReference; lastKnownFileType = sourcecode.c.h; path = ACRUILabel.h; sourceTree = "<group>"; };
		F4F44B6D203FAF9300A2F24C /* ACRUILabel.mm */ = {isa = PBXFileReference; lastKnownFileType = sourcecode.cpp.objcpp; path = ACRUILabel.mm; sourceTree = "<group>"; };
		F4F44B7620478C5B00A2F24C /* DateTimePreparsedToken.h */ = {isa = PBXFileReference; fileEncoding = 4; lastKnownFileType = sourcecode.c.h; name = DateTimePreparsedToken.h; path = ../../../../shared/cpp/ObjectModel/DateTimePreparsedToken.h; sourceTree = "<group>"; };
		F4F44B7720478C5B00A2F24C /* DateTimePreparser.h */ = {isa = PBXFileReference; fileEncoding = 4; lastKnownFileType = sourcecode.c.h; name = DateTimePreparser.h; path = ../../../../shared/cpp/ObjectModel/DateTimePreparser.h; sourceTree = "<group>"; };
		F4F44B7820478C5C00A2F24C /* DateTimePreparsedToken.cpp */ = {isa = PBXFileReference; fileEncoding = 4; lastKnownFileType = sourcecode.cpp.cpp; name = DateTimePreparsedToken.cpp; path = ../../../../shared/cpp/ObjectModel/DateTimePreparsedToken.cpp; sourceTree = "<group>"; };
		F4F44B7920478C5C00A2F24C /* DateTimePreparser.cpp */ = {isa = PBXFileReference; fileEncoding = 4; lastKnownFileType = sourcecode.cpp.cpp; name = DateTimePreparser.cpp; path = ../../../../shared/cpp/ObjectModel/DateTimePreparser.cpp; sourceTree = "<group>"; };
		F4F44B7E20478C6F00A2F24C /* Util.h */ = {isa = PBXFileReference; fileEncoding = 4; lastKnownFileType = sourcecode.c.h; name = Util.h; path = ../../../../shared/cpp/ObjectModel/Util.h; sourceTree = "<group>"; };
		F4F44B7F20478C6F00A2F24C /* Util.cpp */ = {isa = PBXFileReference; fileEncoding = 4; lastKnownFileType = sourcecode.cpp.cpp; name = Util.cpp; path = ../../../../shared/cpp/ObjectModel/Util.cpp; sourceTree = "<group>"; };
		F4F44B882048F82F00A2F24C /* ACOBaseCardElement.mm */ = {isa = PBXFileReference; fileEncoding = 4; lastKnownFileType = sourcecode.cpp.objcpp; path = ACOBaseCardElement.mm; sourceTree = "<group>"; };
		F4F44B8A2048F83F00A2F24C /* ACOBaseCardElement.h */ = {isa = PBXFileReference; fileEncoding = 4; lastKnownFileType = sourcecode.c.h; path = ACOBaseCardElement.h; sourceTree = "<group>"; };
		F4F44B9E204CED2300A2F24C /* ACRCustomRenderer.mm */ = {isa = PBXFileReference; fileEncoding = 4; lastKnownFileType = sourcecode.cpp.objcpp; path = ACRCustomRenderer.mm; sourceTree = "<group>"; };
		F4F44B9F204CED2300A2F24C /* ACRCustomRenderer.h */ = {isa = PBXFileReference; fileEncoding = 4; lastKnownFileType = sourcecode.c.h; path = ACRCustomRenderer.h; sourceTree = "<group>"; };
		F4F6BA27204E107F003741B6 /* UnknownElement.h */ = {isa = PBXFileReference; fileEncoding = 4; lastKnownFileType = sourcecode.c.h; name = UnknownElement.h; path = ../../../../shared/cpp/ObjectModel/UnknownElement.h; sourceTree = "<group>"; };
		F4F6BA28204E107F003741B6 /* UnknownElement.cpp */ = {isa = PBXFileReference; fileEncoding = 4; lastKnownFileType = sourcecode.cpp.cpp; name = UnknownElement.cpp; path = ../../../../shared/cpp/ObjectModel/UnknownElement.cpp; sourceTree = "<group>"; };
		F4F6BA2B204F18D7003741B6 /* ParseResult.cpp */ = {isa = PBXFileReference; fileEncoding = 4; lastKnownFileType = sourcecode.cpp.cpp; name = ParseResult.cpp; path = ../../../../shared/cpp/ObjectModel/ParseResult.cpp; sourceTree = "<group>"; };
		F4F6BA2C204F18D8003741B6 /* AdaptiveCardParseWarning.h */ = {isa = PBXFileReference; fileEncoding = 4; lastKnownFileType = sourcecode.c.h; name = AdaptiveCardParseWarning.h; path = ../../../../shared/cpp/ObjectModel/AdaptiveCardParseWarning.h; sourceTree = "<group>"; };
		F4F6BA2D204F18D8003741B6 /* ParseResult.h */ = {isa = PBXFileReference; fileEncoding = 4; lastKnownFileType = sourcecode.c.h; name = ParseResult.h; path = ../../../../shared/cpp/ObjectModel/ParseResult.h; sourceTree = "<group>"; };
		F4F6BA2E204F18D8003741B6 /* AdaptiveCardParseWarning.cpp */ = {isa = PBXFileReference; fileEncoding = 4; lastKnownFileType = sourcecode.cpp.cpp; name = AdaptiveCardParseWarning.cpp; path = ../../../../shared/cpp/ObjectModel/AdaptiveCardParseWarning.cpp; sourceTree = "<group>"; };
		F4F6BA33204F200E003741B6 /* ACRParseWarning.mm */ = {isa = PBXFileReference; fileEncoding = 4; lastKnownFileType = sourcecode.cpp.objcpp; path = ACRParseWarning.mm; sourceTree = "<group>"; };
		F4F6BA34204F200E003741B6 /* ACRParseWarning.h */ = {isa = PBXFileReference; fileEncoding = 4; lastKnownFileType = sourcecode.c.h; path = ACRParseWarning.h; sourceTree = "<group>"; };
		F4F6BA37204F2954003741B6 /* ACRParseWarningPrivate.h */ = {isa = PBXFileReference; fileEncoding = 4; lastKnownFileType = sourcecode.c.h; path = ACRParseWarningPrivate.h; sourceTree = "<group>"; };
		F4F6BA39204F3109003741B6 /* ACRAggregateTarget.mm */ = {isa = PBXFileReference; fileEncoding = 4; lastKnownFileType = sourcecode.cpp.objcpp; path = ACRAggregateTarget.mm; sourceTree = "<group>"; };
		F4F6BA3A204F3109003741B6 /* ACRAggregateTarget.h */ = {isa = PBXFileReference; fileEncoding = 4; lastKnownFileType = sourcecode.c.h; path = ACRAggregateTarget.h; sourceTree = "<group>"; };
		F4FE45641F196E7B0071D9E5 /* ACRColumnView.h */ = {isa = PBXFileReference; fileEncoding = 4; lastKnownFileType = sourcecode.c.h; path = ACRColumnView.h; sourceTree = "<group>"; };
		F4FE45651F196E7B0071D9E5 /* ACRColumnView.mm */ = {isa = PBXFileReference; fileEncoding = 4; lastKnownFileType = sourcecode.cpp.objcpp; path = ACRColumnView.mm; sourceTree = "<group>"; };
		F4FE45681F196F3D0071D9E5 /* ACRContentStackView.h */ = {isa = PBXFileReference; fileEncoding = 4; lastKnownFileType = sourcecode.c.h; path = ACRContentStackView.h; sourceTree = "<group>"; };
		F4FE45691F196F3D0071D9E5 /* ACRContentStackView.mm */ = {isa = PBXFileReference; fileEncoding = 4; lastKnownFileType = sourcecode.cpp.objcpp; path = ACRContentStackView.mm; sourceTree = "<group>"; };
		F4FE456C1F1985200071D9E5 /* ACRColumnSetView.h */ = {isa = PBXFileReference; fileEncoding = 4; lastKnownFileType = sourcecode.c.h; path = ACRColumnSetView.h; sourceTree = "<group>"; };
		F4FE456D1F1985200071D9E5 /* ACRColumnSetView.mm */ = {isa = PBXFileReference; fileEncoding = 4; lastKnownFileType = sourcecode.cpp.objcpp; path = ACRColumnSetView.mm; sourceTree = "<group>"; };
/* End PBXFileReference section */

/* Begin PBXFrameworksBuildPhase section */
		F423C0B11EE1FBA900905679 /* Frameworks */ = {
			isa = PBXFrameworksBuildPhase;
			buildActionMask = 2147483647;
			files = (
				6B421CC121015EDD002F401A /* CoreGraphics.framework in Frameworks */,
				6B421CC02101503E002F401A /* QuartzCore.framework in Frameworks */,
				6BB21219210015A7009EA1BA /* AVKit.framework in Frameworks */,
				6BB2121821001596009EA1BA /* AVFoundation.framework in Frameworks */,
				F45A071F1EF4BD67007C6503 /* UIKit.framework in Frameworks */,
			);
			runOnlyForDeploymentPostprocessing = 0;
		};
		F423C0BB1EE1FBAA00905679 /* Frameworks */ = {
			isa = PBXFrameworksBuildPhase;
			buildActionMask = 2147483647;
			files = (
				F423C0BF1EE1FBAA00905679 /* AdaptiveCards.framework in Frameworks */,
			);
			runOnlyForDeploymentPostprocessing = 0;
		};
/* End PBXFrameworksBuildPhase section */

/* Begin PBXGroup section */
		6B14FC682122263800A11CC5 /* Images */ = {
			isa = PBXGroup;
			children = (
				6B5D2414212E1CF70010EB07 /* checked-checkbox-24.png */,
				6B5D2415212E1CF70010EB07 /* checked.png */,
				6B5D2416212E1CF70010EB07 /* unchecked-checkbox-24.png */,
				6B5D2417212E1CF70010EB07 /* unchecked.png */,
			);
			path = Images;
			sourceTree = "<group>";
		};
		6BB2120621000024009EA1BA /* Media */ = {
			isa = PBXGroup;
			children = (
				6B9D650C21095CBE00BB5C7B /* ACRMediaTarget.h */,
				6B9D650D21095CBE00BB5C7B /* ACRMediaTarget.mm */,
				6BCE4B242108FA7C00021A62 /* ACRMediaRenderer.mm */,
				6BB212082100042B009EA1BA /* ACRMediaRenderer.h */,
				6BB211FE20FFF9C0009EA1BA /* ACRIMedia.h */,
				6B9D650721095C7A00BB5C7B /* ACOMediaEvent.h */,
				6B9D650821095C7A00BB5C7B /* ACOMediaEvent.mm */,
				6B9D650621095C7A00BB5C7B /* ACOMediaEventPrivate.h */,
			);
			name = Media;
			sourceTree = "<group>";
		};
		F4071C751FCCBAEF00AF4FEA /* json */ = {
			isa = PBXGroup;
			children = (
				F4071C761FCCBAEF00AF4FEA /* json-forwards.h */,
				F4071C771FCCBAEF00AF4FEA /* json.h */,
			);
			name = json;
			path = ../../../../shared/cpp/ObjectModel/json;
			sourceTree = "<group>";
		};
		F423C0AB1EE1FBA900905679 = {
			isa = PBXGroup;
			children = (
				F423C0B71EE1FBA900905679 /* AdaptiveCards */,
				F423C0C21EE1FBAA00905679 /* AdaptiveCardsTests */,
				F45A07191EF4BC44007C6503 /* Frameworks */,
				F423C0B61EE1FBA900905679 /* Products */,
			);
			sourceTree = "<group>";
		};
		F423C0B61EE1FBA900905679 /* Products */ = {
			isa = PBXGroup;
			children = (
				F423C0B51EE1FBA900905679 /* AdaptiveCards.framework */,
				F423C0BE1EE1FBAA00905679 /* AdaptiveCardsTests.xctest */,
			);
			name = Products;
			sourceTree = "<group>";
		};
		F423C0B71EE1FBA900905679 /* AdaptiveCards */ = {
			isa = PBXGroup;
			children = (
				6BB2120621000024009EA1BA /* Media */,
				F423C0D71EE1FF2F00905679 /* SharedLib */,
				F42979331F30079D00E89914 /* Actions */,
				F42979321F30074900E89914 /* Inputs */,
				F42979341F3007C500E89914 /* ReadOnlyObjects */,
				F42979351F3007DF00E89914 /* Layouts */,
				F460323D20757AE6006C5358 /* XIB */,
				6B14FC682122263800A11CC5 /* Images */,
				F423C0B81EE1FBAA00905679 /* ACFramework.h */,
				F4F2556B1F98246000A80D39 /* ACOBaseActionElement.h */,
				F4F2556D1F98247600A80D39 /* ACOBaseActionElementPrivate.h */,
				F4F2556E1F98247600A80D39 /* ACOBaseActionElement.mm */,
				F4F44B8A2048F83F00A2F24C /* ACOBaseCardElement.h */,
				F42C2F4B20351A8E008787B0 /* ACOBaseCardElementPrivate.h */,
				F4F44B882048F82F00A2F24C /* ACOBaseCardElement.mm */,
				F4960C022051FE8000780566 /* ACRView.h */,
				F4D06949205B27EA003645E4 /* ACRViewPrivate.h */,
				F4960C032051FE8100780566 /* ACRView.mm */,
				F4D06948205B27E9003645E4 /* ACRViewController.h */,
				F4D06947205B27E9003645E4 /* ACRViewController.mm */,
				F4CAE77F1F75AB9000545555 /* ACOAdaptiveCard.h */,
				F4CAE7811F75AB9000545555 /* ACOAdaptiveCardPrivate.h */,
				F4CAE7801F75AB9000545555 /* ACOAdaptiveCard.mm */,
				F4F6BA34204F200E003741B6 /* ACRParseWarning.h */,
				F4F6BA37204F2954003741B6 /* ACRParseWarningPrivate.h */,
				F4F6BA33204F200E003741B6 /* ACRParseWarning.mm */,
				F4D4020D1F7DAC2C00D0356B /* ACOAdaptiveCardParseResult.h */,
				F4D4020E1F7DAC2C00D0356B /* ACOAdaptiveCardParseResult.mm */,
				F4D4020F1F7DAC2C00D0356B /* ACOHostConfigParseResult.h */,
				F4D402101F7DAC2C00D0356B /* ACOHostConfigParseResult.mm */,
				6B5D240A212C89E70010EB07 /* ACORemoteResourceInformation.h */,
				6B5D2409212C89E60010EB07 /* ACORemoteResourceInformationPrivate.h */,
				6B5D240B212C89E70010EB07 /* ACORemoteResourceInformation.mm */,
				F427411A1EF8A25200399FBB /* ACRRegistration.h */,
				F427411B1EF8A25200399FBB /* ACRRegistration.mm */,
				F496834E1F6CA24600DF0D3A /* ACRRenderer.h */,
				F4CAE7851F75B25C00545555 /* ACRRendererPrivate.h */,
				F496834F1F6CA24600DF0D3A /* ACRRenderer.mm */,
				F49683501F6CA24600DF0D3A /* ACRRenderResult.h */,
				F49683511F6CA24600DF0D3A /* ACRRenderResult.mm */,
				F431103F1F357487001AAE30 /* ACOHostConfig.h */,
				F4CAE77D1F748AF200545555 /* ACOHostConfigPrivate.h */,
				F43110401F357487001AAE30 /* ACOHostConfig.mm */,
				6B1147D01F32E53A008846EC /* ACRActionDelegate.h */,
				F42979401F322C3E00E89914 /* ACRErrors.h */,
				F42979411F322C3E00E89914 /* ACRErrors.mm */,
				6B9BDFC920F6BF5D00F13155 /* ACOIResourceResolver.h */,
				6B9BDF7E20F40D1000F13155 /* ACOResourceResolvers.h */,
				6B9BDF7D20F40D0F00F13155 /* ACOResourceResolvers.mm */,
				6BC30F6B21E56A6900B9FAAE /* Util.h */,
				6BC30F6D21E56CF900B9FAAE /* Util.mm */,
				F423C0B91EE1FBAA00905679 /* Info.plist */,
			);
			path = AdaptiveCards;
			sourceTree = "<group>";
		};
		F423C0C21EE1FBAA00905679 /* AdaptiveCardsTests */ = {
			isa = PBXGroup;
			children = (
				F4A5CAB91F623F4500242D62 /* AdaptiveCardsTests.m */,
			);
			path = AdaptiveCardsTests;
			sourceTree = "<group>";
		};
		F423C0D71EE1FF2F00905679 /* SharedLib */ = {
			isa = PBXGroup;
			children = (
				F4071C781FCCBAEF00AF4FEA /* ActionParserRegistration.cpp */,
				F4071C741FCCBAEF00AF4FEA /* ActionParserRegistration.h */,
				300ECB61219A12D100371DC5 /* AdaptiveBase64Util.cpp */,
				300ECB62219A12D100371DC5 /* AdaptiveBase64Util.h */,
				F44872BD1EE2261F00FCAFAE /* AdaptiveCardParseException.cpp */,
				F44872BE1EE2261F00FCAFAE /* AdaptiveCardParseException.h */,
				F4F6BA2E204F18D8003741B6 /* AdaptiveCardParseWarning.cpp */,
				F4F6BA2C204F18D8003741B6 /* AdaptiveCardParseWarning.h */,
<<<<<<< HEAD
				7EF8879C21F14CDD00BAFF02 /* BackgroundImage.cpp */,
				7EF8879B21F14CDD00BAFF02 /* BackgroundImage.h */,
=======
				6BC30F5B21DD692800B9FAAE /* ActionSet.cpp */,
				6BC30F5C21DD692800B9FAAE /* ActionSet.h */,
>>>>>>> afbb099a
				F44872BF1EE2261F00FCAFAE /* BaseActionElement.cpp */,
				F44872C01EE2261F00FCAFAE /* BaseActionElement.h */,
				F44872C11EE2261F00FCAFAE /* BaseCardElement.cpp */,
				F44872C21EE2261F00FCAFAE /* BaseCardElement.h */,
				F44872C31EE2261F00FCAFAE /* BaseInputElement.cpp */,
				F44872C41EE2261F00FCAFAE /* BaseInputElement.h */,
				F44872C51EE2261F00FCAFAE /* ChoiceInput.cpp */,
				F44872C61EE2261F00FCAFAE /* ChoiceInput.h */,
				F44872C71EE2261F00FCAFAE /* ChoiceSetInput.cpp */,
				F44872C81EE2261F00FCAFAE /* ChoiceSetInput.h */,
				F44872C91EE2261F00FCAFAE /* Column.cpp */,
				F44872CA1EE2261F00FCAFAE /* Column.h */,
				F44872CB1EE2261F00FCAFAE /* ColumnSet.cpp */,
				F44872CC1EE2261F00FCAFAE /* ColumnSet.h */,
				F44872CD1EE2261F00FCAFAE /* Container.cpp */,
				F44872CE1EE2261F00FCAFAE /* Container.h */,
				F44872CF1EE2261F00FCAFAE /* DateInput.cpp */,
				F44872D01EE2261F00FCAFAE /* DateInput.h */,
				F4F44B7820478C5C00A2F24C /* DateTimePreparsedToken.cpp */,
				F4F44B7620478C5B00A2F24C /* DateTimePreparsedToken.h */,
				F4F44B7920478C5C00A2F24C /* DateTimePreparser.cpp */,
				F4F44B7720478C5B00A2F24C /* DateTimePreparser.h */,
				F4071C791FCCBAEF00AF4FEA /* ElementParserRegistration.cpp */,
				F4071C731FCCBAEE00AF4FEA /* ElementParserRegistration.h */,
				6BC30F7521E5750A00B9FAAE /* EnumMagic.h */,
				F44872D11EE2261F00FCAFAE /* Enums.cpp */,
				F44872D21EE2261F00FCAFAE /* Enums.h */,
				F44872D31EE2261F00FCAFAE /* Fact.cpp */,
				F44872D41EE2261F00FCAFAE /* Fact.h */,
				F44872D51EE2261F00FCAFAE /* FactSet.cpp */,
				F44872D61EE2261F00FCAFAE /* FactSet.h */,
				F452CD571F68CD6F005394B2 /* HostConfig.cpp */,
				F44872D71EE2261F00FCAFAE /* HostConfig.h */,
				F44872DA1EE2261F00FCAFAE /* Image.cpp */,
				F44872DB1EE2261F00FCAFAE /* Image.h */,
				F44872DC1EE2261F00FCAFAE /* ImageSet.cpp */,
				F44872DD1EE2261F00FCAFAE /* ImageSet.h */,
				F4071C751FCCBAEF00AF4FEA /* json */,
				F44872DF1EE2261F00FCAFAE /* jsoncpp.cpp */,
				F42E516C1FEC383E008F9642 /* MarkDownBlockParser.cpp */,
				F42E516F1FEC383F008F9642 /* MarkDownBlockParser.h */,
				F42E51701FEC383F008F9642 /* MarkDownHtmlGenerator.cpp */,
				F42E516D1FEC383F008F9642 /* MarkDownHtmlGenerator.h */,
				F42E516E1FEC383F008F9642 /* MarkDownParsedResult.cpp */,
				F42E516B1FEC383E008F9642 /* MarkDownParsedResult.h */,
				F42E51721FEC3840008F9642 /* MarkDownParser.cpp */,
				F42E51711FEC383F008F9642 /* MarkDownParser.h */,
				6B7B1A8D20B4D2AA00260731 /* Media.cpp */,
				6B7B1A9020B4D2AB00260731 /* Media.h */,
				6B7B1A8E20B4D2AA00260731 /* MediaSource.cpp */,
				6B7B1A8F20B4D2AA00260731 /* MediaSource.h */,
				F44872E01EE2261F00FCAFAE /* NumberInput.cpp */,
				F44872E11EE2261F00FCAFAE /* NumberInput.h */,
				F44872E21EE2261F00FCAFAE /* OpenUrlAction.cpp */,
				F44872E31EE2261F00FCAFAE /* OpenUrlAction.h */,
				7ECFB63E219A3940004727A9 /* ParseContext.cpp */,
				7ECFB63F219A3940004727A9 /* ParseContext.h */,
				F4F6BA2B204F18D7003741B6 /* ParseResult.cpp */,
				F4F6BA2D204F18D8003741B6 /* ParseResult.h */,
				F44872E41EE2261F00FCAFAE /* ParseUtil.cpp */,
				F44872E51EE2261F00FCAFAE /* ParseUtil.h */,
				F44872E61EE2261F00FCAFAE /* pch.h */,
				6B268FE620CF19E100D99C1B /* RemoteResourceInformation.h */,
				7EDC0F66213878E800077A13 /* SemanticVersion.cpp */,
				7EDC0F65213878E800077A13 /* SemanticVersion.h */,
				F4CAE7791F7325DF00545555 /* Separator.cpp */,
				F4CAE77A1F7325DF00545555 /* Separator.h */,
				F43660761F0706D800EBA868 /* SharedAdaptiveCard.cpp */,
				F43660771F0706D800EBA868 /* SharedAdaptiveCard.h */,
				F44872E71EE2261F00FCAFAE /* ShowCardAction.cpp */,
				F44872E81EE2261F00FCAFAE /* ShowCardAction.h */,
				F44872E91EE2261F00FCAFAE /* SubmitAction.cpp */,
				F44872EA1EE2261F00FCAFAE /* SubmitAction.h */,
				F44872EB1EE2261F00FCAFAE /* TextBlock.cpp */,
				F44872EC1EE2261F00FCAFAE /* TextBlock.h */,
				F44872ED1EE2261F00FCAFAE /* TextInput.cpp */,
				F44872EE1EE2261F00FCAFAE /* TextInput.h */,
				F44872EF1EE2261F00FCAFAE /* TimeInput.cpp */,
				F44872F01EE2261F00FCAFAE /* TimeInput.h */,
				F44872F11EE2261F00FCAFAE /* ToggleInput.cpp */,
				F44872F21EE2261F00FCAFAE /* ToggleInput.h */,
				CA1218C521C4509400152EA8 /* ToggleVisibilityAction.cpp */,
				CA1218C321C4509300152EA8 /* ToggleVisibilityAction.h */,
				CA1218C421C4509400152EA8 /* ToggleVisibilityTarget.cpp */,
				CA1218C221C4509300152EA8 /* ToggleVisibilityTarget.h */,
				6B22426C2203BE97000ACDA1 /* UnknownAction.cpp */,
				6B22426B2203BE97000ACDA1 /* UnknownAction.h */,
				F4F6BA28204E107F003741B6 /* UnknownElement.cpp */,
				F4F6BA27204E107F003741B6 /* UnknownElement.h */,
				F4F44B7F20478C6F00A2F24C /* Util.cpp */,
				F4F44B7E20478C6F00A2F24C /* Util.h */,
			);
			name = SharedLib;
			sourceTree = "<group>";
		};
		F42979321F30074900E89914 /* Inputs */ = {
			isa = PBXGroup;
			children = (
				6BF430752190DDCA0068E432 /* ACRQuickReplyView.h */,
				6BF430762190DDCA0068E432 /* ACRQuickReplyView.mm */,
				6BF4307D219129600068E432 /* ACRQuickReplyMultilineView.h */,
				6BF4307E219129600068E432 /* ACRQuickReplyMultilineView.mm */,
				F42979361F31438900E89914 /* ACRIBaseInputHandler.h */,
				F429793C1F3155EF00E89914 /* ACRTextField.h */,
				F429793D1F3155EF00E89914 /* ACRTextField.mm */,
				F42979451F322C9000E89914 /* ACRNumericTextField.h */,
				F42979441F322C9000E89914 /* ACRNumericTextField.mm */,
				F43A94121F1EED6D0001920B /* ACRInputRenderer.h */,
				F43A94131F1EED6D0001920B /* ACRInputRenderer.mm */,
				F4C1F5DB1F218F920018CB78 /* ACRInputNumberRenderer.h */,
				F4C1F5DC1F218F920018CB78 /* ACRInputNumberRenderer.mm */,
				F42979481F323BA700E89914 /* ACRDateTextField.h */,
				F429794C1F32684900E89914 /* ACRDateTextField.mm */,
				6B9AB30E20DD82A2005C8E15 /* ACRTextView.h */,
				6B9AB30F20DD82A2005C8E15 /* ACRTextView.mm */,
				F4C1F5D71F218ABC0018CB78 /* ACRInputTimeRenderer.h */,
				F4C1F5D81F218ABC0018CB78 /* ACRInputTimeRenderer.mm */,
				F4C1F5D31F2187900018CB78 /* ACRInputDateRenderer.h */,
				F4C1F5D41F2187900018CB78 /* ACRInputDateRenderer.mm */,
				F431103D1F357487001AAE30 /* ACRInputTableView.h */,
				F431103E1F357487001AAE30 /* ACRInputTableView.mm */,
				F43A94161F20502D0001920B /* ACRInputToggleRenderer.h */,
				F43A94171F20502D0001920B /* ACRInputToggleRenderer.mm */,
				6B9BDF7220E1BD0E00F13155 /* ACRToggleInputDataSource.h */,
				6B9BDF7120E1BD0E00F13155 /* ACRToggleInputDataSource.mm */,
				6B6840F61F25EC2D008A933F /* ACRInputChoiceSetRenderer.h */,
				6B6840F71F25EC2D008A933F /* ACRInputChoiceSetRenderer.mm */,
				F495FC0D2022AC920093D4DE /* ACRChoiceSetViewDataSourceCompactStyle.h */,
				F495FC0C2022AC920093D4DE /* ACRChoiceSetViewDataSourceCompactStyle.mm */,
				F495FC092022A18F0093D4DE /* ACRChoiceSetViewDataSource.h */,
				F495FC082022A18F0093D4DE /* ACRChoiceSetViewDataSource.mm */,
			);
			name = Inputs;
			sourceTree = "<group>";
		};
		F42979331F30079D00E89914 /* Actions */ = {
			isa = PBXGroup;
			children = (
				6B22425B21E80647000ACDA1 /* ACOParseContext.h */,
				6B22425C21E80647000ACDA1 /* ACOParseContext.mm */,
				6B22425A21E80647000ACDA1 /* ACOParseContextPrivate.h */,
				F4C1F5E51F2ABB0E0018CB78 /* ACRActionOpenURLRenderer.h */,
				F4C1F5E31F2A62190018CB78 /* ACRActionOpenURLRenderer.mm */,
				6BB211FB20FF9FEA009EA1BA /* ACRActionSetRenderer.h */,
				6BB211FA20FF9FE9009EA1BA /* ACRActionSetRenderer.mm */,
				F4C1F5FF1F2C23FD0018CB78 /* ACRActionShowCardRenderer.h */,
				F4C1F5FD1F2C235E0018CB78 /* ACRActionShowCardRenderer.mm */,
				F42979381F31458800E89914 /* ACRActionSubmitRenderer.h */,
				F42979391F31458800E89914 /* ACRActionSubmitRenderer.mm */,
				6B616C4121CB20D1003E29CE /* ACRActionToggleVisibilityRenderer.h */,
				6B616C4221CB20D1003E29CE /* ACRActionToggleVisibilityRenderer.mm */,
				F4F6BA3A204F3109003741B6 /* ACRAggregateTarget.h */,
				F4F6BA39204F3109003741B6 /* ACRAggregateTarget.mm */,
				F4C1F5E91F2ABD6B0018CB78 /* ACRBaseActionElementRenderer.h */,
				F4C1F5EA1F2ABD6B0018CB78 /* ACRBaseActionElementRenderer.mm */,
				F4C1F5EF1F2BC6840018CB78 /* ACRButton.h */,
				F4C1F5F01F2BC6840018CB78 /* ACRButton.mm */,
				6BC30F7821E6E49E00B9FAAE /* ACRCustomActionRenderer.h */,
				6BC30F7721E6E49E00B9FAAE /* ACRCustomActionRenderer.mm */,
				F4C1F5E71F2ABB3C0018CB78 /* ACRIBaseActionElementRenderer.h */,
				F4CA749F2016B3B9002041DF /* ACRLongPressGestureRecognizerEventHandler.h */,
				F4CA749E2016B3B8002041DF /* ACRLongPressGestureRecognizerEventHandler.mm */,
				6BCE4B282108FBD800021A62 /* ACRLongPressGestureRecognizerFactory.h */,
				6BCE4B262108FA9300021A62 /* ACRLongPressGestureRecognizerFactory.mm */,
				6B1147D61F32F922008846EC /* ACRShowCardTarget.h */,
				6B1147D71F32F922008846EC /* ACRShowCardTarget.mm */,
				6B616C3D21CB1878003E29CE /* ACRToggleVisibilityTarget.h */,
				6B616C3E21CB1878003E29CE /* ACRToggleVisibilityTarget.mm */,
			);
			name = Actions;
			sourceTree = "<group>";
		};
		F42979341F3007C500E89914 /* ReadOnlyObjects */ = {
			isa = PBXGroup;
			children = (
				F42741081EF864A900399FBB /* ACRBaseCardElementRenderer.h */,
				F42741091EF864A900399FBB /* ACRBaseCardElementRenderer.mm */,
				F42741221EFB274C00399FBB /* ACRColumnRenderer.h */,
				F42741231EFB274C00399FBB /* ACRColumnRenderer.mm */,
				F42741261EFB374A00399FBB /* ACRColumnSetRenderer.h */,
				F42741271EFB374A00399FBB /* ACRColumnSetRenderer.mm */,
				F427411E1EF9DB8000399FBB /* ACRContainerRenderer.h */,
				F427411F1EF9DB8000399FBB /* ACRContainerRenderer.mm */,
				F4F44B9F204CED2300A2F24C /* ACRCustomRenderer.h */,
				F4F44B9E204CED2300A2F24C /* ACRCustomRenderer.mm */,
				F43A940E1F1D60E30001920B /* ACRFactSetRenderer.h */,
				F43A940F1F1D60E30001920B /* ACRFactSetRenderer.mm */,
				F42741061EF8624F00399FBB /* ACRIBaseCardElementRenderer.h */,
				F42741101EF873A600399FBB /* ACRImageRenderer.h */,
				F42741111EF873A600399FBB /* ACRImageRenderer.mm */,
				F401A8791F0DCBC8006D7AF2 /* ACRImageSetRenderer.h */,
				F401A87A1F0DCBC8006D7AF2 /* ACRImageSetRenderer.mm */,
				F401A8751F0DB69B006D7AF2 /* ACRImageSetUICollectionView.h */,
				F401A8761F0DB69B006D7AF2 /* ACRImageSetUICollectionView.mm */,
				F42741141EF895AB00399FBB /* ACRTextBlockRenderer.h */,
				F42741151EF895AB00399FBB /* ACRTextBlockRenderer.mm */,
				6B7B1A9620BE2CBC00260731 /* ACRUIImageView.h */,
				6B7B1A9520BE2CBB00260731 /* ACRUIImageView.mm */,
				F4F44B6A203FA8EF00A2F24C /* ACRUILabel.h */,
				F4F44B6D203FAF9300A2F24C /* ACRUILabel.mm */,
			);
			name = ReadOnlyObjects;
			sourceTree = "<group>";
		};
		F42979351F3007DF00E89914 /* Layouts */ = {
			isa = PBXGroup;
			children = (
				6BCE4B202108EB4D00021A62 /* ACRAVPlayerViewHoldingUIView.h */,
				6BCE4B212108EB4E00021A62 /* ACRAVPlayerViewHoldingUIView.mm */,
				F4C1F5ED1F2BB2810018CB78 /* ACRIContentHoldingView.h */,
				F401A87D1F1045CA006D7AF2 /* ACRContentHoldingUIView.h */,
				F401A87E1F1045CA006D7AF2 /* ACRContentHoldingUIView.mm */,
				6B3787B920CB3E0E00015401 /* ACRContentHoldingUIScrollView.h */,
				6B3787B820CB3E0E00015401 /* ACRContentHoldingUIScrollView.mm */,
				F4D33EA61F06F44C00941E44 /* ACRSeparator.h */,
				F4D33EA41F06F41B00941E44 /* ACRSeparator.mm */,
				F4FE45681F196F3D0071D9E5 /* ACRContentStackView.h */,
				F4FE45691F196F3D0071D9E5 /* ACRContentStackView.mm */,
				F4FE456C1F1985200071D9E5 /* ACRColumnSetView.h */,
				F4FE456D1F1985200071D9E5 /* ACRColumnSetView.mm */,
				F4FE45641F196E7B0071D9E5 /* ACRColumnView.h */,
				F4FE45651F196E7B0071D9E5 /* ACRColumnView.mm */,
			);
			name = Layouts;
			sourceTree = "<group>";
		};
		F45A07191EF4BC44007C6503 /* Frameworks */ = {
			isa = PBXGroup;
			children = (
				6BB2121721001596009EA1BA /* AVFoundation.framework */,
				6BB2120F210013AA009EA1BA /* AVKit.framework */,
				F4CA74A320181B52002041DF /* QuartzCore.framework */,
				F45A071E1EF4BD67007C6503 /* UIKit.framework */,
				F45A071C1EF4BCC3007C6503 /* CoreGraphics.framework */,
				F45A071A1EF4BC44007C6503 /* Foundation.framework */,
			);
			name = Frameworks;
			sourceTree = "<group>";
		};
		F460323D20757AE6006C5358 /* XIB */ = {
			isa = PBXGroup;
			children = (
				6B9AB30120D32A89005C8E15 /* ACRButton.xib */,
				6B9AB2FB20D327DB005C8E15 /* ACRCellForCompactMode.xib */,
				F4603237207575A3006C5358 /* ACRLabelView.xib */,
				F460324020757F38006C5358 /* ACRTextField.xib */,
				F460324420758583006C5358 /* ACRDatePicker.xib */,
				F460324620759519006C5358 /* ACRDateTextField.xib */,
				F46032482075997D006C5358 /* ACRInputTableView.xib */,
				6B14FC60211BBBEA00A11CC5 /* ACRPickerView.xib */,
				6BF430732190DCBF0068E432 /* ACRQuickActionView.xib */,
				6BF4307B219126CD0068E432 /* ACRQuickActionMultilineView.xib */,
			);
			name = XIB;
			sourceTree = "<group>";
		};
/* End PBXGroup section */

/* Begin PBXHeadersBuildPhase section */
		F423C0B21EE1FBA900905679 /* Headers */ = {
			isa = PBXHeadersBuildPhase;
			buildActionMask = 2147483647;
			files = (
				F448732A1EE2261F00FCAFAE /* ToggleInput.h in Headers */,
				6BC30F7621E5750A00B9FAAE /* EnumMagic.h in Headers */,
				6B3787B720CA00D300015401 /* ACRUILabel.h in Headers */,
				6BC30F6C21E56A6900B9FAAE /* Util.h in Headers */,
				F44873281EE2261F00FCAFAE /* TimeInput.h in Headers */,
				F44873261EE2261F00FCAFAE /* TextInput.h in Headers */,
				F44873221EE2261F00FCAFAE /* SubmitAction.h in Headers */,
				F44873201EE2261F00FCAFAE /* ShowCardAction.h in Headers */,
				7EF8879D21F14CDD00BAFF02 /* BackgroundImage.h in Headers */,
				F448731B1EE2261F00FCAFAE /* OpenUrlAction.h in Headers */,
				F44873191EE2261F00FCAFAE /* NumberInput.h in Headers */,
				F44873151EE2261F00FCAFAE /* ImageSet.h in Headers */,
				CA1218C621C4509400152EA8 /* ToggleVisibilityTarget.h in Headers */,
				F44873131EE2261F00FCAFAE /* Image.h in Headers */,
				CA1218C721C4509400152EA8 /* ToggleVisibilityAction.h in Headers */,
				F448730F1EE2261F00FCAFAE /* HostConfig.h in Headers */,
				F448730E1EE2261F00FCAFAE /* FactSet.h in Headers */,
				F448730C1EE2261F00FCAFAE /* Fact.h in Headers */,
				F44873081EE2261F00FCAFAE /* DateInput.h in Headers */,
				F44873061EE2261F00FCAFAE /* Container.h in Headers */,
				F44873041EE2261F00FCAFAE /* ColumnSet.h in Headers */,
				F44873001EE2261F00FCAFAE /* ChoiceSetInput.h in Headers */,
				F44872FE1EE2261F00FCAFAE /* ChoiceInput.h in Headers */,
				F44872FC1EE2261F00FCAFAE /* BaseInputElement.h in Headers */,
				F4071C7A1FCCBAEF00AF4FEA /* ElementParserRegistration.h in Headers */,
				6BF430772190DDCA0068E432 /* ACRQuickReplyView.h in Headers */,
				F4071C7B1FCCBAEF00AF4FEA /* ActionParserRegistration.h in Headers */,
				F4F44B7B20478C5C00A2F24C /* DateTimePreparser.h in Headers */,
				F42C2F4C20351A8E008787B0 /* ACOBaseCardElementPrivate.h in Headers */,
				F4F44B7A20478C5C00A2F24C /* DateTimePreparsedToken.h in Headers */,
				F4CAE77C1F7325DF00545555 /* Separator.h in Headers */,
				F4F6BA29204E107F003741B6 /* UnknownElement.h in Headers */,
				F44873241EE2261F00FCAFAE /* TextBlock.h in Headers */,
				F4F6BA30204F18D8003741B6 /* AdaptiveCardParseWarning.h in Headers */,
				F4F6BA31204F18D8003741B6 /* ParseResult.h in Headers */,
				F448731D1EE2261F00FCAFAE /* ParseUtil.h in Headers */,
				F448731E1EE2261F00FCAFAE /* pch.h in Headers */,
				F448730A1EE2261F00FCAFAE /* Enums.h in Headers */,
				F44872F61EE2261F00FCAFAE /* AdaptiveCardParseException.h in Headers */,
				F44872FA1EE2261F00FCAFAE /* BaseCardElement.h in Headers */,
				F44872F81EE2261F00FCAFAE /* BaseActionElement.h in Headers */,
				F43660791F0706D800EBA868 /* SharedAdaptiveCard.h in Headers */,
				F4960C042051FE8200780566 /* ACRView.h in Headers */,
				F4D0694B205B27EA003645E4 /* ACRViewController.h in Headers */,
				F4FE45661F196E7B0071D9E5 /* ACRColumnView.h in Headers */,
				F4F6BA36204F200F003741B6 /* ACRParseWarning.h in Headers */,
				F4F44B9D204A16BC00A2F24C /* ACRTextBlockRenderer.h in Headers */,
				F4F44B9C204A169D00A2F24C /* ACRErrors.h in Headers */,
				F4F44B9A204A164100A2F24C /* ACRInputToggleRenderer.h in Headers */,
				F4F44B99204A162900A2F24C /* ACRInputTimeRenderer.h in Headers */,
				F4F44B9B204A165F00A2F24C /* ACRIBaseInputHandler.h in Headers */,
				F4F44B93204A155B00A2F24C /* ACRFactSetRenderer.h in Headers */,
				F4F44B96204A15C500A2F24C /* ACRInputChoiceSetRenderer.h in Headers */,
				F4F44B97204A15DF00A2F24C /* ACRInputDateRenderer.h in Headers */,
				F4F44B98204A160B00A2F24C /* ACRInputRenderer.h in Headers */,
				6B616C3F21CB1878003E29CE /* ACRToggleVisibilityTarget.h in Headers */,
				F4F44B95204A159A00A2F24C /* ACRImageSetRenderer.h in Headers */,
				F4F44B90204A14EF00A2F24C /* ACRColumnRenderer.h in Headers */,
				F4F44B92204A153D00A2F24C /* ACRContainerRenderer.h in Headers */,
				6BC30F5E21DD692800B9FAAE /* ActionSet.h in Headers */,
				F4F44B91204A152100A2F24C /* ACRColumnSetRenderer.h in Headers */,
				6BC30F7A21E6E49E00B9FAAE /* ACRCustomActionRenderer.h in Headers */,
				F43110431F357487001AAE30 /* ACRInputTableView.h in Headers */,
				F4F44B94204A157B00A2F24C /* ACRImageRenderer.h in Headers */,
				F4F44B8D204A11D000A2F24C /* (null) in Headers */,
				F4F44B8F204A148200A2F24C /* ACOBaseCardElement.h in Headers */,
				F401A87F1F1045CA006D7AF2 /* ACRContentHoldingUIView.h in Headers */,
				F4C1F5DD1F218F920018CB78 /* ACRInputNumberRenderer.h in Headers */,
				6B22426D2203BE98000ACDA1 /* UnknownAction.h in Headers */,
				F4C1F5EE1F2BB2810018CB78 /* ACRIContentHoldingView.h in Headers */,
				F4FE456A1F196F3D0071D9E5 /* ACRContentStackView.h in Headers */,
				F4071C7D1FCCBAEF00AF4FEA /* json.h in Headers */,
				F4071C7C1FCCBAEF00AF4FEA /* json-forwards.h in Headers */,
				F4D402111F7DAC2C00D0356B /* ACOAdaptiveCardParseResult.h in Headers */,
				F42741071EF8624F00399FBB /* ACRIBaseCardElementRenderer.h in Headers */,
				F4D402131F7DAC2C00D0356B /* ACOHostConfigParseResult.h in Headers */,
				F43110451F357487001AAE30 /* ACOHostConfig.h in Headers */,
				F4F2556C1F98246000A80D39 /* ACOBaseActionElement.h in Headers */,
				F427410A1EF864A900399FBB /* ACRBaseCardElementRenderer.h in Headers */,
				F4CAE7821F75AB9000545555 /* ACOAdaptiveCard.h in Headers */,
				F4C1F6001F2C23FD0018CB78 /* ACRActionShowCardRenderer.h in Headers */,
				F4C1F5E61F2ABB0E0018CB78 /* ACRActionOpenURLRenderer.h in Headers */,
				F429793A1F31458800E89914 /* ACRActionSubmitRenderer.h in Headers */,
				F49683521F6CA24600DF0D3A /* ACRRenderer.h in Headers */,
				F44873021EE2261F00FCAFAE /* Column.h in Headers */,
				F4C1F5F11F2BC6840018CB78 /* ACRButton.h in Headers */,
				F4CAE7841F75AB9000545555 /* ACOAdaptiveCardPrivate.h in Headers */,
				F42E51771FEC3840008F9642 /* MarkDownBlockParser.h in Headers */,
				F4CAE77E1F748AF200545555 /* ACOHostConfigPrivate.h in Headers */,
				F4FE456E1F1985200071D9E5 /* ACRColumnSetView.h in Headers */,
				F4F2556F1F98247600A80D39 /* ACOBaseActionElementPrivate.h in Headers */,
				F42E51751FEC3840008F9642 /* MarkDownHtmlGenerator.h in Headers */,
				F42E51731FEC3840008F9642 /* MarkDownParsedResult.h in Headers */,
				F429794A1F323BA700E89914 /* ACRDateTextField.h in Headers */,
				F42979471F322C9000E89914 /* ACRNumericTextField.h in Headers */,
				F4CAE7861F75B25C00545555 /* ACRRendererPrivate.h in Headers */,
				F4D0694C205B27EA003645E4 /* ACRViewPrivate.h in Headers */,
				F42E51791FEC3840008F9642 /* MarkDownParser.h in Headers */,
				6B268FE720CF19E200D99C1B /* RemoteResourceInformation.h in Headers */,
				7EDC0F67213878E800077A13 /* SemanticVersion.h in Headers */,
				300ECB64219A12D100371DC5 /* AdaptiveBase64Util.h in Headers */,
				F4F6BA3C204F3109003741B6 /* ACRAggregateTarget.h in Headers */,
				F4CA74A12016B3B9002041DF /* ACRLongPressGestureRecognizerEventHandler.h in Headers */,
				F4D33EA71F06F44C00941E44 /* ACRSeparator.h in Headers */,
				6B7B1A9820BE2CBC00260731 /* ACRUIImageView.h in Headers */,
				F429793E1F3155EF00E89914 /* ACRTextField.h in Headers */,
				F495FC0F2022AC920093D4DE /* ACRChoiceSetViewDataSourceCompactStyle.h in Headers */,
				F427411C1EF8A25200399FBB /* ACRRegistration.h in Headers */,
				F4F6BA38204F2954003741B6 /* ACRParseWarningPrivate.h in Headers */,
				F49683541F6CA24600DF0D3A /* ACRRenderResult.h in Headers */,
				F401A8771F0DB69B006D7AF2 /* ACRImageSetUICollectionView.h in Headers */,
				F4F44BA1204CED2400A2F24C /* ACRCustomRenderer.h in Headers */,
				6B1147D81F32F922008846EC /* ACRShowCardTarget.h in Headers */,
				6B9AB31020DD82A2005C8E15 /* ACRTextView.h in Headers */,
				6B9BDF7420E1BD0E00F13155 /* ACRToggleInputDataSource.h in Headers */,
				6B3787BB20CB3E0E00015401 /* ACRContentHoldingUIScrollView.h in Headers */,
				6B9BDF8020F40D1000F13155 /* ACOResourceResolvers.h in Headers */,
				6BF4307F219129600068E432 /* ACRQuickReplyMultilineView.h in Headers */,
				6BB211FD20FF9FEA009EA1BA /* ACRActionSetRenderer.h in Headers */,
				6B9BDFCA20F6BF5D00F13155 /* ACOIResourceResolver.h in Headers */,
				F495FC0B2022A18F0093D4DE /* ACRChoiceSetViewDataSource.h in Headers */,
				6B7B1A9420B4D2AB00260731 /* Media.h in Headers */,
				6B22425E21E80647000ACDA1 /* ACOParseContext.h in Headers */,
				6B22425D21E80647000ACDA1 /* ACOParseContextPrivate.h in Headers */,
				F4C1F5E81F2ABB3C0018CB78 /* ACRIBaseActionElementRenderer.h in Headers */,
				6BB211FF20FFF9C0009EA1BA /* ACRIMedia.h in Headers */,
				6B7B1A9320B4D2AB00260731 /* MediaSource.h in Headers */,
				7ECFB641219A3940004727A9 /* ParseContext.h in Headers */,
				6BCE4B292108FBD800021A62 /* ACRLongPressGestureRecognizerFactory.h in Headers */,
				6B9D650A21095C7A00BB5C7B /* ACOMediaEvent.h in Headers */,
				6B5D240D212C89E70010EB07 /* ACORemoteResourceInformation.h in Headers */,
				6B5D240C212C89E70010EB07 /* ACORemoteResourceInformationPrivate.h in Headers */,
				6B9D650921095C7A00BB5C7B /* ACOMediaEventPrivate.h in Headers */,
				6B9D650E21095CBF00BB5C7B /* ACRMediaTarget.h in Headers */,
				6BCE4B222108EB4E00021A62 /* ACRAVPlayerViewHoldingUIView.h in Headers */,
				F4C1F5EB1F2ABD6B0018CB78 /* ACRBaseActionElementRenderer.h in Headers */,
				6B1147D11F32E53A008846EC /* ACRActionDelegate.h in Headers */,
				F4F44B8020478C6F00A2F24C /* Util.h in Headers */,
				F423C0C61EE1FBAA00905679 /* ACFramework.h in Headers */,
				6B616C4321CB20D2003E29CE /* ACRActionToggleVisibilityRenderer.h in Headers */,
			);
			runOnlyForDeploymentPostprocessing = 0;
		};
/* End PBXHeadersBuildPhase section */

/* Begin PBXNativeTarget section */
		F423C0B41EE1FBA900905679 /* AdaptiveCards */ = {
			isa = PBXNativeTarget;
			buildConfigurationList = F423C0C91EE1FBAA00905679 /* Build configuration list for PBXNativeTarget "AdaptiveCards" */;
			buildPhases = (
				6BF339D220A6647500DA5973 /* CopyFiles */,
				F423C0B01EE1FBA900905679 /* Sources */,
				F423C0B11EE1FBA900905679 /* Frameworks */,
				F423C0B21EE1FBA900905679 /* Headers */,
				F423C0B31EE1FBA900905679 /* Resources */,
			);
			buildRules = (
			);
			dependencies = (
			);
			name = AdaptiveCards;
			productName = AdaptiveCards;
			productReference = F423C0B51EE1FBA900905679 /* AdaptiveCards.framework */;
			productType = "com.apple.product-type.framework";
		};
		F423C0BD1EE1FBAA00905679 /* AdaptiveCardsTests */ = {
			isa = PBXNativeTarget;
			buildConfigurationList = F423C0CC1EE1FBAA00905679 /* Build configuration list for PBXNativeTarget "AdaptiveCardsTests" */;
			buildPhases = (
				F423C0BA1EE1FBAA00905679 /* Sources */,
				F423C0BB1EE1FBAA00905679 /* Frameworks */,
				F423C0BC1EE1FBAA00905679 /* Resources */,
				F47ACEDA1F6248C00010BEF0 /* ShellScript */,
			);
			buildRules = (
			);
			dependencies = (
				F423C0C11EE1FBAA00905679 /* PBXTargetDependency */,
			);
			name = AdaptiveCardsTests;
			productName = AdaptiveCardsTests;
			productReference = F423C0BE1EE1FBAA00905679 /* AdaptiveCardsTests.xctest */;
			productType = "com.apple.product-type.bundle.unit-test";
		};
/* End PBXNativeTarget section */

/* Begin PBXProject section */
		F423C0AC1EE1FBA900905679 /* Project object */ = {
			isa = PBXProject;
			attributes = {
				LastUpgradeCheck = 0940;
				ORGANIZATIONNAME = Microsoft;
				TargetAttributes = {
					F423C0B41EE1FBA900905679 = {
						CreatedOnToolsVersion = 8.3.2;
						ProvisioningStyle = Automatic;
					};
					F423C0BD1EE1FBAA00905679 = {
						CreatedOnToolsVersion = 8.3.2;
						ProvisioningStyle = Automatic;
					};
					F47ACEE01F62495B0010BEF0 = {
						CreatedOnToolsVersion = 8.3.3;
						ProvisioningStyle = Automatic;
					};
				};
			};
			buildConfigurationList = F423C0AF1EE1FBA900905679 /* Build configuration list for PBXProject "AdaptiveCards" */;
			compatibilityVersion = "Xcode 3.2";
			developmentRegion = English;
			hasScannedForEncodings = 0;
			knownRegions = (
				en,
				global,
			);
			mainGroup = F423C0AB1EE1FBA900905679;
			productRefGroup = F423C0B61EE1FBA900905679 /* Products */;
			projectDirPath = "";
			projectRoot = "";
			targets = (
				F423C0B41EE1FBA900905679 /* AdaptiveCards */,
				F423C0BD1EE1FBAA00905679 /* AdaptiveCardsTests */,
				F47ACEE01F62495B0010BEF0 /* AdaptiveCards-Universal */,
			);
		};
/* End PBXProject section */

/* Begin PBXResourcesBuildPhase section */
		F423C0B31EE1FBA900905679 /* Resources */ = {
			isa = PBXResourcesBuildPhase;
			buildActionMask = 2147483647;
			files = (
				6BF430742190DCBF0068E432 /* ACRQuickActionView.xib in Resources */,
				6B5D2418212E1CF80010EB07 /* checked-checkbox-24.png in Resources */,
				6BF4307C219126CD0068E432 /* ACRQuickActionMultilineView.xib in Resources */,
				F460324520758583006C5358 /* ACRDatePicker.xib in Resources */,
				6B14FC61211BBBEA00A11CC5 /* ACRPickerView.xib in Resources */,
				6B9AB30220D32A89005C8E15 /* ACRButton.xib in Resources */,
				F46032492075997D006C5358 /* ACRInputTableView.xib in Resources */,
				6B5D241A212E1CF80010EB07 /* unchecked-checkbox-24.png in Resources */,
				6B5D2419212E1CF80010EB07 /* checked.png in Resources */,
				F4603238207575C7006C5358 /* ACRLabelView.xib in Resources */,
				F460324720759519006C5358 /* ACRDateTextField.xib in Resources */,
				F460324120757F38006C5358 /* ACRTextField.xib in Resources */,
				6B5D241B212E1CF80010EB07 /* unchecked.png in Resources */,
				6B9AB2FD20D327DB005C8E15 /* ACRCellForCompactMode.xib in Resources */,
			);
			runOnlyForDeploymentPostprocessing = 0;
		};
		F423C0BC1EE1FBAA00905679 /* Resources */ = {
			isa = PBXResourcesBuildPhase;
			buildActionMask = 2147483647;
			files = (
			);
			runOnlyForDeploymentPostprocessing = 0;
		};
/* End PBXResourcesBuildPhase section */

/* Begin PBXShellScriptBuildPhase section */
		F47ACEDA1F6248C00010BEF0 /* ShellScript */ = {
			isa = PBXShellScriptBuildPhase;
			buildActionMask = 2147483647;
			files = (
			);
			inputPaths = (
			);
			outputPaths = (
			);
			runOnlyForDeploymentPostprocessing = 0;
			shellPath = /bin/sh;
			shellScript = "######################\n# Options\n######################\nNULL=\n\nREVEAL_ARCHIVE_IN_FINDER=false\n\nFRAMEWORK_NAME=\"${PROJECT_NAME}\"\n\nSIMULATOR_LIBRARY_PATH=\"${BUILD_DIR}/${CONFIGURATION}-iphonesimulator/${FRAMEWORK_NAME}.framework\"\n\nDEVICE_LIBRARY_PATH=\"${BUILD_DIR}/${CONFIGURATION}-iphoneos/${FRAMEWORK_NAME}.framework\"\n\nUNIVERSAL_LIBRARY_DIR=\"${BUILD_DIR}/${CONFIGURATION}-iphoneuniversal\"\n\nFRAMEWORK=\"${UNIVERSAL_LIBRARY_DIR}/${FRAMEWORK_NAME}.framework\"\n\n\n######################\n# Build Frameworks\n######################\nif [ -d ${PROJECT_NAME}.xcworkspace ]; then\nxcodebuild -workspace ${PROJECT_NAME}.xcworkspace -scheme ${PROJECT_NAME} -sdk iphonesimulator -configuration ${CONFIGURATION} clean build CONFIGURATION_BUILD_DIR=${BUILD_DIR}/${CONFIGURATION}-iphonesimulator 2>&1\nxcodebuild -workspace ${PROJECT_NAME}.xcworkspace -scheme ${PROJECT_NAME} -sdk iphoneos -configuration ${CONFIGURATION} clean build CONFIGURATION_BUILD_DIR=${BUILD_DIR}/${CONFIGURATION}-iphoneos 2>&1\nelse\nxcodebuild -project ${PROJECT_NAME}.xcodeproj -scheme ${PROJECT_NAME} -sdk iphonesimulator -configuration ${CONFIGURATION} clean build CONFIGURATION_BUILD_DIR=${BUILD_DIR}/${CONFIGURATION}-iphonesimulator 2>&1\nxcodebuild -project ${PROJECT_NAME}.xcodeproj -scheme ${PROJECT_NAME} -sdk iphoneos -configuration ${CONFIGURATION} clean build CONFIGURATION_BUILD_DIR=${BUILD_DIR}/${CONFIGURATION}-iphoneos 2>&1\nfi\n\n######################\n# Create directory for universal\n######################\n\nrm -rf \"${UNIVERSAL_LIBRARY_DIR}\"\n\nmkdir \"${UNIVERSAL_LIBRARY_DIR}\"\n\nmkdir \"${FRAMEWORK}\"\n\n\n######################\n# Copy files Framework\n######################\n\ncp -r \"${DEVICE_LIBRARY_PATH}/.\" \"${FRAMEWORK}\"\n\n\n######################\n# Make an universal binary\n######################\n\nlipo \"${SIMULATOR_LIBRARY_PATH}/${FRAMEWORK_NAME}\" \"${DEVICE_LIBRARY_PATH}/${FRAMEWORK_NAME}\" -create -output \"${FRAMEWORK}/${FRAMEWORK_NAME}\" | echo\n\n# For Swift framework, Swiftmodule needs to be copied in the universal framework\nif [ -d \"${SIMULATOR_LIBRARY_PATH}/Modules/${FRAMEWORK_NAME}.swiftmodule/\" ]; then\ncp -f ${SIMULATOR_LIBRARY_PATH}/Modules/${FRAMEWORK_NAME}.swiftmodule\\/${NULL}* \"${FRAMEWORK}/Modules/${FRAMEWORK_NAME}.swiftmodule/\" | echo\nfi\n\nif [ -d \"${DEVICE_LIBRARY_PATH}/Modules/${FRAMEWORK_NAME}.swiftmodule/\" ]; then\ncp -f ${DEVICE_LIBRARY_PATH}/Modules/${FRAMEWORK_NAME}.swiftmodule\\/${NULL}* \"${FRAMEWORK}/Modules/${FRAMEWORK_NAME}.swiftmodule/\" | echo\nfi\n\n######################\n# On Release, copy the result to release directory\n######################\nOUTPUT_DIR=\"${PROJECT_DIR}/Output\"\nTARGET_DIR=\"${OUTPUT_DIR}/${FRAMEWORK_NAME}-${CONFIGURATION}-iphoneuniversal/\"\n\nrm -rf \"$TARGET_DIR\"\nmkdir -p \"$TARGET_DIR\"\n\ncp -rf \"${FRAMEWORK}\" \"$OUTPUT_DIR\"\ncp -r \"${FRAMEWORK}\" \"$TARGET_DIR\"\n\nif [ ${REVEAL_ARCHIVE_IN_FINDER} = true ]; then\nopen \"${OUTPUT_DIR}/\"\nfi";
		};
		F47ACEE41F6249610010BEF0 /* ShellScript */ = {
			isa = PBXShellScriptBuildPhase;
			buildActionMask = 2147483647;
			files = (
			);
			inputPaths = (
			);
			outputPaths = (
			);
			runOnlyForDeploymentPostprocessing = 0;
			shellPath = /bin/sh;
			shellScript = "######################\n# Options\n######################\nNULL=\n\nREVEAL_ARCHIVE_IN_FINDER=false\n\nFRAMEWORK_NAME=\"${PROJECT_NAME}\"\n\nSIMULATOR_LIBRARY_PATH=\"${BUILD_DIR}/${CONFIGURATION}-iphonesimulator/${FRAMEWORK_NAME}.framework\"\nDEVICE_LIBRARY_PATH=\"${BUILD_DIR}/${CONFIGURATION}-iphoneos/${FRAMEWORK_NAME}.framework\"\nUNIVERSAL_LIBRARY_DIR=\"${BUILD_DIR}/${CONFIGURATION}-iphoneuniversal\"\n\nFRAMEWORK=\"${UNIVERSAL_LIBRARY_DIR}/${FRAMEWORK_NAME}.framework\"\n\n\n######################\n# Build Frameworks\n######################\nif [ -d ${PROJECT_NAME}.xcworkspace ]; then\nxcodebuild -workspace ${PROJECT_NAME}.xcworkspace -scheme ${PROJECT_NAME} -sdk iphoneos -configuration ${CONFIGURATION} clean build CONFIGURATION_BUILD_DIR=${BUILD_DIR}/${CONFIGURATION}-iphoneos 2>&1\nelse\nxcodebuild -project ${PROJECT_NAME}.xcodeproj -scheme ${PROJECT_NAME} -sdk iphonesimulator -configuration ${CONFIGURATION} clean build CONFIGURATION_BUILD_DIR=${BUILD_DIR}/${CONFIGURATION}-iphonesimulator 2>&1\nxcodebuild -project ${PROJECT_NAME}.xcodeproj -scheme ${PROJECT_NAME} -sdk iphoneos -configuration ${CONFIGURATION} clean build CONFIGURATION_BUILD_DIR=${BUILD_DIR}/${CONFIGURATION}-iphoneos 2>&1\nfi\n\n######################\n# Create directory for universal\n######################\n\nrm -rf \"${UNIVERSAL_LIBRARY_DIR}\"\n\nmkdir \"${UNIVERSAL_LIBRARY_DIR}\"\n\nmkdir \"${FRAMEWORK}\"\n\n\n######################\n# Copy files Framework\n######################\n\ncp -r \"${DEVICE_LIBRARY_PATH}/.\" \"${FRAMEWORK}\"\n\n\n######################\n# Make an universal binary\n######################\n\nlipo \"${SIMULATOR_LIBRARY_PATH}/${FRAMEWORK_NAME}\" \"${DEVICE_LIBRARY_PATH}/${FRAMEWORK_NAME}\" -create -output \"${FRAMEWORK}/${FRAMEWORK_NAME}\" | echo\n\n######################\n# On Release, copy the result to release directory\n######################\nOUTPUT_DIR=\"${PROJECT_DIR}\"\ncp -rf \"${FRAMEWORK}\" \"$OUTPUT_DIR\"\nzip -r AdaptiveCards.framework.zip AdaptiveCards.framework/\nrm -rf AdaptiveCards.framework";
		};
/* End PBXShellScriptBuildPhase section */

/* Begin PBXSourcesBuildPhase section */
		F423C0B01EE1FBA900905679 /* Sources */ = {
			isa = PBXSourcesBuildPhase;
			buildActionMask = 2147483647;
			files = (
				7EF8879E21F14CDD00BAFF02 /* BackgroundImage.cpp in Sources */,
				300ECB63219A12D100371DC5 /* AdaptiveBase64Util.cpp in Sources */,
				F4F44B8E204A145200A2F24C /* ACOBaseCardElement.mm in Sources */,
				6B9BDF7F20F40D1000F13155 /* ACOResourceResolvers.mm in Sources */,
				F42741291EFB374A00399FBB /* ACRColumnSetRenderer.mm in Sources */,
				F448731C1EE2261F00FCAFAE /* ParseUtil.cpp in Sources */,
				F44873291EE2261F00FCAFAE /* ToggleInput.cpp in Sources */,
				6B616C4421CB20D2003E29CE /* ACRActionToggleVisibilityRenderer.mm in Sources */,
				CA1218C921C4509400152EA8 /* ToggleVisibilityAction.cpp in Sources */,
				F401A8781F0DB69B006D7AF2 /* ACRImageSetUICollectionView.mm in Sources */,
				F42979461F322C9000E89914 /* ACRNumericTextField.mm in Sources */,
				F43A94111F1D60E30001920B /* ACRFactSetRenderer.mm in Sources */,
				F44873141EE2261F00FCAFAE /* ImageSet.cpp in Sources */,
				F4C1F5D61F2187900018CB78 /* ACRInputDateRenderer.mm in Sources */,
				F44872F71EE2261F00FCAFAE /* BaseActionElement.cpp in Sources */,
				F44872FB1EE2261F00FCAFAE /* BaseInputElement.cpp in Sources */,
				F42979431F322C3E00E89914 /* ACRErrors.mm in Sources */,
				F44873251EE2261F00FCAFAE /* TextInput.cpp in Sources */,
				F44873091EE2261F00FCAFAE /* Enums.cpp in Sources */,
				F44873171EE2261F00FCAFAE /* jsoncpp.cpp in Sources */,
				F42E51781FEC3840008F9642 /* MarkDownHtmlGenerator.cpp in Sources */,
				F49683551F6CA24600DF0D3A /* ACRRenderResult.mm in Sources */,
				F44873071EE2261F00FCAFAE /* DateInput.cpp in Sources */,
				F43110461F357487001AAE30 /* ACOHostConfig.mm in Sources */,
				F4F6BA2F204F18D8003741B6 /* ParseResult.cpp in Sources */,
				F4C1F5F21F2BC6840018CB78 /* ACRButton.mm in Sources */,
				6BC30F5D21DD692800B9FAAE /* ActionSet.cpp in Sources */,
				F4F6BA2A204E107F003741B6 /* UnknownElement.cpp in Sources */,
				F49683531F6CA24600DF0D3A /* ACRRenderer.mm in Sources */,
				F42741211EF9DB8000399FBB /* ACRContainerRenderer.mm in Sources */,
				6B616C4021CB1878003E29CE /* ACRToggleVisibilityTarget.mm in Sources */,
				CA1218C821C4509400152EA8 /* ToggleVisibilityTarget.cpp in Sources */,
				F429793B1F31458800E89914 /* ACRActionSubmitRenderer.mm in Sources */,
				F4D33EA51F06F41B00941E44 /* ACRSeparator.mm in Sources */,
				F427411D1EF8A25200399FBB /* ACRRegistration.mm in Sources */,
				F4C1F5FE1F2C235E0018CB78 /* ACRActionShowCardRenderer.mm in Sources */,
				F4F6BA35204F200F003741B6 /* ACRParseWarning.mm in Sources */,
				F4FE45671F196E7B0071D9E5 /* ACRColumnView.mm in Sources */,
				6B9D650B21095C7A00BB5C7B /* ACOMediaEvent.mm in Sources */,
				6B7B1A9220B4D2AB00260731 /* MediaSource.cpp in Sources */,
				F44873011EE2261F00FCAFAE /* Column.cpp in Sources */,
				F448730D1EE2261F00FCAFAE /* FactSet.cpp in Sources */,
				F44873031EE2261F00FCAFAE /* ColumnSet.cpp in Sources */,
				F4FE456F1F1985200071D9E5 /* ACRColumnSetView.mm in Sources */,
				F44872FD1EE2261F00FCAFAE /* ChoiceInput.cpp in Sources */,
				F42E51761FEC3840008F9642 /* MarkDownParsedResult.cpp in Sources */,
				F4D0694A205B27EA003645E4 /* ACRViewController.mm in Sources */,
				F44872F51EE2261F00FCAFAE /* AdaptiveCardParseException.cpp in Sources */,
				F429794D1F32684900E89914 /* ACRDateTextField.mm in Sources */,
				F4F44B8120478C6F00A2F24C /* Util.cpp in Sources */,
				6B6840F91F25EC2D008A933F /* ACRInputChoiceSetRenderer.mm in Sources */,
				F42741131EF873A600399FBB /* ACRImageRenderer.mm in Sources */,
				F448730B1EE2261F00FCAFAE /* Fact.cpp in Sources */,
				6BCE4B272108FA9300021A62 /* ACRLongPressGestureRecognizerFactory.mm in Sources */,
				F495FC0E2022AC920093D4DE /* ACRChoiceSetViewDataSourceCompactStyle.mm in Sources */,
				F4F44B7D20478C5C00A2F24C /* DateTimePreparser.cpp in Sources */,
				F4F44BA0204CED2400A2F24C /* ACRCustomRenderer.mm in Sources */,
				F452CD581F68CD6F005394B2 /* HostConfig.cpp in Sources */,
				6BCE4B232108EB4E00021A62 /* ACRAVPlayerViewHoldingUIView.mm in Sources */,
				6B22425F21E80647000ACDA1 /* ACOParseContext.mm in Sources */,
				F4071C7E1FCCBAEF00AF4FEA /* ActionParserRegistration.cpp in Sources */,
				F4FE456B1F196F3D0071D9E5 /* ACRContentStackView.mm in Sources */,
				F429793F1F3155EF00E89914 /* ACRTextField.mm in Sources */,
				F43A94191F20502D0001920B /* ACRInputToggleRenderer.mm in Sources */,
				F44873271EE2261F00FCAFAE /* TimeInput.cpp in Sources */,
				F42E51741FEC3840008F9642 /* MarkDownBlockParser.cpp in Sources */,
				F43A94151F1EED6D0001920B /* ACRInputRenderer.mm in Sources */,
				F401A87C1F0DCBC8006D7AF2 /* ACRImageSetRenderer.mm in Sources */,
				F4F44B6E203FAF9300A2F24C /* ACRUILabel.mm in Sources */,
				F4F44B7C20478C5C00A2F24C /* DateTimePreparsedToken.cpp in Sources */,
				6BF430782190DDCA0068E432 /* ACRQuickReplyView.mm in Sources */,
				F44873211EE2261F00FCAFAE /* SubmitAction.cpp in Sources */,
				F44872FF1EE2261F00FCAFAE /* ChoiceSetInput.cpp in Sources */,
				6BB211FC20FF9FEA009EA1BA /* ACRActionSetRenderer.mm in Sources */,
				F44873051EE2261F00FCAFAE /* Container.cpp in Sources */,
				6BC30F7921E6E49E00B9FAAE /* ACRCustomActionRenderer.mm in Sources */,
				F44873181EE2261F00FCAFAE /* NumberInput.cpp in Sources */,
				F4960C052051FE8200780566 /* ACRView.mm in Sources */,
				6B5D240E212C89E70010EB07 /* ACORemoteResourceInformation.mm in Sources */,
				F401A8801F1045CA006D7AF2 /* ACRContentHoldingUIView.mm in Sources */,
				F44873121EE2261F00FCAFAE /* Image.cpp in Sources */,
				F4CAE77B1F7325DF00545555 /* Separator.cpp in Sources */,
				F448731F1EE2261F00FCAFAE /* ShowCardAction.cpp in Sources */,
				F4C1F5DE1F218F920018CB78 /* ACRInputNumberRenderer.mm in Sources */,
				F448731A1EE2261F00FCAFAE /* OpenUrlAction.cpp in Sources */,
				F4CAE7831F75AB9000545555 /* ACOAdaptiveCard.mm in Sources */,
				6B1147D91F32F922008846EC /* ACRShowCardTarget.mm in Sources */,
				F42C2F4A20351954008787B0 /* (null) in Sources */,
				F4CA74A02016B3B9002041DF /* ACRLongPressGestureRecognizerEventHandler.mm in Sources */,
				F42741171EF895AB00399FBB /* ACRTextBlockRenderer.mm in Sources */,
				7ECFB640219A3940004727A9 /* ParseContext.cpp in Sources */,
				6BC30F6E21E56CF900B9FAAE /* Util.mm in Sources */,
				6B3787BA20CB3E0E00015401 /* ACRContentHoldingUIScrollView.mm in Sources */,
				F44873231EE2261F00FCAFAE /* TextBlock.cpp in Sources */,
				F44872F91EE2261F00FCAFAE /* BaseCardElement.cpp in Sources */,
				F427410B1EF864A900399FBB /* ACRBaseCardElementRenderer.mm in Sources */,
				F43660781F0706D800EBA868 /* SharedAdaptiveCard.cpp in Sources */,
				6B7B1A9120B4D2AB00260731 /* Media.cpp in Sources */,
				7EDC0F68213878E800077A13 /* SemanticVersion.cpp in Sources */,
				F42E517A1FEC3840008F9642 /* MarkDownParser.cpp in Sources */,
				6B7B1A9720BE2CBC00260731 /* ACRUIImageView.mm in Sources */,
				6BCE4B252108FA7D00021A62 /* ACRMediaRenderer.mm in Sources */,
				F4F6BA3B204F3109003741B6 /* ACRAggregateTarget.mm in Sources */,
				F42741251EFB274C00399FBB /* ACRColumnRenderer.mm in Sources */,
				F4F255701F98247600A80D39 /* ACOBaseActionElement.mm in Sources */,
				6BF43080219129600068E432 /* ACRQuickReplyMultilineView.mm in Sources */,
				6B9BDF7320E1BD0E00F13155 /* ACRToggleInputDataSource.mm in Sources */,
				F4C1F5DA1F218ABC0018CB78 /* ACRInputTimeRenderer.mm in Sources */,
				F4D402121F7DAC2C00D0356B /* ACOAdaptiveCardParseResult.mm in Sources */,
				6B22426E2203BE98000ACDA1 /* UnknownAction.cpp in Sources */,
				6B9D650F21095CBF00BB5C7B /* ACRMediaTarget.mm in Sources */,
				F43110441F357487001AAE30 /* ACRInputTableView.mm in Sources */,
				6B9AB31120DD82A2005C8E15 /* ACRTextView.mm in Sources */,
				F4F6BA32204F18D8003741B6 /* AdaptiveCardParseWarning.cpp in Sources */,
				F4C1F5E41F2A62190018CB78 /* ACRActionOpenURLRenderer.mm in Sources */,
				F4071C7F1FCCBAEF00AF4FEA /* ElementParserRegistration.cpp in Sources */,
				F4C1F5EC1F2ABD6B0018CB78 /* ACRBaseActionElementRenderer.mm in Sources */,
				F4D402141F7DAC2C00D0356B /* ACOHostConfigParseResult.mm in Sources */,
				F495FC0A2022A18F0093D4DE /* ACRChoiceSetViewDataSource.mm in Sources */,
			);
			runOnlyForDeploymentPostprocessing = 0;
		};
		F423C0BA1EE1FBAA00905679 /* Sources */ = {
			isa = PBXSourcesBuildPhase;
			buildActionMask = 2147483647;
			files = (
				F4A5CABA1F623F4500242D62 /* AdaptiveCardsTests.m in Sources */,
			);
			runOnlyForDeploymentPostprocessing = 0;
		};
/* End PBXSourcesBuildPhase section */

/* Begin PBXTargetDependency section */
		F423C0C11EE1FBAA00905679 /* PBXTargetDependency */ = {
			isa = PBXTargetDependency;
			target = F423C0B41EE1FBA900905679 /* AdaptiveCards */;
			targetProxy = F423C0C01EE1FBAA00905679 /* PBXContainerItemProxy */;
		};
/* End PBXTargetDependency section */

/* Begin XCBuildConfiguration section */
		F423C0C71EE1FBAA00905679 /* Debug */ = {
			isa = XCBuildConfiguration;
			buildSettings = {
				ALWAYS_SEARCH_USER_PATHS = NO;
				CLANG_ANALYZER_LOCALIZABILITY_NONLOCALIZED = YES;
				CLANG_ANALYZER_NONNULL = YES;
				CLANG_ANALYZER_NUMBER_OBJECT_CONVERSION = YES_AGGRESSIVE;
				CLANG_CXX_LANGUAGE_STANDARD = "gnu++14";
				CLANG_CXX_LIBRARY = "libc++";
				CLANG_ENABLE_MODULES = YES;
				CLANG_ENABLE_OBJC_ARC = YES;
				CLANG_WARN_BLOCK_CAPTURE_AUTORELEASING = YES;
				CLANG_WARN_BOOL_CONVERSION = YES;
				CLANG_WARN_COMMA = YES;
				CLANG_WARN_CONSTANT_CONVERSION = YES;
				CLANG_WARN_DEPRECATED_OBJC_IMPLEMENTATIONS = YES;
				CLANG_WARN_DIRECT_OBJC_ISA_USAGE = YES_ERROR;
				CLANG_WARN_DOCUMENTATION_COMMENTS = YES;
				CLANG_WARN_EMPTY_BODY = YES;
				CLANG_WARN_ENUM_CONVERSION = YES;
				CLANG_WARN_INFINITE_RECURSION = YES;
				CLANG_WARN_INT_CONVERSION = YES;
				CLANG_WARN_NON_LITERAL_NULL_CONVERSION = YES;
				CLANG_WARN_OBJC_IMPLICIT_RETAIN_SELF = YES;
				CLANG_WARN_OBJC_LITERAL_CONVERSION = YES;
				CLANG_WARN_OBJC_ROOT_CLASS = YES_ERROR;
				CLANG_WARN_RANGE_LOOP_ANALYSIS = YES;
				CLANG_WARN_STRICT_PROTOTYPES = YES;
				CLANG_WARN_SUSPICIOUS_MOVE = YES;
				CLANG_WARN_UNREACHABLE_CODE = YES;
				CLANG_WARN__DUPLICATE_METHOD_MATCH = YES;
				"CODE_SIGN_IDENTITY[sdk=iphoneos*]" = "iPhone Developer: Joseph Woo (S9N98EFDW7)";
				COPY_PHASE_STRIP = NO;
				CURRENT_PROJECT_VERSION = 1;
				DEBUG_INFORMATION_FORMAT = dwarf;
				ENABLE_STRICT_OBJC_MSGSEND = YES;
				ENABLE_TESTABILITY = YES;
				GCC_C_LANGUAGE_STANDARD = gnu99;
				GCC_DYNAMIC_NO_PIC = NO;
				GCC_NO_COMMON_BLOCKS = YES;
				GCC_OPTIMIZATION_LEVEL = 0;
				GCC_PREPROCESSOR_DEFINITIONS = (
					"DEBUG=1",
					"$(inherited)",
				);
				GCC_WARN_64_TO_32_BIT_CONVERSION = YES;
				GCC_WARN_ABOUT_RETURN_TYPE = YES_ERROR;
				GCC_WARN_UNDECLARED_SELECTOR = YES;
				GCC_WARN_UNINITIALIZED_AUTOS = YES_AGGRESSIVE;
				GCC_WARN_UNUSED_FUNCTION = YES;
				GCC_WARN_UNUSED_VARIABLE = YES;
				HEADER_SEARCH_PATHS = "";
				IPHONEOS_DEPLOYMENT_TARGET = 10.0;
				MTL_ENABLE_DEBUG_INFO = YES;
				ONLY_ACTIVE_ARCH = YES;
				SDKROOT = iphoneos;
				TARGETED_DEVICE_FAMILY = "1,2";
				VERSIONING_SYSTEM = "apple-generic";
				VERSION_INFO_PREFIX = "";
			};
			name = Debug;
		};
		F423C0C81EE1FBAA00905679 /* Release */ = {
			isa = XCBuildConfiguration;
			buildSettings = {
				ALWAYS_SEARCH_USER_PATHS = NO;
				CLANG_ANALYZER_LOCALIZABILITY_NONLOCALIZED = YES;
				CLANG_ANALYZER_NONNULL = YES;
				CLANG_ANALYZER_NUMBER_OBJECT_CONVERSION = YES_AGGRESSIVE;
				CLANG_CXX_LANGUAGE_STANDARD = "gnu++14";
				CLANG_CXX_LIBRARY = "libc++";
				CLANG_ENABLE_MODULES = YES;
				CLANG_ENABLE_OBJC_ARC = YES;
				CLANG_WARN_BLOCK_CAPTURE_AUTORELEASING = YES;
				CLANG_WARN_BOOL_CONVERSION = YES;
				CLANG_WARN_COMMA = YES;
				CLANG_WARN_CONSTANT_CONVERSION = YES;
				CLANG_WARN_DEPRECATED_OBJC_IMPLEMENTATIONS = YES;
				CLANG_WARN_DIRECT_OBJC_ISA_USAGE = YES_ERROR;
				CLANG_WARN_DOCUMENTATION_COMMENTS = YES;
				CLANG_WARN_EMPTY_BODY = YES;
				CLANG_WARN_ENUM_CONVERSION = YES;
				CLANG_WARN_INFINITE_RECURSION = YES;
				CLANG_WARN_INT_CONVERSION = YES;
				CLANG_WARN_NON_LITERAL_NULL_CONVERSION = YES;
				CLANG_WARN_OBJC_IMPLICIT_RETAIN_SELF = YES;
				CLANG_WARN_OBJC_LITERAL_CONVERSION = YES;
				CLANG_WARN_OBJC_ROOT_CLASS = YES_ERROR;
				CLANG_WARN_RANGE_LOOP_ANALYSIS = YES;
				CLANG_WARN_STRICT_PROTOTYPES = YES;
				CLANG_WARN_SUSPICIOUS_MOVE = YES;
				CLANG_WARN_UNREACHABLE_CODE = YES;
				CLANG_WARN__DUPLICATE_METHOD_MATCH = YES;
				CODE_SIGN_IDENTITY = "iPhone Developer: Joseph Woo (S9N98EFDW7)";
				"CODE_SIGN_IDENTITY[sdk=iphoneos*]" = "iPhone Developer: Joseph Woo (S9N98EFDW7)";
				COPY_PHASE_STRIP = NO;
				CURRENT_PROJECT_VERSION = 1;
				DEBUG_INFORMATION_FORMAT = "dwarf-with-dsym";
				ENABLE_NS_ASSERTIONS = NO;
				ENABLE_STRICT_OBJC_MSGSEND = YES;
				GCC_C_LANGUAGE_STANDARD = gnu99;
				GCC_NO_COMMON_BLOCKS = YES;
				GCC_WARN_64_TO_32_BIT_CONVERSION = YES;
				GCC_WARN_ABOUT_RETURN_TYPE = YES_ERROR;
				GCC_WARN_UNDECLARED_SELECTOR = YES;
				GCC_WARN_UNINITIALIZED_AUTOS = YES_AGGRESSIVE;
				GCC_WARN_UNUSED_FUNCTION = YES;
				GCC_WARN_UNUSED_VARIABLE = YES;
				HEADER_SEARCH_PATHS = "";
				IPHONEOS_DEPLOYMENT_TARGET = 10.0;
				MTL_ENABLE_DEBUG_INFO = NO;
				SDKROOT = iphoneos;
				TARGETED_DEVICE_FAMILY = "1,2";
				VALIDATE_PRODUCT = YES;
				VERSIONING_SYSTEM = "apple-generic";
				VERSION_INFO_PREFIX = "";
			};
			name = Release;
		};
		F423C0CA1EE1FBAA00905679 /* Debug */ = {
			isa = XCBuildConfiguration;
			buildSettings = {
				BITCODE_GENERATION_MODE = bitcode;
				CODE_SIGN_IDENTITY = "iPhone Developer";
				"CODE_SIGN_IDENTITY[sdk=iphoneos*]" = "";
				DEFINES_MODULE = YES;
				DYLIB_COMPATIBILITY_VERSION = 1;
				DYLIB_CURRENT_VERSION = 1;
				DYLIB_INSTALL_NAME_BASE = "@rpath";
				FRAMEWORK_SEARCH_PATHS = (
					"$(inherited)",
					"$(PROJECT_DIR)/AdaptiveCards",
				);
				HEADER_SEARCH_PATHS = "";
				INFOPLIST_FILE = AdaptiveCards/Info.plist;
				INSTALL_PATH = "$(LOCAL_LIBRARY_DIR)/Frameworks";
				LD_RUNPATH_SEARCH_PATHS = "$(inherited) @executable_path/Frameworks @loader_path/Frameworks";
				LIBRARY_SEARCH_PATHS = (
					"$(inherited)",
					"$(PROJECT_DIR)/AdaptiveCards",
				);
				MACH_O_TYPE = mh_dylib;
				OTHER_LDFLAGS = "";
				OTHER_LIBTOOLFLAGS = "";
				PRODUCT_BUNDLE_IDENTIFIER = MSFT.AdaptiveCards;
				PRODUCT_NAME = "$(TARGET_NAME)";
				SCAN_ALL_SOURCE_FILES_FOR_INCLUDES = NO;
				SKIP_INSTALL = YES;
				USER_HEADER_SEARCH_PATHS = "";
			};
			name = Debug;
		};
		F423C0CB1EE1FBAA00905679 /* Release */ = {
			isa = XCBuildConfiguration;
			buildSettings = {
				BITCODE_GENERATION_MODE = bitcode;
				CODE_SIGN_IDENTITY = "iPhone Developer";
				"CODE_SIGN_IDENTITY[sdk=iphoneos*]" = "";
				DEFINES_MODULE = YES;
				DYLIB_COMPATIBILITY_VERSION = 1;
				DYLIB_CURRENT_VERSION = 1;
				DYLIB_INSTALL_NAME_BASE = "@rpath";
				FRAMEWORK_SEARCH_PATHS = (
					"$(inherited)",
					"$(PROJECT_DIR)/AdaptiveCards",
				);
				HEADER_SEARCH_PATHS = "";
				INFOPLIST_FILE = AdaptiveCards/Info.plist;
				INSTALL_PATH = "$(LOCAL_LIBRARY_DIR)/Frameworks";
				LD_RUNPATH_SEARCH_PATHS = "$(inherited) @executable_path/Frameworks @loader_path/Frameworks";
				LIBRARY_SEARCH_PATHS = (
					"$(inherited)",
					"$(PROJECT_DIR)/AdaptiveCards",
				);
				MACH_O_TYPE = mh_dylib;
				OTHER_LDFLAGS = "";
				OTHER_LIBTOOLFLAGS = "";
				PRODUCT_BUNDLE_IDENTIFIER = MSFT.AdaptiveCards;
				PRODUCT_NAME = "$(TARGET_NAME)";
				SCAN_ALL_SOURCE_FILES_FOR_INCLUDES = NO;
				SKIP_INSTALL = YES;
				USER_HEADER_SEARCH_PATHS = "";
			};
			name = Release;
		};
		F423C0CD1EE1FBAA00905679 /* Debug */ = {
			isa = XCBuildConfiguration;
			buildSettings = {
				INFOPLIST_FILE = AdaptiveCardsTests/Info.plist;
				LD_RUNPATH_SEARCH_PATHS = "$(inherited) @executable_path/Frameworks @loader_path/Frameworks";
				PRODUCT_BUNDLE_IDENTIFIER = MSFT.AdaptiveCardsTests;
				PRODUCT_NAME = "$(TARGET_NAME)";
			};
			name = Debug;
		};
		F423C0CE1EE1FBAA00905679 /* Release */ = {
			isa = XCBuildConfiguration;
			buildSettings = {
				INFOPLIST_FILE = AdaptiveCardsTests/Info.plist;
				LD_RUNPATH_SEARCH_PATHS = "$(inherited) @executable_path/Frameworks @loader_path/Frameworks";
				PRODUCT_BUNDLE_IDENTIFIER = MSFT.AdaptiveCardsTests;
				PRODUCT_NAME = "$(TARGET_NAME)";
			};
			name = Release;
		};
		F47ACEE21F62495B0010BEF0 /* Debug */ = {
			isa = XCBuildConfiguration;
			buildSettings = {
				ONLY_ACTIVE_ARCH = YES;
				PRODUCT_NAME = "$(TARGET_NAME)";
			};
			name = Debug;
		};
		F47ACEE31F62495B0010BEF0 /* Release */ = {
			isa = XCBuildConfiguration;
			buildSettings = {
				ONLY_ACTIVE_ARCH = NO;
				PRODUCT_NAME = "$(TARGET_NAME)";
			};
			name = Release;
		};
/* End XCBuildConfiguration section */

/* Begin XCConfigurationList section */
		F423C0AF1EE1FBA900905679 /* Build configuration list for PBXProject "AdaptiveCards" */ = {
			isa = XCConfigurationList;
			buildConfigurations = (
				F423C0C71EE1FBAA00905679 /* Debug */,
				F423C0C81EE1FBAA00905679 /* Release */,
			);
			defaultConfigurationIsVisible = 0;
			defaultConfigurationName = Release;
		};
		F423C0C91EE1FBAA00905679 /* Build configuration list for PBXNativeTarget "AdaptiveCards" */ = {
			isa = XCConfigurationList;
			buildConfigurations = (
				F423C0CA1EE1FBAA00905679 /* Debug */,
				F423C0CB1EE1FBAA00905679 /* Release */,
			);
			defaultConfigurationIsVisible = 0;
			defaultConfigurationName = Release;
		};
		F423C0CC1EE1FBAA00905679 /* Build configuration list for PBXNativeTarget "AdaptiveCardsTests" */ = {
			isa = XCConfigurationList;
			buildConfigurations = (
				F423C0CD1EE1FBAA00905679 /* Debug */,
				F423C0CE1EE1FBAA00905679 /* Release */,
			);
			defaultConfigurationIsVisible = 0;
			defaultConfigurationName = Release;
		};
		F47ACEE11F62495B0010BEF0 /* Build configuration list for PBXAggregateTarget "AdaptiveCards-Universal" */ = {
			isa = XCConfigurationList;
			buildConfigurations = (
				F47ACEE21F62495B0010BEF0 /* Debug */,
				F47ACEE31F62495B0010BEF0 /* Release */,
			);
			defaultConfigurationIsVisible = 0;
			defaultConfigurationName = Release;
		};
/* End XCConfigurationList section */
	};
	rootObject = F423C0AC1EE1FBA900905679 /* Project object */;
}<|MERGE_RESOLUTION|>--- conflicted
+++ resolved
@@ -769,13 +769,8 @@
 				F44872BE1EE2261F00FCAFAE /* AdaptiveCardParseException.h */,
 				F4F6BA2E204F18D8003741B6 /* AdaptiveCardParseWarning.cpp */,
 				F4F6BA2C204F18D8003741B6 /* AdaptiveCardParseWarning.h */,
-<<<<<<< HEAD
 				7EF8879C21F14CDD00BAFF02 /* BackgroundImage.cpp */,
 				7EF8879B21F14CDD00BAFF02 /* BackgroundImage.h */,
-=======
-				6BC30F5B21DD692800B9FAAE /* ActionSet.cpp */,
-				6BC30F5C21DD692800B9FAAE /* ActionSet.h */,
->>>>>>> afbb099a
 				F44872BF1EE2261F00FCAFAE /* BaseActionElement.cpp */,
 				F44872C01EE2261F00FCAFAE /* BaseActionElement.h */,
 				F44872C11EE2261F00FCAFAE /* BaseCardElement.cpp */,
