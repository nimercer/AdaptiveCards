//
//  ACRRenderer.mm
//  ACRRenderer.h
//
//  Copyright © 2017 Microsoft. All rights reserved.
//
#import "ACOAdaptiveCardPrivate.h"
#import "ACOBaseActionElementPrivate.h"
#import "ACOBaseCardElementPrivate.h"
#import "ACOHostConfigPrivate.h"
#import "ACRBaseCardElementRenderer.h"
#import "ACRBaseActionElementRenderer.h"
#import "ACRColumnSetView.h"
#import "ACRColumnView.h"
#import "ACRRegistration.h"
#import "ACRRendererPrivate.h"
#import "ACRSeparator.h"
#import "ACRViewPrivate.h"
#import "ACRViewController.h"

using namespace AdaptiveCards;

@implementation ACRRenderer

- (instancetype)init
{
    self = [super init];
    return self;
}

// This interface is exposed to outside, and returns ACRRenderResult object
// This object contains a viewController instance which defer rendering adaptiveCard until viewDidLoad is called.
+ (ACRRenderResult *)render:(ACOAdaptiveCard *)card config:(ACOHostConfig *)config widthConstraint:(float)width
{
    ACRRenderResult *result = [[ACRRenderResult alloc] init];
    // Initializes ACRView instance with HostConfig and AdaptiveCard
    // ACRViewController does not render adaptiveCard until viewDidLoad calls render
    ACRView *view = [[ACRView alloc] init:card hostconfig:config widthConstraint:width];
    result.view = view;
    result.succeeded = YES;
    return result;
}

// This interface is exposed to outside, and returns ACRRenderResult object
// This object contains a viewController instance which defer rendering adaptiveCard until viewDidLoad is called.
+ (ACRRenderResult *)renderAsViewController:(ACOAdaptiveCard *)card config:(ACOHostConfig *)config frame:(CGRect)frame delegate:(id<ACRActionDelegate>)acrActionDelegate
{
    ACRRenderResult *result = [[ACRRenderResult alloc] init];
    // Initializes ACRView instance with HostConfig and AdaptiveCard
    // ACRView does not render adaptiveCard until viewDidLoad calls render
    ACRViewController *viewcontroller = [[ACRViewController alloc] init:card hostconfig:config frame:frame delegate:acrActionDelegate];
    result.viewcontroller = viewcontroller;
    result.succeeded = YES;
    return result;
}

// transforms (i.e. renders) an adaptiveCard to a new UIView instance
+ (UIView *)renderWithAdaptiveCards:(std::shared_ptr<AdaptiveCard> const &)adaptiveCard
                             inputs:(NSMutableArray *)inputs
                            context:(ACRView *)rootView
                     containingView:(ACRColumnView *)containingView
                         hostconfig:(ACOHostConfig *)config
{
    std::vector<std::shared_ptr<BaseCardElement>> body = adaptiveCard->GetBody();
    ACRColumnView *verticalView = containingView;

    if(!body.empty()) {
        ACRContainerStyle style = ([config getHostConfig]->adaptiveCard.allowCustomStyle)? (ACRContainerStyle)adaptiveCard->GetStyle() : ACRDefault;
        style = (style == ACRNone)? ACRDefault : style;
        [verticalView setStyle:style];

        [rootView addTasksToConcurrentQueue:body];

        [rootView waitForAsyncTasksToFinish];

        [ACRRenderer render:verticalView rootView:rootView inputs:inputs withCardElems:body andHostConfig:config];

       [[rootView card] setInputs:inputs];

        std::vector<std::shared_ptr<BaseActionElement>> actions = adaptiveCard->GetActions();
<<<<<<< HEAD
        [ACRSeparator renderActionsSeparator:verticalView hostConfig:[config getHostConfig]];
=======
>>>>>>> 17eeb8ad
        if(!actions.empty()) {
            [rootView addActionsToConcurrentQueue:actions];
            [ACRSeparator renderActionsSeparator:verticalView hostConfig:[config getHostConfig]];
            // renders buttons and their associated actions
            [ACRRenderer renderButton:rootView inputs:inputs superview:verticalView actionElems:actions hostConfig:config];
        }
        [verticalView adjustHuggingForLastElement];
    }

    return verticalView;
}

+ (UIView<ACRIContentHoldingView> *)renderButton:(ACRView *)rootView
                                          inputs:(NSMutableArray *)inputs
                                       superview:(UIView<ACRIContentHoldingView> *)superview
                                     actionElems:(std::vector<std::shared_ptr<BaseActionElement>> const &)elems
                                      hostConfig:(ACOHostConfig *)config
{
    ACRRegistration *reg = [ACRRegistration getInstance];
    UIView<ACRIContentHoldingView> *childview = nil;
    UILayoutConstraintAxis axis = UILayoutConstraintAxisVertical;
    if(ActionsOrientation::Horizontal == [config getHostConfig]->actions.actionsOrientation){
        childview = [[ACRColumnSetView alloc] initWithFrame:CGRectMake(0, 0, superview.frame.size.width, superview.frame.size.height)];
        axis = UILayoutConstraintAxisHorizontal;
    }
    else{
        childview = [[ACRColumnView alloc] initWithFrame:CGRectMake(0, 0, superview.frame.size.width, superview.frame.size.height)];
    }

    ACOBaseActionElement *acoElem = [[ACOBaseActionElement alloc] init];
    [superview addArrangedSubview:childview];

    for(const auto &elem:elems){
        ACRBaseActionElementRenderer *actionRenderer =
        [reg getActionRenderer:[NSNumber numberWithInt:(int)elem->GetElementType()]];

        if(actionRenderer == nil){
            NSLog(@"Unsupported card action type:%d\n", (int) elem->GetElementType());
            continue;
        }

        [acoElem setElem:elem];
        UIButton *button = [actionRenderer renderButton:rootView inputs:inputs superview:superview baseActionElement:acoElem hostConfig:config];
        [childview addArrangedSubview:button];
        [ACRSeparator renderSeparationWithFrame:CGRectMake(0,0,[config getHostConfig]->actions.buttonSpacing, [config getHostConfig]->actions.buttonSpacing)
                                      superview:childview axis:axis];
    }

    [childview adjustHuggingForLastElement];
    return childview;
}

+ (UIView *)render:(UIView<ACRIContentHoldingView> *)view
          rootView:(ACRView *)rootView
            inputs:(NSMutableArray *)inputs
     withCardElems:(std::vector<std::shared_ptr<BaseCardElement>> const &)elems
     andHostConfig:(ACOHostConfig *)config
{
    ACRRegistration *reg = [ACRRegistration getInstance];
    ACOBaseCardElement *acoElem = [[ACOBaseCardElement alloc] init];

    for(const auto &elem:elems)
    {
        [ACRSeparator renderSeparation:elem forSuperview:view withHostConfig:[config getHostConfig]];

        ACRBaseCardElementRenderer *renderer =
            [reg getRenderer:[NSNumber numberWithInt:(int)elem->GetElementType()]];

        if(renderer == nil)
        {
            NSLog(@"Unsupported card element type:%d\n", (int) elem->GetElementType());
            continue;
        }

        [acoElem setElem:elem];
        [renderer render:view rootView:rootView inputs:inputs baseCardElement:acoElem hostConfig:config];
    }

    return view;
}
@end<|MERGE_RESOLUTION|>--- conflicted
+++ resolved
@@ -78,12 +78,7 @@
        [[rootView card] setInputs:inputs];
 
         std::vector<std::shared_ptr<BaseActionElement>> actions = adaptiveCard->GetActions();
-<<<<<<< HEAD
-        [ACRSeparator renderActionsSeparator:verticalView hostConfig:[config getHostConfig]];
-=======
->>>>>>> 17eeb8ad
         if(!actions.empty()) {
-            [rootView addActionsToConcurrentQueue:actions];
             [ACRSeparator renderActionsSeparator:verticalView hostConfig:[config getHostConfig]];
             // renders buttons and their associated actions
             [ACRRenderer renderButton:rootView inputs:inputs superview:verticalView actionElems:actions hostConfig:config];
