﻿import * as Enums from "./enums";
import * as Utils from "./utils";
import * as HostConfig from "./host-config";
import * as TextFormatters from "./text-formatters";

function invokeSetCollection(action: Action, collection: ActionCollection) {
    if (action) {
        // Closest emulation of "internal" in TypeScript.
        action["setCollection"](collection);
    }
}

function isActionAllowed(action: Action, forbiddenActionTypes: Array<string>): boolean {
    if (forbiddenActionTypes) {
        for (var i = 0; i < forbiddenActionTypes.length; i++) {
            if (action.getJsonTypeName() === forbiddenActionTypes[i]) {
                return false;
            }
        }
    }

    return true;
}

function generateUniqueId(): string {
    return "__ac-" + Utils.UUID.generate();
}

export function createActionInstance(
    parent: CardElement,
    json: any,
    errors: Array<IValidationError>): Action {
    let result: Action = null;

    if (json && typeof json === "object") {
        let tryToFallback = false;
        let actionType = json["type"];

        result = AdaptiveCard.actionTypeRegistry.createInstance(actionType);

        if (!result) {
            tryToFallback = true;

            raiseParseError(
                {
                    error: Enums.ValidationError.UnknownActionType,
                    message: "Unknown action type: " + actionType + ". Attempting to fall back."
                },
                errors
            );
        }
        else {
            result.setParent(parent);
            result.parse(json);

            tryToFallback = result.shouldFallback();
        }

        if (tryToFallback) {
            let fallback = json["fallback"];

            if (!fallback) {
                parent.setShouldFallback(true);
            }
            if (typeof fallback === "string" && fallback.toLowerCase() === "drop") {
                result = null;
            }
            else if (typeof fallback === "object") {
                result = createActionInstance(
                    parent,
                    fallback,
                    errors);
            }
        }
    }

    return result;
}

export function createElementInstance(
    parent: CardElement,
    json: any,
    errors: Array<IValidationError>): CardElement {
    let result: CardElement = null;

    if (json && typeof json === "object") {
        let tryToFallback = false;

        result = AdaptiveCard.elementTypeRegistry.createInstance(json["type"]);

        if (!result) {
            tryToFallback = true;

            raiseParseError(
                {
                    error: Enums.ValidationError.UnknownElementType,
                    message: "Unknown element type: " + json["type"] + ". Attempting to fall back."
                },
                errors
            );
        }
        else {
            result.parse(json, errors);

            tryToFallback = result.shouldFallback();
        }

        if (tryToFallback) {
            let fallback = json["fallback"];

            if (!fallback) {
                parent.setShouldFallback(true);
            }
            if (typeof fallback === "string" && fallback.toLowerCase() === "drop") {
                result = null;
            }
            else if (typeof fallback === "object") {
                result = createElementInstance(
                    parent,
                    fallback,
                    errors);
            }
        }
    }

    return result;
}

export class SpacingDefinition {
    left: number = 0;
    top: number = 0;
    right: number = 0;
    bottom: number = 0;

    constructor(top: number = 0,
        right: number = 0,
        bottom: number = 0,
        left: number = 0) {
        this.top = top;
        this.right = right;
        this.bottom = bottom;
        this.left = left;
    }
}

export class PaddingDefinition {
    top: Enums.Spacing = Enums.Spacing.None;
    right: Enums.Spacing = Enums.Spacing.None;
    bottom: Enums.Spacing = Enums.Spacing.None;
    left: Enums.Spacing = Enums.Spacing.None;

    constructor(top: Enums.Spacing = Enums.Spacing.None,
        right: Enums.Spacing = Enums.Spacing.None,
        bottom: Enums.Spacing = Enums.Spacing.None,
        left: Enums.Spacing = Enums.Spacing.None) {
        this.top = top;
        this.right = right;
        this.bottom = bottom;
        this.left = left;
    }

    toSpacingDefinition(hostConfig: HostConfig.HostConfig): SpacingDefinition {
        return new SpacingDefinition(
            hostConfig.getEffectiveSpacing(this.top),
            hostConfig.getEffectiveSpacing(this.right),
            hostConfig.getEffectiveSpacing(this.bottom),
            hostConfig.getEffectiveSpacing(this.left));
    }
}

export interface IValidationError {
    error: Enums.ValidationError,
    message: string;
}

export class SizeAndUnit {
    physicalSize: number;
    unit: Enums.SizeUnit;

    static parse(input: any): SizeAndUnit {
        let result = new SizeAndUnit(0, Enums.SizeUnit.Weight);

        let regExp = /^([0-9]+)(px|\*)?$/g;
        let matches = regExp.exec(input);

        if (matches && matches.length >= 2) {
            result.physicalSize = parseInt(matches[1]);

            if (matches.length == 3) {
                if (matches[2] == "px") {
                    result.unit = Enums.SizeUnit.Pixel;
                }
            }

            return result;
        }

        throw new Error("Invalid size: " + input);
    }

    constructor(physicalSize: number, unit: Enums.SizeUnit) {
        this.physicalSize = physicalSize;
        this.unit = unit;
    }
}

export interface IResourceInformation {
    url: string;
    mimeType: string;
}

export abstract class CardElement {
    private _shouldFallback: boolean = false;
    private _lang: string = undefined;
    private _hostConfig?: HostConfig.HostConfig = null;
    private _internalPadding: PaddingDefinition = null;
    private _parent: CardElement = null;
    private _renderedElement: HTMLElement = null;
    private _separatorElement: HTMLElement = null;
    private _isVisible: boolean = true;
    private _truncatedDueToOverflow: boolean = false;
    private _defaultRenderedElementDisplayMode: string = null;
    private _padding: PaddingDefinition = null;

    private internalRenderSeparator(): HTMLElement {
        return Utils.renderSeparation(
            {
                spacing: this.hostConfig.getEffectiveSpacing(this.spacing),
                lineThickness: this.separator ? this.hostConfig.separator.lineThickness : null,
                lineColor: this.separator ? this.hostConfig.separator.lineColor : null
            },
            this.separatorOrientation);
    }

    private updateRenderedElementVisibility() {
        if (this._renderedElement) {
            this._renderedElement.style.display = this._isVisible ? this._defaultRenderedElementDisplayMode : "none";
        }

        if (this._separatorElement) {
            if (this.parent && this.parent.isFirstElement(this)) {
                this._separatorElement.style.display = "none";
            }
            else {
                this._separatorElement.style.display = this._isVisible ? this._defaultRenderedElementDisplayMode : "none";
            }
        }
    }

    private hideElementDueToOverflow() {
        if (this._renderedElement && this._isVisible) {
            this._renderedElement.style.visibility = 'hidden';
            this._isVisible = false;
            raiseElementVisibilityChangedEvent(this, false);
        }
    }

    private showElementHiddenDueToOverflow() {
        if (this._renderedElement && !this._isVisible) {
            this._renderedElement.style.visibility = null;
            this._isVisible = true;
            raiseElementVisibilityChangedEvent(this, false);
        }
    }

    // Marked private to emulate internal access
    private handleOverflow(maxHeight: number) {
        if (this.isVisible || this.isHiddenDueToOverflow()) {
            var handled = this.truncateOverflow(maxHeight);

            // Even if we were unable to truncate the element to fit this time,
            // it still could have been previously truncated
            this._truncatedDueToOverflow = handled || this._truncatedDueToOverflow;

            if (!handled) {
                this.hideElementDueToOverflow();
            }
            else if (handled && !this._isVisible) {
                this.showElementHiddenDueToOverflow();
            }
        }
    }

    // Marked private to emulate internal access
    private resetOverflow(): boolean {
        var sizeChanged = false;

        if (this._truncatedDueToOverflow) {
            this.undoOverflowTruncation();
            this._truncatedDueToOverflow = false;
            sizeChanged = true;
        }

        if (this.isHiddenDueToOverflow) {
            this.showElementHiddenDueToOverflow();
        }

        return sizeChanged;
    }

    protected createPlaceholderElement(): HTMLElement {
        var element = document.createElement("div");
        element.style.border = "1px dashed #DDDDDD";
        element.style.padding = "4px";
        element.style.minHeight = "32px";
        element.style.fontSize = "10px";
        element.innerText = "Empty " + this.getJsonTypeName();

        return element;
    }

    protected internalGetNonZeroPadding(padding: PaddingDefinition,
        processTop: boolean = true,
        processRight: boolean = true,
        processBottom: boolean = true,
        processLeft: boolean = true) {
        if (processTop) {
            if (padding.top == Enums.Spacing.None) {
                padding.top = this.internalPadding.top;
            }
        }

        if (processRight) {
            if (padding.right == Enums.Spacing.None) {
                padding.right = this.internalPadding.right;
            }
        }

        if (processBottom) {
            if (padding.bottom == Enums.Spacing.None) {
                padding.bottom = this.internalPadding.bottom;
            }
        }

        if (processLeft) {
            if (padding.left == Enums.Spacing.None) {
                padding.left = this.internalPadding.left;
            }
        }

        if (this.parent) {
            this.parent.internalGetNonZeroPadding(
                padding,
                processTop && this.isAtTheVeryTop(),
                processRight && this.isAtTheVeryRight(),
                processBottom && this.isAtTheVeryBottom(),
                processLeft && this.isAtTheVeryLeft());
        }
    }

    protected adjustRenderedElementSize(renderedElement: HTMLElement) {
        if (this.height === "auto") {
            renderedElement.style.flex = "0 0 auto";
        }
        else {
            renderedElement.style.flex = "1 1 auto";
        }
    }

    protected abstract internalRender(): HTMLElement;

    /*
     * Called when this element overflows the bottom of the card.
     * maxHeight will be the amount of space still available on the card (0 if
     * the element is fully off the card).
     */
    protected truncateOverflow(maxHeight: number): boolean {
        // Child implementations should return true if the element handled
        // the truncation request such that its content fits within maxHeight,
        // false if the element should fall back to being hidden
        return false;
    }

    /*
     * This should reverse any changes performed in truncateOverflow().
     */
    protected undoOverflowTruncation() { }

    protected isDesignMode(): boolean {
        var rootElement = this.getRootElement();

        return rootElement instanceof AdaptiveCard && rootElement.designMode;
    }

    protected get useDefaultSizing(): boolean {
        return true;
    }

    protected get allowCustomPadding(): boolean {
        return true;
    }

    protected get defaultPadding(): PaddingDefinition {
        return new PaddingDefinition();
    }

    protected get internalPadding(): PaddingDefinition {
        if (this._padding) {
            return this._padding;
        }
        else {
            return (this._internalPadding && this.allowCustomPadding) ? this._internalPadding : this.defaultPadding;
        }
    }

    protected set internalPadding(value: PaddingDefinition) {
        this._internalPadding = value;
    }

    protected get separatorOrientation(): Enums.Orientation {
        return Enums.Orientation.Horizontal;
    }

    protected getPadding(): PaddingDefinition {
        return this._padding;
    }

    protected setPadding(value: PaddingDefinition) {
        this._padding = value;

        if (this._padding) {
            AdaptiveCard.useAutomaticContainerBleeding = false;
        }
    }

    id: string;
    speak: string;
    horizontalAlignment?: Enums.HorizontalAlignment = null;
    spacing: Enums.Spacing = Enums.Spacing.Default;
    separator: boolean = false;
    height: "auto" | "stretch" = "auto";
    customCssSelector: string = null;
    
    abstract getJsonTypeName(): string;
    abstract renderSpeech(): string;

    toJSON() {
        let result = {};

        Utils.setProperty(result, "type", this.getJsonTypeName());
        Utils.setProperty(result, "id", this.id);

        if (this.horizontalAlignment !== null) {
            Utils.setEnumProperty(Enums.HorizontalAlignment, result, "horizontalAlignment", this.horizontalAlignment);
        }

        Utils.setEnumProperty(Enums.Spacing, result, "spacing", this.spacing, Enums.Spacing.Default);
        Utils.setProperty(result, "separator", this.separator, false);
        Utils.setProperty(result, "height", this.height, "auto");

        return result;
    }

    setParent(value: CardElement) {
        this._parent = value;
    }

    getNonZeroPadding(): PaddingDefinition {
        var padding: PaddingDefinition = new PaddingDefinition();

        this.internalGetNonZeroPadding(padding);

        return padding;
    }

    getForbiddenElementTypes(): Array<string> {
        return null;
    }

    getForbiddenActionTypes(): Array<any> {
        return null;
    }

    parse(json: any, errors?: Array<IValidationError>) {
        raiseParseElementEvent(this, json, errors);

        this.id = json["id"];
        this.speak = json["speak"];
        this.horizontalAlignment = Utils.getEnumValueOrDefault(Enums.HorizontalAlignment, json["horizontalAlignment"], null);

        this.spacing = Utils.getEnumValueOrDefault(Enums.Spacing, json["spacing"], Enums.Spacing.Default);
        this.separator = json["separator"];

        var jsonSeparation = json["separation"];

        if (jsonSeparation !== undefined) {
            if (jsonSeparation === "none") {
                this.spacing = Enums.Spacing.None;
                this.separator = false;
            }
            else if (jsonSeparation === "strong") {
                this.spacing = Enums.Spacing.Large;
                this.separator = true;
            }
            else if (jsonSeparation === "default") {
                this.spacing = Enums.Spacing.Default;
                this.separator = false;
            }

            raiseParseError(
                {
                    error: Enums.ValidationError.Deprecated,
                    message: "The \"separation\" property is deprecated and will be removed. Use the \"spacing\" and \"separator\" properties instead."
                },
                errors
            );
        }

        var jsonHeight = json["height"];

        if (jsonHeight === "auto" || jsonHeight === "stretch") {
            this.height = jsonHeight;
        }
    }

    getActionCount(): number {
        return 0;
    }

    getActionAt(index: number): Action {
        throw new Error("Index out of range.");
    }

    validate(): Array<IValidationError> {
        return [];
    }

    remove(): boolean {
        if (this.parent && this.parent instanceof CardElementContainer) {
            return this.parent.removeItem(this);
        }

        return false;
    }

    render(): HTMLElement {
        this._renderedElement = this.internalRender();
        this._separatorElement = this.internalRenderSeparator();

        if (this._renderedElement) {
            if (this.customCssSelector) {
                this._renderedElement.classList.add(this.customCssSelector);
            }

            this._renderedElement.style.boxSizing = "border-box";
            this._defaultRenderedElementDisplayMode = this._renderedElement.style.display;

            this.adjustRenderedElementSize(this._renderedElement);
            this.updateLayout(false);
        }
        else if (this.isDesignMode()) {
            this._renderedElement = this.createPlaceholderElement();
        }

        return this._renderedElement;
    }

    updateLayout(processChildren: boolean = true) {
        this.updateRenderedElementVisibility();
    }

    indexOf(cardElement: CardElement): number {
        return -1;
    }

    isRendered(): boolean {
        return this._renderedElement && this._renderedElement.offsetHeight > 0;
    }

    isAtTheVeryTop(): boolean {
        return this.parent ? this.parent.isFirstElement(this) && this.parent.isAtTheVeryTop() : true;
    }

    isFirstElement(element: CardElement): boolean {
        return true;
    }

    isAtTheVeryBottom(): boolean {
        return this.parent ? this.parent.isLastElement(this) && this.parent.isAtTheVeryBottom() : true;
    }

    isLastElement(element: CardElement): boolean {
        return true;
    }

    isAtTheVeryLeft(): boolean {
        return this.parent ? this.parent.isLeftMostElement(this) && this.parent.isAtTheVeryLeft() : true;
    }

    isBleeding(): boolean {
        return false;
    }

    isLeftMostElement(element: CardElement): boolean {
        return true;
    }

    isAtTheVeryRight(): boolean {
        return this.parent ? this.parent.isRightMostElement(this) && this.parent.isAtTheVeryRight() : true;
    }

    isRightMostElement(element: CardElement): boolean {
        return true;
    }

    isHiddenDueToOverflow(): boolean {
        return this._renderedElement && this._renderedElement.style.visibility == 'hidden';
    }

    canContentBleed(): boolean {
        return this.parent ? this.parent.canContentBleed() : true;
    }

    getRootElement(): CardElement {
        var rootElement: CardElement = this;

        while (rootElement.parent) {
            rootElement = rootElement.parent;
        }

        return rootElement;
    }

    getParentContainer(): Container {
        var currentElement: CardElement = this.parent;

        while (currentElement) {
            if (currentElement instanceof Container) {
                return <Container>currentElement;
            }

            currentElement = currentElement.parent;
        }

        return null;
    }

    getAllInputs(): Array<Input> {
        return [];
    }

    getResourceInformation(): Array<IResourceInformation> {
        return [];
    }

    getElementById(id: string): CardElement {
        return this.id === id ? this : null;
    }

    getActionById(id: string): Action {
        return null;
    }

    shouldFallback(): boolean {
        return this._shouldFallback;
    }

    setShouldFallback(value: boolean) {
        this._shouldFallback = value;
    }

    get lang(): string {
        if (this._lang) {
            return this._lang;
        }
        else {
            if (this.parent) {
                return this.parent.lang;
            }
            else {
                return undefined;
            }
        }
    }

    set lang(value: string) {
        if (value && value != "") {
            var regEx = /^[a-z]{2,3}$/ig;

            var matches = regEx.exec(value);

            if (!matches) {
                throw new Error("Invalid language identifier: " + value);
            }
        }

        this._lang = value;
    }

    get hostConfig(): HostConfig.HostConfig {
        if (this._hostConfig) {
            return this._hostConfig;
        }
        else {
            if (this.parent) {
                return this.parent.hostConfig;
            }
            else {
                return defaultHostConfig;
            }
        }
    }

    set hostConfig(value: HostConfig.HostConfig) {
        this._hostConfig = value;
    }

    get index(): number {
        if (this.parent) {
            return this.parent.indexOf(this);
        }
        else {
            return 0;
        }
    }

    get isInteractive(): boolean {
        return false;
    }

    get isStandalone(): boolean {
        return true;
    }

    get parent(): CardElement {
        return this._parent;
    }

    get isVisible(): boolean {
        return this._isVisible;
    }

    get hasVisibleSeparator(): boolean {
        var parentContainer = this.getParentContainer();

        if (parentContainer) {
            return this.separatorElement && !parentContainer.isFirstElement(this);
        }
        else {
            return false;
        }
    }

    set isVisible(value: boolean) {
        // If the element is going to be hidden, reset any changes that were due
        // to overflow truncation (this ensures that if the element is later
        // un-hidden it has the right content)
        if (AdaptiveCard.useAdvancedCardBottomTruncation && !value) {
            this.undoOverflowTruncation();
        }

        if (this._isVisible != value) {
            this._isVisible = value;

            this.updateRenderedElementVisibility();

            if (this._renderedElement) {
                raiseElementVisibilityChangedEvent(this);
            }
        }
    }

    get renderedElement(): HTMLElement {
        return this._renderedElement;
    }

    get separatorElement(): HTMLElement {
        return this._separatorElement;
    }
}

export abstract class CardElementContainer extends CardElement {
    abstract getItemCount(): number;
    abstract getItemAt(index: number): CardElement;
    abstract removeItem(item: CardElement): boolean;
}

export class TextBlock extends CardElement {
    private _computedLineHeight: number;
    private _originalInnerHtml: string;
    private _text: string;
    private _processedText: string = null;
    private _treatAsPlainText: boolean = true;
    private _selectAction: Action = null;
    private _effectiveStyleDefinition: HostConfig.ContainerStyleDefinition = null;

    private restoreOriginalContent() {
        var maxHeight = this.maxLines
            ? (this._computedLineHeight * this.maxLines) + 'px'
            : null;

        this.renderedElement.style.maxHeight = maxHeight;
        this.renderedElement.innerHTML = this._originalInnerHtml;
    }

    private truncateIfSupported(maxHeight: number): boolean {
        // For now, only truncate TextBlocks that contain just a single
        // paragraph -- since the maxLines calculation doesn't take into
        // account Markdown lists
        var children = this.renderedElement.children;
        var isTextOnly = !children.length;

        var truncationSupported = isTextOnly || children.length == 1
            && (<HTMLElement>children[0]).tagName.toLowerCase() == 'p';

        if (truncationSupported) {
            var element = isTextOnly
                ? this.renderedElement
                : <HTMLElement>children[0];

            Utils.truncate(element, maxHeight, this._computedLineHeight);
            return true;
        }

        return false;
    }

    private getEffectiveStyleDefinition() {
        if (!this._effectiveStyleDefinition) {
            this._effectiveStyleDefinition = this.hostConfig.containerStyles.default;

            let parentContainer = this.getParentContainer();

            while (parentContainer) {
                if (parentContainer.style) {
                    this._effectiveStyleDefinition = this.hostConfig.containerStyles.getStyleByName(parentContainer.style);

                    break;
                }

                parentContainer = parentContainer.getParentContainer();
            }
        }

        return this._effectiveStyleDefinition;
    }

    protected getRenderedDomElementType(): string {
        return "div";
    }

    protected internalRender(): HTMLElement {
        this._effectiveStyleDefinition = null;
        this._processedText = null;

        if (!Utils.isNullOrEmpty(this.text)) {
            let hostConfig = this.hostConfig;

            let element = document.createElement(this.getRenderedDomElementType());
            element.classList.add(hostConfig.makeCssClassName("ac-textBlock"));
            element.style.overflow = "hidden";

            this.applyStylesTo(element);

            if (this.selectAction) {
                element.onclick = (e) => {
                    this.selectAction.execute();

                    e.cancelBubble = true;
                }
            }

            if (!this._processedText) {
                this._treatAsPlainText = true;

                let formattedText = TextFormatters.formatText(this.lang, this.text);

                if (this.useMarkdown) {
                    if (AdaptiveCard.allowMarkForTextHighlighting) {
                        formattedText = formattedText.replace(/<mark>/g, "===").replace(/<\/mark>/g, "/==");
                    }

                    let markdownProcessingResult = AdaptiveCard.applyMarkdown(formattedText);

                    if (markdownProcessingResult.didProcess && markdownProcessingResult.outputHtml) {
                        this._processedText = markdownProcessingResult.outputHtml;
                        this._treatAsPlainText = false;

                        // Only process <mark> tag if markdown processing was applied because
                        // markdown processing is also responsible for sanitizing the input string
                        if (AdaptiveCard.allowMarkForTextHighlighting) {
                            let markStyle: string = "";
                            let effectiveStyle = this.getEffectiveStyleDefinition();

                            if (effectiveStyle.highlightBackgroundColor) {
                                markStyle += "background-color: " + effectiveStyle.highlightBackgroundColor + ";";
                            }

                            if (effectiveStyle.highlightForegroundColor) {
                                markStyle += "color: " + effectiveStyle.highlightForegroundColor + ";";
                            }

                            if (!Utils.isNullOrEmpty(markStyle)) {
                                markStyle = 'style="' + markStyle + '"';
                            }

                            this._processedText = this._processedText.replace(/===/g, "<mark " + markStyle + ">").replace(/\/==/g, "</mark>");
                        }
                    }
                }
                else {
                    this._processedText = formattedText;
                    this._treatAsPlainText = true;
                }
            }

            if (this._treatAsPlainText) {
                element.innerText = this._processedText;
            }
            else {
                element.innerHTML = this._processedText;
            }

            if (element.firstElementChild instanceof HTMLElement) {
                let firstElementChild = <HTMLElement>element.firstElementChild;
                firstElementChild.style.marginTop = "0px";
                firstElementChild.style.width = "100%";

                if (!this.wrap) {
                    firstElementChild.style.overflow = "hidden";
                    firstElementChild.style.textOverflow = "ellipsis";
                }
            }

            if (element.lastElementChild instanceof HTMLElement) {
                (<HTMLElement>element.lastElementChild).style.marginBottom = "0px";
            }

            let anchors = element.getElementsByTagName("a");

            for (let i = 0; i < anchors.length; i++) {
                let anchor = <HTMLAnchorElement>anchors[i];
                anchor.classList.add(this.hostConfig.makeCssClassName("ac-anchor"));
                anchor.target = "_blank";
                anchor.onclick = (e) => {
                    if (raiseAnchorClickedEvent(this, e.target as HTMLAnchorElement)) {
                        e.preventDefault();
                    }
                }
            }

            if (this.wrap) {
                element.style.wordWrap = "break-word";

                if (this.maxLines > 0) {
                    element.style.maxHeight = (this._computedLineHeight * this.maxLines) + "px";
                    element.style.overflow = "hidden";
                }
            }
            else {
                element.style.whiteSpace = "nowrap";
                element.style.textOverflow = "ellipsis";
            }

            if (AdaptiveCard.useAdvancedTextBlockTruncation || AdaptiveCard.useAdvancedCardBottomTruncation) {
                this._originalInnerHtml = element.innerHTML;
            }

            if (this.selectAction != null && hostConfig.supportsInteractivity) {
                element.tabIndex = 0
                element.setAttribute("role", "button");
                element.setAttribute("aria-label", this.selectAction.title);
                element.classList.add(hostConfig.makeCssClassName("ac-selectable"));
            }

            return element;
        }
        else {
            return null;
        }
    }

    protected truncateOverflow(maxHeight: number): boolean {
        if (maxHeight >= this._computedLineHeight) {
            return this.truncateIfSupported(maxHeight);
        }

        return false;
    }

    protected undoOverflowTruncation() {
        this.restoreOriginalContent();

        if (AdaptiveCard.useAdvancedTextBlockTruncation && this.maxLines) {
            var maxHeight = this._computedLineHeight * this.maxLines;
            this.truncateIfSupported(maxHeight);
        }
    }

    size: Enums.TextSize = Enums.TextSize.Default;
    weight: Enums.TextWeight = Enums.TextWeight.Default;
    color: Enums.TextColor = Enums.TextColor.Default;
    isSubtle: boolean = false;
    wrap: boolean = false;
    maxLines: number;
    useMarkdown: boolean = true;

    toJSON() {
        let result = super.toJSON();

        Utils.setEnumProperty(Enums.TextSize, result, "size", this.size, Enums.TextSize.Default);
        Utils.setEnumProperty(Enums.TextWeight, result, "weight", this.weight, Enums.TextWeight.Default);
        Utils.setEnumProperty(Enums.TextColor, result, "color", this.color, Enums.TextColor.Default);
        Utils.setProperty(result, "text", this.text);
        Utils.setProperty(result, "isSubtle", this.isSubtle, false);
        Utils.setProperty(result, "wrap", this.wrap, false);
        Utils.setProperty(result, "maxLines", this.maxLines, 0);

        return result;
    }

    applyStylesTo(targetElement: HTMLElement) {
        if (this.hostConfig.fontFamily) {
            targetElement.style.fontFamily = this.hostConfig.fontFamily;
        }

        let parentContainer = this.getParentContainer();
        let isRtl  = parentContainer ? parentContainer.isRtl() : false;

        switch (this.horizontalAlignment) {
            case Enums.HorizontalAlignment.Center:
                targetElement.style.textAlign = "center";
                break;
            case Enums.HorizontalAlignment.Right:
                targetElement.style.textAlign = isRtl ? "left" : "right";
                break;
            default:
                targetElement.style.textAlign = isRtl ? "right" : "left";
                break;
        }

        var fontSize: number;

        switch (this.size) {
            case Enums.TextSize.Small:
                fontSize = this.hostConfig.fontSizes.small;
                break;
            case Enums.TextSize.Medium:
                fontSize = this.hostConfig.fontSizes.medium;
                break;
            case Enums.TextSize.Large:
                fontSize = this.hostConfig.fontSizes.large;
                break;
            case Enums.TextSize.ExtraLarge:
                fontSize = this.hostConfig.fontSizes.extraLarge;
                break;
            default:
                fontSize = this.hostConfig.fontSizes.default;
                break;
        }

        if (this.hostConfig.lineHeights) {
            switch (this.size) {
                case Enums.TextSize.Small:
                    this._computedLineHeight = this.hostConfig.lineHeights.small;
                    break;
                case Enums.TextSize.Medium:
                    this._computedLineHeight = this.hostConfig.lineHeights.medium;
                    break;
                case Enums.TextSize.Large:
                    this._computedLineHeight = this.hostConfig.lineHeights.large;
                    break;
                case Enums.TextSize.ExtraLarge:
                    this._computedLineHeight = this.hostConfig.lineHeights.extraLarge;
                    break;
                default:
                    this._computedLineHeight = this.hostConfig.lineHeights.default;
                    break;
            }
        }
        else {
            // Looks like 1.33 is the magic number to compute line-height
            // from font size.
            this._computedLineHeight = fontSize * 1.33;
        }

        targetElement.style.fontSize = fontSize + "px";
        targetElement.style.lineHeight = this._computedLineHeight + "px";

        let styleDefinition = this.getEffectiveStyleDefinition();

        let actualTextColor = this.color ? this.color : Enums.TextColor.Default;
        let colorDefinition: HostConfig.TextColorDefinition;

        switch (actualTextColor) {
            case Enums.TextColor.Accent:
                colorDefinition = styleDefinition.foregroundColors.accent;
                break;
            case Enums.TextColor.Dark:
                colorDefinition = styleDefinition.foregroundColors.dark;
                break;
            case Enums.TextColor.Light:
                colorDefinition = styleDefinition.foregroundColors.light;
                break;
            case Enums.TextColor.Good:
                colorDefinition = styleDefinition.foregroundColors.good;
                break;
            case Enums.TextColor.Warning:
                colorDefinition = styleDefinition.foregroundColors.warning;
                break;
            case Enums.TextColor.Attention:
                colorDefinition = styleDefinition.foregroundColors.attention;
                break;
            default:
                colorDefinition = styleDefinition.foregroundColors.default;
                break;
        }

        targetElement.style.color = Utils.stringToCssColor(this.isSubtle ? colorDefinition.subtle : colorDefinition.default);

        let fontWeight: number;

        switch (this.weight) {
            case Enums.TextWeight.Lighter:
                fontWeight = this.hostConfig.fontWeights.lighter;
                break;
            case Enums.TextWeight.Bolder:
                fontWeight = this.hostConfig.fontWeights.bolder;
                break;
            default:
                fontWeight = this.hostConfig.fontWeights.default;
                break;
        }

        targetElement.style.fontWeight = fontWeight.toString();
    }

    parse(json: any, errors?: Array<IValidationError>) {
        super.parse(json, errors);

        this.text = json["text"];

        var sizeString = json["size"];

        if (sizeString && typeof sizeString === "string" && sizeString.toLowerCase() === "normal") {
            this.size = Enums.TextSize.Default;

            raiseParseError(
                {
                    error: Enums.ValidationError.Deprecated,
                    message: "The TextBlock.size value \"normal\" is deprecated and will be removed. Use \"default\" instead."
                },
                errors
            );
        }
        else {
            this.size = Utils.getEnumValueOrDefault(Enums.TextSize, sizeString, this.size);
        }

        var weightString = json["weight"];

        if (weightString && typeof weightString === "string" && weightString.toLowerCase() === "normal") {
            this.weight = Enums.TextWeight.Default;

            raiseParseError(
                {
                    error: Enums.ValidationError.Deprecated,
                    message: "The TextBlock.weight value \"normal\" is deprecated and will be removed. Use \"default\" instead."
                },
                errors
            );
        }
        else {
            this.weight = Utils.getEnumValueOrDefault(Enums.TextWeight, weightString, this.weight);
        }

        this.color = Utils.getEnumValueOrDefault(Enums.TextColor, json["color"], this.color);
        this.isSubtle = json["isSubtle"];
        this.wrap = json["wrap"] === undefined ? false : json["wrap"];

        if (typeof json["maxLines"] === "number") {
            this.maxLines = json["maxLines"];
        }
    }

    getJsonTypeName(): string {
        return "TextBlock";
    }

    renderSpeech(): string {
        if (this.speak != null)
            return this.speak + '\n';

        if (this.text)
            return '<s>' + this.text + '</s>\n';

        return null;
    }

    updateLayout(processChildren: boolean = false) {
        super.updateLayout(processChildren);

        if (AdaptiveCard.useAdvancedTextBlockTruncation && this.maxLines && this.isRendered()) {
            // Reset the element's innerHTML in case the available room for
            // content has increased
            this.restoreOriginalContent();
            var maxHeight = this._computedLineHeight * this.maxLines;
            this.truncateIfSupported(maxHeight);
        }
    }

    get text(): string {
        return this._text;
    }

    set text(value: string) {
        if (this._text != value) {
            this._text = value;

            this._processedText = null;
        }
    }

    get selectAction(): Action {
        return this._selectAction;
    }

    set selectAction(value: Action) {
        this._selectAction = value;

        if (this._selectAction) {
            this._selectAction.setParent(this);
        }
    }
}

class Label extends TextBlock {
    protected getRenderedDomElementType(): string {
        return "label";
    }

    protected internalRender(): HTMLElement {
        let renderedElement = <HTMLLabelElement>super.internalRender();

        if (!Utils.isNullOrEmpty(this.forElementId)) {
            renderedElement.htmlFor = this.forElementId;
        }

        return renderedElement;
    }

    forElementId: string;
}

export class Fact {
    name: string;
    value: string;
    speak: string;

    constructor(name: string = undefined, value: string = undefined) {
        this.name = name;
        this.value = value;
    }

    toJSON() {
        return { title: this.name, value: this.value };
    }

    renderSpeech(): string {
        if (this.speak != null) {
            return this.speak + '\n';
        }

        return '<s>' + this.name + ' ' + this.value + '</s>\n';
    }
}

export class FactSet extends CardElement {
    protected get useDefaultSizing(): boolean {
        return false;
    }

    protected internalRender(): HTMLElement {
        let element: HTMLElement = null;
        let hostConfig = this.hostConfig;

        if (this.facts.length > 0) {
            element = document.createElement("table");
            element.style.borderWidth = "0px";
            element.style.borderSpacing = "0px";
            element.style.borderStyle = "none";
            element.style.borderCollapse = "collapse";
            element.style.display = "block";
            element.style.overflow = "hidden";
            element.classList.add(hostConfig.makeCssClassName("ac-factset"));

            for (let i = 0; i < this.facts.length; i++) {
                let trElement = document.createElement("tr");

                if (i > 0) {
                    trElement.style.marginTop = this.hostConfig.factSet.spacing + "px";
                }

                // Title column
                let tdElement = document.createElement("td");
                tdElement.style.padding = "0";
                tdElement.classList.add(hostConfig.makeCssClassName("ac-fact-title"));

                if (this.hostConfig.factSet.title.maxWidth) {
                    tdElement.style.maxWidth = this.hostConfig.factSet.title.maxWidth + "px";
                }

                tdElement.style.verticalAlign = "top";

                let textBlock = new TextBlock();
                textBlock.setParent(this);
                textBlock.text = Utils.isNullOrEmpty(this.facts[i].name) ? "Title" : this.facts[i].name;
                textBlock.size = this.hostConfig.factSet.title.size;
                textBlock.color = this.hostConfig.factSet.title.color;
                textBlock.isSubtle = this.hostConfig.factSet.title.isSubtle;
                textBlock.weight = this.hostConfig.factSet.title.weight;
                textBlock.wrap = this.hostConfig.factSet.title.wrap;
                textBlock.spacing = Enums.Spacing.None;

                Utils.appendChild(tdElement, textBlock.render());
                Utils.appendChild(trElement, tdElement);

                // Spacer column
                tdElement = document.createElement("td");
                tdElement.style.width = "10px";

                Utils.appendChild(trElement, tdElement);

                // Value column
                tdElement = document.createElement("td");
                tdElement.style.verticalAlign = "top";
                tdElement.classList.add(hostConfig.makeCssClassName("ac-fact-value"));

                textBlock = new TextBlock();
                textBlock.setParent(this);
                textBlock.text = Utils.isNullOrEmpty(this.facts[i].value) ? "Value" : this.facts[i].value;
                textBlock.size = this.hostConfig.factSet.value.size;
                textBlock.color = this.hostConfig.factSet.value.color;
                textBlock.isSubtle = this.hostConfig.factSet.value.isSubtle;
                textBlock.weight = this.hostConfig.factSet.value.weight;
                textBlock.wrap = this.hostConfig.factSet.value.wrap;
                textBlock.spacing = Enums.Spacing.None;

                Utils.appendChild(tdElement, textBlock.render());
                Utils.appendChild(trElement, tdElement);
                Utils.appendChild(element, trElement);
            }
        }

        return element;
    }

    facts: Array<Fact> = [];

    getJsonTypeName(): string {
        return "FactSet";
    }

    toJSON() {
        let result = super.toJSON();

        let facts = []

        for (let fact of this.facts) {
            facts.push(fact.toJSON());
        }

        Utils.setProperty(result, "facts", facts);

        return result;
    }

    parse(json: any, errors?: Array<IValidationError>) {
        super.parse(json, errors);

        this.facts = [];

        if (json["facts"] != null) {
            var jsonFacts = json["facts"] as Array<any>;

            this.facts = [];

            for (var i = 0; i < jsonFacts.length; i++) {
                let fact = new Fact();

                fact.name = jsonFacts[i]["title"];
                fact.value = jsonFacts[i]["value"];
                fact.speak = jsonFacts[i]["speak"];

                this.facts.push(fact);
            }
        }
    }

    renderSpeech(): string {
        if (this.speak != null) {
            return this.speak + '\n';
        }

        // render each fact
        let speak = null;

        if (this.facts.length > 0) {
            speak = '';

            for (var i = 0; i < this.facts.length; i++) {
                let speech = this.facts[i].renderSpeech();

                if (speech) {
                    speak += speech;
                }
            }
        }

        return '<p>' + speak + '\n</p>\n';
    }
}

export class Image extends CardElement {
    private _selectAction: Action;

    private parseDimension(name: string, value: any, errors: Array<IValidationError>): number {
        if (value) {
            if (typeof value === "string") {
                try {
                    let size = Utils.SizeAndUnit.parse(value);

                    if (size.unit == Enums.SizeUnit.Pixel) {
                        return size.physicalSize;
                    }
                }
                catch {
                    // Ignore error
                }
            }

            raiseParseError(
                {
                    error: Enums.ValidationError.InvalidPropertyValue,
                    message: "Invalid image " + name + ": " + value
                },
                errors
            );
        }

        return 0;
    }

    private applySize(element: HTMLElement) {
        if (this.pixelWidth || this.pixelHeight) {
            if (this.pixelWidth) {
                element.style.width = this.pixelWidth + "px";
            }

            if (this.pixelHeight) {
                element.style.height = this.pixelHeight + "px";
            }
        }
        else {
            switch (this.size) {
                case Enums.Size.Stretch:
                    element.style.width = "100%";
                    break;
                case Enums.Size.Auto:
                    element.style.maxWidth = "100%";
                    break;
                case Enums.Size.Small:
                    element.style.width = this.hostConfig.imageSizes.small + "px";
                    break;
                case Enums.Size.Large:
                    element.style.width = this.hostConfig.imageSizes.large + "px";
                    break;
                case Enums.Size.Medium:
                    element.style.width = this.hostConfig.imageSizes.medium + "px";
                    break;
            }
        }
    }

    protected get useDefaultSizing() {
        return false;
    }

    protected internalRender(): HTMLElement {
        var element: HTMLElement = null;

        if (!Utils.isNullOrEmpty(this.url)) {
            element = document.createElement("div");
            element.style.display = "flex";
            element.style.alignItems = "flex-start";

            element.onkeypress = (e) => {
                if (this.selectAction) {
                    if (e.keyCode == 13 || e.keyCode == 32) { // enter or space pressed
                        this.selectAction.execute();
                    }
                }
            }

            element.onclick = (e) => {
                if (this.selectAction) {
                    this.selectAction.execute();
                    e.cancelBubble = true;
                }
            }

            switch (this.horizontalAlignment) {
                case Enums.HorizontalAlignment.Center:
                    element.style.justifyContent = "center";
                    break;
                case Enums.HorizontalAlignment.Right:
                    element.style.justifyContent = "flex-end";
                    break;
                default:
                    element.style.justifyContent = "flex-start";
                    break;
            }

            // Cache hostConfig to avoid walking the parent hierarchy multiple times
            let hostConfig = this.hostConfig;

            let imageElement = document.createElement("img");
            imageElement.onload = (e: Event) => {
                raiseImageLoadedEvent(this);
            }
            imageElement.onerror = (e: Event) => {
                let card = this.getRootElement() as AdaptiveCard;

                this.renderedElement.innerHTML = "";

                if (card && card.designMode) {
                    let errorElement = document.createElement("div");
                    errorElement.style.display = "flex";
                    errorElement.style.alignItems = "center";
                    errorElement.style.justifyContent = "center";
                    errorElement.style.backgroundColor = "#EEEEEE";
                    errorElement.style.color = "black";
                    errorElement.innerText = ":-(";
                    errorElement.style.padding = "10px";

                    this.applySize(errorElement);

                    this.renderedElement.appendChild(errorElement);
                }

                raiseImageLoadedEvent(this);
            }
            imageElement.style.maxHeight = "100%";
            imageElement.style.minWidth = "0";
            imageElement.classList.add(hostConfig.makeCssClassName("ac-image"));

            if (this.selectAction != null && hostConfig.supportsInteractivity) {
                imageElement.tabIndex = 0
                imageElement.setAttribute("role", "button");
                imageElement.setAttribute("aria-label", this.selectAction.title);
                imageElement.classList.add(hostConfig.makeCssClassName("ac-selectable"));
            }

            this.applySize(imageElement);

            if (this.style === Enums.ImageStyle.Person) {
                imageElement.style.borderRadius = "50%";
                imageElement.style.backgroundPosition = "50% 50%";
                imageElement.style.backgroundRepeat = "no-repeat";
            }

            if (!Utils.isNullOrEmpty(this.backgroundColor)) {
                imageElement.style.backgroundColor = Utils.stringToCssColor(this.backgroundColor);
            }

            imageElement.src = this.url;
            imageElement.alt = this.altText;

            element.appendChild(imageElement);
        }

        return element;
    }

    style: Enums.ImageStyle = Enums.ImageStyle.Default;
    backgroundColor: string;
    url: string;
    size: Enums.Size = Enums.Size.Auto;
    width: Utils.SizeAndUnit;
    pixelWidth?: number = null;
    pixelHeight?: number = null;
    altText: string = "";

    toJSON() {
        let result = super.toJSON();

        if (this._selectAction) {
            Utils.setProperty(result, "selectAction", this._selectAction.toJSON());
        }

        Utils.setEnumProperty(Enums.ImageStyle, result, "style", this.style, Enums.ImageStyle.Default);
        Utils.setProperty(result, "backgroundColor", this.backgroundColor);
        Utils.setProperty(result, "url", this.url);
        Utils.setEnumProperty(Enums.Size, result, "size", this.size, Enums.Size.Auto);

        if (this.pixelWidth) {
            Utils.setProperty(result, "width", this.pixelWidth + "px");
        }

        if (this.pixelHeight) {
            Utils.setProperty(result, "height", this.pixelHeight + "px");
        }

        Utils.setProperty(result, "altText", this.altText);

        return result;
    }

    getJsonTypeName(): string {
        return "Image";
    }

    getActionById(id: string) {
        var result = super.getActionById(id);

        if (!result && this.selectAction) {
            result = this.selectAction.getActionById(id);
        }

        return result;
    }

    parse(json: any, errors?: Array<IValidationError>) {
        super.parse(json, errors);

        this.url = json["url"];
        this.backgroundColor = json["backgroundColor"];

        var styleString = json["style"];

        if (styleString && typeof styleString === "string" && styleString.toLowerCase() === "normal") {
            this.style = Enums.ImageStyle.Default;

            raiseParseError(
                {
                    error: Enums.ValidationError.Deprecated,
                    message: "The Image.style value \"normal\" is deprecated and will be removed. Use \"default\" instead."
                },
                errors
            );
        }
        else {
            this.style = Utils.getEnumValueOrDefault(Enums.ImageStyle, styleString, this.style);
        }

        this.size = Utils.getEnumValueOrDefault(Enums.Size, json["size"], this.size);
        this.altText = json["altText"];

        // pixelWidth and pixelHeight are only parsed for backwards compatibility.
        // Payloads should use the width and height proerties instead.
        if (json["pixelWidth"] && typeof json["pixelWidth"] === "number") {
            this.pixelWidth = json["pixelWidth"];

            raiseParseError(
                {
                    error: Enums.ValidationError.Deprecated,
                    message: "The pixelWidth property is deprecated and will be removed. Use the width property instead."
                },
                errors
            );
        }

        if (json["pixelHeight"] && typeof json["pixelHeight"] === "number") {
            this.pixelHeight = json["pixelHeight"];

            raiseParseError(
                {
                    error: Enums.ValidationError.Deprecated,
                    message: "The pixelHeight property is deprecated and will be removed. Use the height property instead."
                },
                errors
            );
        }

        let size = this.parseDimension("width", json["width"], errors);

        if (size > 0) {
            this.pixelWidth = size;
        }

        size = this.parseDimension("height", json["height"], errors);

        if (size > 0) {
            this.pixelHeight = size;
        }

        this.selectAction = createActionInstance(
            this,
            json["selectAction"],
            errors);
    }

    getResourceInformation(): Array<IResourceInformation> {
        if (!Utils.isNullOrEmpty(this.url)) {
            return [ { url: this.url, mimeType: "image" } ]
        }
        else {
            return [];
        }
    }

    renderSpeech(): string {
        if (this.speak != null) {
            return this.speak + '\n';
        }

        return null;
    }

    get selectAction(): Action {
        return this._selectAction;
    }

    set selectAction(value: Action) {
        this._selectAction = value;

        if (this._selectAction) {
            this._selectAction.setParent(this);
        }
    }
}

export class ImageSet extends CardElementContainer {
    private _images: Array<Image> = [];

    protected internalRender(): HTMLElement {
        let element: HTMLElement = null;

        if (this._images.length > 0) {
            element = document.createElement("div");
            element.style.display = "flex";
            element.style.flexWrap = "wrap";

            for (var i = 0; i < this._images.length; i++) {
                this._images[i].size = this.imageSize;

                let renderedImage = this._images[i].render();

                renderedImage.style.display = "inline-flex";
                renderedImage.style.margin = "0px";
                renderedImage.style.marginRight = "10px";
                renderedImage.style.maxHeight = this.hostConfig.imageSet.maxImageHeight + "px";

                Utils.appendChild(element, renderedImage);
            }
        }

        return element;
    }

    imageSize: Enums.Size = Enums.Size.Medium;

    getItemCount(): number {
        return this._images.length;
    }

    getItemAt(index: number): CardElement {
        return this._images[index];
    }

    getResourceInformation(): Array<IResourceInformation> {
        let result: Array<IResourceInformation> = [];

        for (let image of this._images) {
            result = result.concat(image.getResourceInformation());
        }

        return result;
    }

    removeItem(item: CardElement): boolean {
        if (item instanceof Image) {
            var itemIndex = this._images.indexOf(item);

            if (itemIndex >= 0) {
                this._images.splice(itemIndex, 1);

                item.setParent(null);

                this.updateLayout();

                return true;
            }
        }

        return false;
    }

    getJsonTypeName(): string {
        return "ImageSet";
    }

    toJSON() {
        let result = super.toJSON();

        Utils.setEnumProperty(Enums.Size, result, "imageSize", this.imageSize, Enums.Size.Medium);

        if (this._images.length > 0) {
            let images = [];

            for (let image of this._images) {
                images.push(image.toJSON());
            }

            Utils.setProperty(result, "images", images);
        }

        return result;
    }

    parse(json: any, errors?: Array<IValidationError>) {
        super.parse(json, errors);

        this.imageSize = Utils.getEnumValueOrDefault(Enums.Size, json["imageSize"], Enums.Size.Medium);

        if (json["images"] != null) {
            let jsonImages = json["images"] as Array<any>;

            this._images = [];

            for (let i = 0; i < jsonImages.length; i++) {
                var image = new Image();
                image.parse(jsonImages[i], errors);

                this.addImage(image);
            }
        }
    }

    addImage(image: Image) {
        if (!image.parent) {
            this._images.push(image);

            image.setParent(this);
        }
        else {
            throw new Error("This image already belongs to another ImageSet");
        }
    }

    indexOf(cardElement: CardElement): number {
        return cardElement instanceof Image ? this._images.indexOf(cardElement) : -1;
    }

    renderSpeech(): string {
        if (this.speak != null) {
            return this.speak;
        }

        var speak = null;

        if (this._images.length > 0) {
            speak = '';

            for (var i = 0; i < this._images.length; i++) {
                speak += this._images[i].renderSpeech();
            }
        }

        return speak;
    }
}

export class MediaSource {
    mimeType: string;
    url: string;

    constructor(url: string = undefined, mimeType: string = undefined) {
        this.url = url;
        this.mimeType = mimeType;
    }

    parse(json: any, errors?: Array<IValidationError>) {
        this.mimeType = json["mimeType"];
        this.url = json["url"];
    }

    toJSON() {
        return {
            mimeType: this.mimeType,
            url: this.url
        }
    }
}

export class Media extends CardElement {
    static readonly supportedMediaTypes = ["audio", "video"];

    private _selectedMediaType: string;
    private _selectedSources: Array<MediaSource>;

    private getPosterUrl(): string {
        return this.poster ? this.poster : this.hostConfig.media.defaultPoster;
    }

    private processSources() {
        this._selectedSources = [];
        this._selectedMediaType = undefined;

 		for (let source of this.sources) {
            let mimeComponents = source.mimeType.split('/');

 			if (mimeComponents.length == 2) {
				if (!this._selectedMediaType) {
                    let index = Media.supportedMediaTypes.indexOf(mimeComponents[0]);

 					if (index >= 0) {
						this._selectedMediaType = Media.supportedMediaTypes[index];
					}
				}
 				if (mimeComponents[0] == this._selectedMediaType) {
					this._selectedSources.push(source);
				}
			}
        }
    }

    private renderPoster(): HTMLElement {
        const playButtonArrowWidth = 12;
        const playButtonArrowHeight = 15;

        let posterRootElement = document.createElement("div");
        posterRootElement.className = "ac-media-poster";
        posterRootElement.setAttribute("role", "contentinfo");
        posterRootElement.setAttribute("aria-label", this.altText ? this.altText : "Media content");
        posterRootElement.style.position = "relative";
        posterRootElement.style.display = "flex";

        let posterUrl = this.getPosterUrl();

        if (posterUrl) {
            let posterImageElement = document.createElement("img");
            posterImageElement.style.width = "100%";
            posterImageElement.style.height = "100%";

            posterImageElement.onerror = (e: Event) => {
                posterImageElement.parentNode.removeChild(posterImageElement);
                posterRootElement.classList.add("empty");
                posterRootElement.style.minHeight = "150px";
            }

            posterImageElement.src = posterUrl;

            posterRootElement.appendChild(posterImageElement);
        }
        else {
            posterRootElement.classList.add("empty");
            posterRootElement.style.minHeight = "150px";
        }

        if (this.hostConfig.supportsInteractivity && this._selectedSources.length > 0) {
            let playButtonOuterElement = document.createElement("div");
            playButtonOuterElement.setAttribute("role", "button");
            playButtonOuterElement.setAttribute("aria-label", "Play media");
            playButtonOuterElement.className = "ac-media-playButton";
            playButtonOuterElement.style.display = "flex";
            playButtonOuterElement.style.alignItems = "center";
            playButtonOuterElement.style.justifyContent = "center";
            playButtonOuterElement.onclick = (e) => {
                if (this.hostConfig.media.allowInlinePlayback) {
                    let mediaPlayerElement = this.renderMediaPlayer();

                    this.renderedElement.innerHTML = "";
                    this.renderedElement.appendChild(mediaPlayerElement);

                    mediaPlayerElement.play();
                }
                else {
                    if (Media.onPlay) {
                        Media.onPlay(this);
                    }
                }
            }

            let playButtonInnerElement = document.createElement("div");
            playButtonInnerElement.className = "ac-media-playButton-arrow";
            playButtonInnerElement.style.width = playButtonArrowWidth + "px";
            playButtonInnerElement.style.height = playButtonArrowHeight + "px";
            playButtonInnerElement.style.borderTopWidth = (playButtonArrowHeight / 2) + "px";
            playButtonInnerElement.style.borderBottomWidth = (playButtonArrowHeight / 2) + "px";
            playButtonInnerElement.style.borderLeftWidth = playButtonArrowWidth + "px";
            playButtonInnerElement.style.borderRightWidth = "0";
            playButtonInnerElement.style.borderStyle = "solid";
            playButtonInnerElement.style.borderTopColor = "transparent";
            playButtonInnerElement.style.borderRightColor = "transparent";
            playButtonInnerElement.style.borderBottomColor = "transparent";
            playButtonInnerElement.style.transform = "translate(" + (playButtonArrowWidth / 10) + "px,0px)";

            playButtonOuterElement.appendChild(playButtonInnerElement);

            let playButtonContainer = document.createElement("div");
            playButtonContainer.style.position = "absolute";
            playButtonContainer.style.left = "0";
            playButtonContainer.style.top = "0";
            playButtonContainer.style.width = "100%";
            playButtonContainer.style.height = "100%";
            playButtonContainer.style.display = "flex";
            playButtonContainer.style.justifyContent = "center";
            playButtonContainer.style.alignItems = "center";

            playButtonContainer.appendChild(playButtonOuterElement);
            posterRootElement.appendChild(playButtonContainer);
        }

        return posterRootElement;
    }

    private renderMediaPlayer(): HTMLMediaElement {
        let mediaElement: HTMLMediaElement;

        if (this._selectedMediaType == "video") {
            let videoPlayer = document.createElement("video");

            let posterUrl = this.getPosterUrl();

            if (posterUrl) {
                videoPlayer.poster = posterUrl;
            }

            mediaElement = videoPlayer;
        }
        else {
            mediaElement = document.createElement("audio");
        }

        mediaElement.controls = true;
        mediaElement.preload = "none";
        mediaElement.style.width = "100%";

        for (let source of this.sources) {
            let src: HTMLSourceElement = document.createElement("source");
            src.src = source.url;
            src.type = source.mimeType;

            mediaElement.appendChild(src);
        }

        return mediaElement;
    }

    protected internalRender(): HTMLElement {
        let element = <HTMLElement>document.createElement("div");
        element.className = this.hostConfig.makeCssClassName("ac-media");

        this.processSources();

        element.appendChild(this.renderPoster());

        return element;
    }

    static onPlay: (sender: Media) => void;

    sources: Array<MediaSource> = [];
    poster: string;
    altText: string;

    parse(json: any, errors?: Array<IValidationError>) {
        super.parse(json, errors);

        this.poster = json["poster"];
        this.altText = json["altText"];

        if (json["sources"] != null) {
            let jsonSources = json["sources"] as Array<any>;

            this.sources = [];

            for (let i = 0; i < jsonSources.length; i++) {
                let source = new MediaSource();
                source.parse(jsonSources[i], errors);

                this.sources.push(source);
            }
        }
    }

    toJSON() {
        let result = super.toJSON();

        Utils.setProperty(result, "poster", this.poster);
        Utils.setProperty(result, "altText", this.altText);

        if (this.sources.length > 0) {
            let serializedSources = [];

            for (let source of this.sources) {
                serializedSources.push(source.toJSON());
            }

            Utils.setProperty(result, "sources", serializedSources);
        }

        return result;
    }

    getJsonTypeName(): string {
        return "Media";
    }

    getResourceInformation(): Array<IResourceInformation> {
        let result: Array<IResourceInformation> = [];

        let posterUrl = this.getPosterUrl();

        if (!Utils.isNullOrEmpty(posterUrl)) {
            result.push({ url: posterUrl, mimeType: "image" });
        }

        for (let mediaSource of this.sources) {
            if (!Utils.isNullOrEmpty(mediaSource.url)) {
                result.push({ url: mediaSource.url, mimeType: mediaSource.mimeType });
            }
        }

        return result;
    }

    renderSpeech(): string {
        return this.altText;
    }

    get selectedMediaType(): string {
        return this._selectedMediaType;
    }
}

export abstract class Input extends CardElement implements Utils.IInput {
    protected valueChanged() {
        if (this.onValueChanged) {
            this.onValueChanged(this);
        }
    }

    abstract get value(): string;

    onValueChanged: (sender: Input) => void;

    title: string;
    defaultValue: string;

    toJSON() {
        let result = super.toJSON();

        Utils.setProperty(result, "title", this.title);
        Utils.setProperty(result, "value", this.renderedElement ? this.value : this.defaultValue);

        return result;
    }

    validate(): Array<IValidationError> {
        if (!this.id) {
            return [{ error: Enums.ValidationError.PropertyCantBeNull, message: "All inputs must have a unique Id" }];
        }
        else {
            return [];
        }
    }

    parse(json: any, errors?: Array<IValidationError>) {
        super.parse(json, errors);

        this.id = json["id"];
        this.defaultValue = json["value"];
    }

    renderSpeech(): string {
        if (this.speak != null) {
            return this.speak;
        }

        if (this.title) {
            return '<s>' + this.title + '</s>\n';
        }

        return null;
    }

    getAllInputs(): Array<Input> {
        return [this];
    }

    get isInteractive(): boolean {
        return true;
    }
}

export class TextInput extends Input {
    private _textareaElement: HTMLTextAreaElement;
    private _inputElement: HTMLInputElement;

    protected internalRender(): HTMLElement {
        if (this.isMultiline) {
            this._textareaElement = document.createElement("textarea");
            this._textareaElement.className = this.hostConfig.makeCssClassName("ac-input", "ac-textInput", "ac-multiline");
            this._textareaElement.style.width = "100%";
            this._textareaElement.tabIndex = 0;

            if (!Utils.isNullOrEmpty(this.placeholder)) {
                this._textareaElement.placeholder = this.placeholder;
                this._textareaElement.setAttribute("aria-label", this.placeholder)
            }

            if (!Utils.isNullOrEmpty(this.defaultValue)) {
                this._textareaElement.value = this.defaultValue;
            }

            if (this.maxLength > 0) {
                this._textareaElement.maxLength = this.maxLength;
            }

            this._textareaElement.oninput = () => { this.valueChanged(); }

            return this._textareaElement;
        }
        else {
            this._inputElement = document.createElement("input");
            this._inputElement.type = Enums.InputTextStyle[this.style].toLowerCase();
            this._inputElement.className = this.hostConfig.makeCssClassName("ac-input", "ac-textInput");
            this._inputElement.style.width = "100%";
            this._inputElement.tabIndex = 0;

            if (!Utils.isNullOrEmpty(this.placeholder)) {
                this._inputElement.placeholder = this.placeholder;
                this._inputElement.setAttribute("aria-label", this.placeholder)
            }

            if (!Utils.isNullOrEmpty(this.defaultValue)) {
                this._inputElement.value = this.defaultValue;
            }

            if (this.maxLength > 0) {
                this._inputElement.maxLength = this.maxLength;
            }

            this._inputElement.oninput = () => { this.valueChanged(); }

            return this._inputElement;
        }
    }

    maxLength: number;
    isMultiline: boolean;
    placeholder: string;
    style: Enums.InputTextStyle = Enums.InputTextStyle.Text;

    getJsonTypeName(): string {
        return "Input.Text";
    }

    toJSON() {
        let result = super.toJSON();

        Utils.setProperty(result, "placeholder", this.placeholder);
        Utils.setProperty(result, "maxLength", this.maxLength, 0);
        Utils.setProperty(result, "isMultiline", this.isMultiline, false);
        Utils.setEnumProperty(Enums.InputTextStyle, result, "style", this.style, Enums.InputTextStyle.Text);

        return result;
    }

    parse(json: any, errors?: Array<IValidationError>) {
        super.parse(json, errors);

        this.maxLength = json["maxLength"];
        this.isMultiline = json["isMultiline"];
        this.placeholder = json["placeholder"];
        this.style = Utils.getEnumValueOrDefault(Enums.InputTextStyle, json["style"], this.style);
    }

    get value(): string {
        if (this.isMultiline) {
            return this._textareaElement ? this._textareaElement.value : null;
        }
        else {
            return this._inputElement ? this._inputElement.value : null;
        }
    }
}

export class ToggleInput extends Input {
    private _checkboxInputElement: HTMLInputElement;

    protected internalRender(): HTMLElement {
        let element = document.createElement("div");
        element.className = this.hostConfig.makeCssClassName("ac-input");
        element.style.width = "100%";
        element.style.display = "flex";
        element.style.alignItems = "center";

        this._checkboxInputElement = document.createElement("input");
        this._checkboxInputElement.id = generateUniqueId();
        this._checkboxInputElement.type = "checkbox";
        this._checkboxInputElement.style.display = "inline-block";
        this._checkboxInputElement.style.verticalAlign = "middle";
        this._checkboxInputElement.style.margin = "0";
        this._checkboxInputElement.style.flex = "0 0 auto";
        this._checkboxInputElement.setAttribute("aria-label", this.title);
        this._checkboxInputElement.tabIndex = 0;

        if (this.defaultValue == this.valueOn) {
            this._checkboxInputElement.checked = true;
        }

        this._checkboxInputElement.onchange = () => { this.valueChanged(); }

        Utils.appendChild(element, this._checkboxInputElement);

        if (!Utils.isNullOrEmpty(this.title) || this.isDesignMode()) {
            let label = new Label();
            label.setParent(this);
            label.forElementId = this._checkboxInputElement.id;
            label.hostConfig = this.hostConfig;
            label.text = Utils.isNullOrEmpty(this.title) ? this.getJsonTypeName() : this.title;
            label.useMarkdown = AdaptiveCard.useMarkdownInRadioButtonAndCheckbox;

            let labelElement = label.render();
            labelElement.style.display = "inline-block";
            labelElement.style.flex = "1 1 auto";
            labelElement.style.verticalAlign = "middle";

            let spacerElement = document.createElement("div");
            spacerElement.style.width = "6px";

            Utils.appendChild(element, spacerElement);
            Utils.appendChild(element, labelElement);
        }

        return element;
    }

    valueOn: string = "true";
    valueOff: string = "false";

    getJsonTypeName(): string {
        return "Input.Toggle";
    }

    toJSON() {
        let result = super.toJSON();

        Utils.setProperty(result, "valueOn", this.valueOn, "true");
        Utils.setProperty(result, "valueOff", this.valueOff, "false");

        return result;
    }

    parse(json: any, errors?: Array<IValidationError>) {
        super.parse(json, errors);

        this.title = json["title"];

        this.valueOn = Utils.getValueOrDefault<string>(json["valueOn"], this.valueOn);
        this.valueOff = Utils.getValueOrDefault<string>(json["valueOff"], this.valueOff);
    }

    get value(): string {
        if (this._checkboxInputElement) {
            return this._checkboxInputElement.checked ? this.valueOn : this.valueOff;
        }
        else {
            return null;
        }
    }
}

export class Choice {
    title: string;
    value: string;

    constructor(title: string = undefined, value: string = undefined) {
        this.title = title;
        this.value = value;
    }

    toJSON() {
        return { title: this.title, value: this.value };
    }
}

export class ChoiceSetInput extends Input {
    private static uniqueCategoryCounter = 0;

    private static getUniqueCategoryName(): string {
        let uniqueCwtegoryName = "__ac-category" + ChoiceSetInput.uniqueCategoryCounter;

        ChoiceSetInput.uniqueCategoryCounter ++;

        return uniqueCwtegoryName;
    }

    private _selectElement: HTMLSelectElement;
    private _toggleInputs: Array<HTMLInputElement>;

    protected internalRender(): HTMLElement {
        if (!this.isMultiSelect) {
            if (this.isCompact) {
                // Render as a combo box
                this._selectElement = document.createElement("select");
                this._selectElement.className = this.hostConfig.makeCssClassName("ac-input", "ac-multichoiceInput");
                this._selectElement.style.width = "100%";

                let option = document.createElement("option");
                option.selected = true;
                option.disabled = true;
                option.hidden = true;
                option.value = "";

                if (this.placeholder) {
                    option.text = this.placeholder;
                }

                Utils.appendChild(this._selectElement, option);

                for (var i = 0; i < this.choices.length; i++) {
                    let option = document.createElement("option");
                    option.value = this.choices[i].value;
                    option.text = this.choices[i].title;
                    option.setAttribute("aria-label", this.choices[i].title);

                    if (this.choices[i].value == this.defaultValue) {
                        option.selected = true;
                    }

                    Utils.appendChild(this._selectElement, option);
                }

                this._selectElement.onchange = () => { this.valueChanged(); }

                return this._selectElement;
            }
            else {
                // Render as a series of radio buttons
                let uniqueCategoryName = ChoiceSetInput.getUniqueCategoryName();

                let element = document.createElement("div");
                element.className = this.hostConfig.makeCssClassName("ac-input");
                element.style.width = "100%";

                this._toggleInputs = [];

                for (let i = 0; i < this.choices.length; i++) {
                    let radioInput = document.createElement("input");
                    radioInput.id = generateUniqueId();
                    radioInput.type = "radio";
                    radioInput.style.margin = "0";
                    radioInput.style.display = "inline-block";
                    radioInput.style.verticalAlign = "middle";
                    radioInput.name = Utils.isNullOrEmpty(this.id) ? uniqueCategoryName : this.id;
                    radioInput.value = this.choices[i].value;
                    radioInput.style.flex = "0 0 auto";
                    radioInput.setAttribute("aria-label", this.choices[i].title);

                    if (this.choices[i].value == this.defaultValue) {
                        radioInput.checked = true;
                    }

                    radioInput.onchange = () => { this.valueChanged(); }

                    this._toggleInputs.push(radioInput);

                    let label = new Label();
                    label.setParent(this);
                    label.forElementId = radioInput.id;
                    label.hostConfig = this.hostConfig;
                    label.text = Utils.isNullOrEmpty(this.choices[i].title) ? "Choice " + i : this.choices[i].title;
                    label.useMarkdown = AdaptiveCard.useMarkdownInRadioButtonAndCheckbox;

                    let labelElement = label.render();
                    labelElement.style.display = "inline-block";
                    labelElement.style.flex = "1 1 auto";
                    labelElement.style.marginLeft = "6px";
                    labelElement.style.verticalAlign = "middle";

                    let spacerElement = document.createElement("div");
                    spacerElement.style.width = "6px";
    
                    let compoundInput = document.createElement("div");
                    compoundInput.style.display = "flex";

                    Utils.appendChild(compoundInput, radioInput);
                    Utils.appendChild(compoundInput, spacerElement);
                    Utils.appendChild(compoundInput, labelElement);

                    Utils.appendChild(element, compoundInput);
                }

                return element;
            }
        }
        else {
            // Render as a list of toggle inputs
            let defaultValues = this.defaultValue ? this.defaultValue.split(this.hostConfig.choiceSetInputValueSeparator) : null;

            let element = document.createElement("div");
            element.className = this.hostConfig.makeCssClassName("ac-input");
            element.style.width = "100%";

            this._toggleInputs = [];

            for (let i = 0; i < this.choices.length; i++) {
                let checkboxInput = document.createElement("input");
                checkboxInput.id = generateUniqueId();
                checkboxInput.type = "checkbox";
                checkboxInput.style.margin = "0";
                checkboxInput.style.display = "inline-block";
                checkboxInput.style.verticalAlign = "middle";
                checkboxInput.value = this.choices[i].value;
                checkboxInput.style.flex = "0 0 auto";
                checkboxInput.setAttribute("aria-label", this.choices[i].title);

                if (defaultValues) {
                    if (defaultValues.indexOf(this.choices[i].value) >= 0) {
                        checkboxInput.checked = true;
                    }
                }

                checkboxInput.onchange = () => { this.valueChanged(); }

                this._toggleInputs.push(checkboxInput);

                let label = new Label();
                label.setParent(this);
                label.forElementId = checkboxInput.id;
                label.hostConfig = this.hostConfig;
                label.text = Utils.isNullOrEmpty(this.choices[i].title) ? "Choice " + i : this.choices[i].title;
                label.useMarkdown = AdaptiveCard.useMarkdownInRadioButtonAndCheckbox;

                let labelElement = label.render();
                labelElement.style.display = "inline-block";
                labelElement.style.flex = "1 1 auto";
                // labelElement.style.marginLeft = "6px";
                labelElement.style.verticalAlign = "middle";

                let spacerElement = document.createElement("div");
                spacerElement.style.width = "6px";

                let compoundInput = document.createElement("div");
                compoundInput.style.display = "flex";
                compoundInput.style.alignItems = "center";

                Utils.appendChild(compoundInput, checkboxInput);
                Utils.appendChild(compoundInput, spacerElement);
                Utils.appendChild(compoundInput, labelElement);

                Utils.appendChild(element, compoundInput);
            }

            return element;
        }
    }

    choices: Array<Choice> = [];
    isCompact: boolean;
    isMultiSelect: boolean;
    placeholder: string;

    getJsonTypeName(): string {
        return "Input.ChoiceSet";
    }

    toJSON() {
        let result = super.toJSON();

        Utils.setProperty(result, "placeholder", this.placeholder);

        if (this.choices.length > 0) {
            var choices = [];

            for (let choice of this.choices) {
                choices.push(choice.toJSON());
            }

            Utils.setProperty(result, "choices", choices);
        }

        if (!this.isCompact) {
            Utils.setProperty(result, "style", "expanded", false);
        }

        Utils.setProperty(result, "isMultiSelect", this.isMultiSelect, false);

        return result;
    }

    validate(): Array<IValidationError> {
        var result: Array<IValidationError> = [];

        if (this.choices.length == 0) {
            result = [{ error: Enums.ValidationError.CollectionCantBeEmpty, message: "An Input.ChoiceSet must have at least one choice defined." }];
        }

        for (var i = 0; i < this.choices.length; i++) {
            if (!this.choices[i].title || !this.choices[i].value) {
                result = result.concat([{ error: Enums.ValidationError.PropertyCantBeNull, message: "All choices in an Input.ChoiceSet must have their title and value properties set." }])
                break;
            }
        }

        return result;
    }

    parse(json: any, errors?: Array<IValidationError>) {
        super.parse(json, errors);

        this.isCompact = !(json["style"] === "expanded");
        this.isMultiSelect = json["isMultiSelect"];
        this.placeholder = json["placeholder"];

        this.choices = [];

        if (json["choices"] != undefined) {
            var choiceArray = json["choices"] as Array<any>;

            for (var i = 0; i < choiceArray.length; i++) {
                var choice = new Choice();

                choice.title = choiceArray[i]["title"];
                choice.value = choiceArray[i]["value"];

                this.choices.push(choice);
            }
        }
    }

    get value(): string {
        if (!this.isMultiSelect) {
            if (this.isCompact) {
                return this._selectElement ? this._selectElement.value : null;
            }
            else {
                if (!this._toggleInputs || this._toggleInputs.length == 0) {
                    return null;
                }

                for (var i = 0; i < this._toggleInputs.length; i++) {
                    if (this._toggleInputs[i].checked) {
                        return this._toggleInputs[i].value;
                    }
                }

                return null;
            }
        }
        else {
            if (!this._toggleInputs || this._toggleInputs.length == 0) {
                return null;
            }

            var result: string = "";

            for (var i = 0; i < this._toggleInputs.length; i++) {
                if (this._toggleInputs[i].checked) {
                    if (result != "") {
                        result += this.hostConfig.choiceSetInputValueSeparator;
                    }

                    result += this._toggleInputs[i].value;
                }
            }

            return result == "" ? null : result;
        }
    }
}

export class NumberInput extends Input {
    private _numberInputElement: HTMLInputElement;

    protected internalRender(): HTMLElement {
        this._numberInputElement = document.createElement("input");
        this._numberInputElement.setAttribute("type", "number");
        this._numberInputElement.className = this.hostConfig.makeCssClassName("ac-input", "ac-numberInput");
        this._numberInputElement.setAttribute("min", this.min);
        this._numberInputElement.setAttribute("max", this.max);
        this._numberInputElement.style.width = "100%";
        this._numberInputElement.tabIndex = 0;

        if (!Utils.isNullOrEmpty(this.defaultValue)) {
            this._numberInputElement.value = this.defaultValue;
        }

        if (!Utils.isNullOrEmpty(this.placeholder)) {
            this._numberInputElement.placeholder = this.placeholder;
            this._numberInputElement.setAttribute("aria-label", this.placeholder);
        }

        this._numberInputElement.oninput = () => { this.valueChanged(); }

        return this._numberInputElement;
    }

    min: string;
    max: string;
    placeholder: string;

    getJsonTypeName(): string {
        return "Input.Number";
    }

    toJSON() {
        let result = super.toJSON();

        Utils.setProperty(result, "placeholder", this.placeholder);
        Utils.setProperty(result, "min", this.min);
        Utils.setProperty(result, "max", this.max);

        return result;
    }

    parse(json: any, errors?: Array<IValidationError>) {
        super.parse(json, errors);

        this.placeholder = json["placeholder"];
        this.min = json["min"];
        this.max = json["max"];
    }

    get value(): string {
        return this._numberInputElement ? this._numberInputElement.value : null;
    }
}

export class DateInput extends Input {
    private _dateInputElement: HTMLInputElement;

    protected internalRender(): HTMLElement {
        this._dateInputElement = document.createElement("input");
        this._dateInputElement.setAttribute("type", "date");
        this._dateInputElement.className = this.hostConfig.makeCssClassName("ac-input", "ac-dateInput");
        this._dateInputElement.style.width = "100%";

        if (!Utils.isNullOrEmpty(this.defaultValue)) {
            this._dateInputElement.value = this.defaultValue;
        }

        return this._dateInputElement;
    }

    getJsonTypeName(): string {
        return "Input.Date";
    }

    get value(): string {
        return this._dateInputElement ? this._dateInputElement.value : null;
    }
}

export class TimeInput extends Input {
    private _timeInputElement: HTMLInputElement;

    protected internalRender(): HTMLElement {
        this._timeInputElement = document.createElement("input");
        this._timeInputElement.setAttribute("type", "time");
        this._timeInputElement.className = this.hostConfig.makeCssClassName("ac-input", "ac-timeInput");
        this._timeInputElement.style.width = "100%";

        if (!Utils.isNullOrEmpty(this.defaultValue)) {
            this._timeInputElement.value = this.defaultValue;
        }

        return this._timeInputElement;
    }

    getJsonTypeName(): string {
        return "Input.Time";
    }

    get value(): string {
        return this._timeInputElement ? this._timeInputElement.value : null;
    }
}

enum ActionButtonState {
    Normal,
    Expanded,
    Subdued
}

class ActionButton {
    private _parentContainerStyle: string;
    private _action: Action;
    private _element: HTMLButtonElement = null;
    private _state: ActionButtonState = ActionButtonState.Normal;

    private updateCssStyle() {
        let hostConfig = this.action.parent.hostConfig;

        this.action.renderedElement.className = hostConfig.makeCssClassName("ac-pushButton");
        this.action.renderedElement.classList.add("style-" + this._parentContainerStyle);

        if (this.action instanceof ShowCardAction) {
            this.action.renderedElement.classList.add(hostConfig.makeCssClassName("expandable"));
        }

        this.action.renderedElement.classList.remove(hostConfig.makeCssClassName("expanded"));
        this.action.renderedElement.classList.remove(hostConfig.makeCssClassName("subdued"));

        switch (this._state) {
            case ActionButtonState.Expanded:
                this.action.renderedElement.classList.add(hostConfig.makeCssClassName("expanded"));
                break;
            case ActionButtonState.Subdued:
                this.action.renderedElement.classList.add(hostConfig.makeCssClassName("subdued"));
                break;
        }

        if (this.action.isPrimary) {
            this.action.renderedElement.classList.add(hostConfig.makeCssClassName("primary"));
        }

    }

    readonly action: Action;

    constructor(action: Action, parentContainerStyle: string) {
        this.action = action;
        this._parentContainerStyle = parentContainerStyle;
    }

    onClick: (actionButton: ActionButton) => void = null;

    render(alignment: Enums.ActionAlignment) {
        this.action.render();
        this.action.renderedElement.style.flex = alignment === Enums.ActionAlignment.Stretch ? "0 1 100%" : "0 1 auto";
        this.action.renderedElement.onclick = (e) => { this.click(); };

        this.updateCssStyle();
    }

    click() {
        if (this.onClick != null) {
            this.onClick(this);
        }
    }

    get state(): ActionButtonState {
        return this._state;
    }

    set state(value: ActionButtonState) {
        this._state = value;

        this.updateCssStyle();
    }
}

export abstract class Action {
    private _shouldFallback: boolean = false;
    private _parent: CardElement = null;
    private _actionCollection: ActionCollection = null; // hold the reference to its action collection
    private _renderedElement: HTMLElement = null;

    private setCollection(actionCollection: ActionCollection) {
        this._actionCollection = actionCollection;
    }

    protected addCssClasses(element: HTMLElement) {
        // Do nothing in base implementation
    }

    abstract getJsonTypeName(): string;

    id: string;
    title: string;
    iconUrl: string;
    isPrimary: boolean;

    onExecute: (sender: Action) => void;

    toJSON() {
        let result = {};

        Utils.setProperty(result, "type", this.getJsonTypeName());
        Utils.setProperty(result, "id", this.id);
        Utils.setProperty(result, "title", this.title);
        Utils.setProperty(result, "iconUrl", this.iconUrl);

        return result;
    }

    render() {
        // Cache hostConfig for perf
        let hostConfig = this.parent.hostConfig;

        var buttonElement = document.createElement("button");
        buttonElement.className = hostConfig.makeCssClassName("ac-pushButton");

        this.addCssClasses(buttonElement);

        buttonElement.setAttribute("aria-label", this.title);
        buttonElement.type = "button";
        buttonElement.style.display = "flex";
        buttonElement.style.alignItems = "center";
        buttonElement.style.justifyContent = "center";

        let hasTitle = !Utils.isNullOrEmpty(this.title);

        let titleElement = document.createElement("div");
        titleElement.style.overflow = "hidden";
        titleElement.style.textOverflow = "ellipsis";

        if (!(hostConfig.actions.iconPlacement == Enums.ActionIconPlacement.AboveTitle || hostConfig.actions.allowTitleToWrap)) {
            titleElement.style.whiteSpace = "nowrap";
        }

        if (hasTitle) {
            titleElement.innerText = this.title;
        }

        if (Utils.isNullOrEmpty(this.iconUrl)) {
            buttonElement.classList.add("noIcon");

            buttonElement.appendChild(titleElement);
        }
        else {
            let iconElement = document.createElement("img");
            iconElement.src = this.iconUrl;
            iconElement.style.width = hostConfig.actions.iconSize + "px";
            iconElement.style.height = hostConfig.actions.iconSize + "px";
            iconElement.style.flex = "0 0 auto";

            if (hostConfig.actions.iconPlacement == Enums.ActionIconPlacement.AboveTitle) {
                buttonElement.classList.add("iconAbove");
                buttonElement.style.flexDirection = "column";

                if (hasTitle) {
                    iconElement.style.marginBottom = "4px";
                }
            }
            else {
                buttonElement.classList.add("iconLeft");

                if (hasTitle) {
                    iconElement.style.marginRight = "4px";
                }
            }

            buttonElement.appendChild(iconElement);
            buttonElement.appendChild(titleElement);
        }

        this._renderedElement = buttonElement;
    }

    setParent(value: CardElement) {
        this._parent = value;
    }

    execute() {
        if (this.onExecute) {
            this.onExecute(this);
        }

        raiseExecuteActionEvent(this);
    }

    // Expand the action card pane with a inline status card
    // Null status will clear the status bar
    setStatus(status: any) {
        if (this._actionCollection == null) {
            return;
        }

        if (status) {
            let statusCard = new InlineAdaptiveCard();
            statusCard.parse(status);
            this._actionCollection.showStatusCard(statusCard);
        }
        else {
            this._actionCollection.hideStatusCard();
        }
    }

    validate(): Array<IValidationError> {
        return [];
    }

    prepare(inputs: Array<Input>) {
        // Do nothing in base implementation
    };

    parse(json: any, errors?: Array<IValidationError>) {
        raiseParseActionEvent(this, json, errors);

        this.id = json["id"];

        if (!json["title"] && json["title"] !== "") {
            raiseParseError(
                {
                    error: Enums.ValidationError.PropertyCantBeNull,
                    message: "Actions should always have a title."
                },
                errors
            );
        }

        this.title = json["title"];
        this.iconUrl = json["iconUrl"];
    }

    remove(): boolean {
        if (this._actionCollection) {
            return this._actionCollection.removeAction(this);
        }

        return false;
    }

    getAllInputs(): Array<Input> {
        return [];
    }

    getResourceInformation(): Array<IResourceInformation> {
        if (!Utils.isNullOrEmpty(this.iconUrl)) {
            return [ { url: this.iconUrl, mimeType: "image" } ]
        }
        else {
            return [];
        }
    }

    getActionById(id: string): Action {
        if (this.id == id) {
            return this;
        }
    }

    get parent(): CardElement {
        return this._parent;
    }

    get renderedElement(): HTMLElement {
        return this._renderedElement;
    }

    shouldFallback(): boolean {
        return this._shouldFallback;
    }
}

export class SubmitAction extends Action {
    private _isPrepared: boolean = false;
    private _originalData: Object;
    private _processedData: Object;

    getJsonTypeName(): string {
        return "Action.Submit";
    }

    toJSON() {
        let result = super.toJSON();

        Utils.setProperty(result, "data", this._originalData);

        return result;
    }

    prepare(inputs: Array<Input>) {
        if (this._originalData) {
            this._processedData = JSON.parse(JSON.stringify(this._originalData));
        }
        else {
            this._processedData = {};
        }

        for (var i = 0; i < inputs.length; i++) {
            var inputValue = inputs[i].value;

            if (inputValue != null) {
                this._processedData[inputs[i].id] = inputs[i].value;
            }
        }

        this._isPrepared = true;
    }

    parse(json: any, errors?: Array<IValidationError>) {
        super.parse(json, errors);

        this.data = json["data"];
    }

    get data(): Object {
        return this._isPrepared ? this._processedData : this._originalData;
    }

    set data(value: Object) {
        this._originalData = value;
        this._isPrepared = false;
    }
}

export class OpenUrlAction extends Action {
    url: string;

    getJsonTypeName(): string {
        return "Action.OpenUrl";
    }

    toJSON() {
        let result = super.toJSON();

        Utils.setProperty(result, "url", this.url);

        return result;
    }

    validate(): Array<IValidationError> {
        if (!this.url) {
            return [{ error: Enums.ValidationError.PropertyCantBeNull, message: "An Action.OpenUrl must have its url property set." }];
        }
        else {
            return [];
        }
    }

    parse(json: any, errors?: Array<IValidationError>) {
        super.parse(json, errors);

        this.url = json["url"];
    }
}

export class HttpHeader {
    private _value = new Utils.StringWithSubstitutions();

    name: string;

    constructor(name: string = "", value: string = "") {
        this.name = name;
        this.value = value;
    }

    toJSON() {
        return { name: this.name, value: this._value.getOriginal() };
    }

    prepare(inputs: Array<Input>) {
        this._value.substituteInputValues(inputs, Utils.ContentTypes.applicationXWwwFormUrlencoded);
    }

    get value(): string {
        return this._value.get();
    }

    set value(newValue: string) {
        this._value.set(newValue);
    }
}

export class HttpAction extends Action {
    private _url = new Utils.StringWithSubstitutions();
    private _body = new Utils.StringWithSubstitutions();
    private _headers: Array<HttpHeader> = [];

    method: string;

    getJsonTypeName(): string {
        return "Action.Http";
    }

    toJSON() {
        let result = super.toJSON();

        Utils.setProperty(result, "method", this.method);
        Utils.setProperty(result, "url", this._url.getOriginal());
        Utils.setProperty(result, "body", this._body.getOriginal());

        if (this._headers.length > 0) {
            let headers = [];

            for (let header of this._headers) {
                headers.push(header.toJSON());
            }

            Utils.setProperty(result, "headers", headers);
        }

        return result;
    }

    validate(): Array<IValidationError> {
        var result: Array<IValidationError> = [];

        if (!this.url) {
            result = [{ error: Enums.ValidationError.PropertyCantBeNull, message: "An Action.Http must have its url property set." }];
        }

        if (this.headers.length > 0) {
            for (var i = 0; i < this.headers.length; i++) {
                if (!this.headers[i].name || !this.headers[i].value) {
                    result = result.concat([{ error: Enums.ValidationError.PropertyCantBeNull, message: "All headers of an Action.Http must have their name and value properties set." }]);
                    break;
                }
            }
        }

        return result;
    }

    prepare(inputs: Array<Input>) {
        this._url.substituteInputValues(inputs, Utils.ContentTypes.applicationXWwwFormUrlencoded);

        let contentType = Utils.ContentTypes.applicationJson;

        for (var i = 0; i < this._headers.length; i++) {
            this._headers[i].prepare(inputs);

            if (this._headers[i].name && this._headers[i].name.toLowerCase() == "content-type") {
                contentType = this._headers[i].value;
            }
        }

        this._body.substituteInputValues(inputs, contentType);
    };

    parse(json: any, errors?: Array<IValidationError>) {
        super.parse(json, errors);

        this.url = json["url"];
        this.method = json["method"];
        this.body = json["body"];

        this._headers = [];

        if (json["headers"] != null) {
            var jsonHeaders = json["headers"] as Array<any>;

            for (var i = 0; i < jsonHeaders.length; i++) {
                let httpHeader = new HttpHeader();

                httpHeader.name = jsonHeaders[i]["name"];
                httpHeader.value = jsonHeaders[i]["value"];

                this.headers.push(httpHeader);
            }
        }
    }

    get url(): string {
        return this._url.get();
    }

    set url(value: string) {
        this._url.set(value);
    }

    get body(): string {
        return this._body.get();
    }

    set body(value: string) {
        this._body.set(value);
    }

    get headers(): Array<HttpHeader> {
        return this._headers ? this._headers : [];
    }

    set headers(value: Array<HttpHeader>) {
        this._headers = value;
    }
}

export class ShowCardAction extends Action {
    protected addCssClasses(element: HTMLElement) {
        super.addCssClasses(element);

        element.classList.add(this.parent.hostConfig.makeCssClassName("expandable"));
    }

    readonly card: AdaptiveCard = new InlineAdaptiveCard();

    getJsonTypeName(): string {
        return "Action.ShowCard";
    }

    toJSON() {
        let result = super.toJSON();

        if (this.card) {
            Utils.setProperty(result, "card", this.card.toJSON());
        }

        return result;
    }

    validate(): Array<IValidationError> {
        return this.card.validate();
    }

    parse(json: any, errors?: Array<IValidationError>) {
        super.parse(json, errors);

        this.card.parse(json["card"], errors);
    }

    setParent(value: CardElement) {
        super.setParent(value);

        this.card.setParent(value);
    }

    getAllInputs(): Array<Input> {
        return this.card.getAllInputs();
    }

    getResourceInformation(): Array<IResourceInformation> {
        return super.getResourceInformation().concat(this.card.getResourceInformation());
    }

    getActionById(id: string): Action {
        var result = super.getActionById(id);

        if (!result) {
            result = this.card.getActionById(id);
        }

        return result;
    }
}

class ActionCollection {
    private _owner: CardElement;
    private _actionCardContainer: HTMLDivElement;
    private _expandedAction: ShowCardAction = null;
    private _renderedActionCount: number = 0;
    private _statusCard: HTMLElement = null;
    private _actionCard: HTMLElement = null;

    private refreshContainer() {
        this._actionCardContainer.innerHTML = "";

        if (this._actionCard === null && this._statusCard === null) {
            this._actionCardContainer.style.padding = "0px";
            this._actionCardContainer.style.marginTop = "0px";

            return;
        }

        this._actionCardContainer.style.marginTop = this._renderedActionCount > 0 ? this._owner.hostConfig.actions.showCard.inlineTopMargin + "px" : "0px";

        var padding = this._owner.getNonZeroPadding().toSpacingDefinition(this._owner.hostConfig);

        if (this._actionCard !== null) {
            this._actionCard.style.paddingLeft = padding.left + "px";
            this._actionCard.style.paddingRight = padding.right + "px";

            this._actionCard.style.marginLeft = "-" + padding.left + "px";
            this._actionCard.style.marginRight = "-" + padding.right + "px";

            Utils.appendChild(this._actionCardContainer, this._actionCard);
        }

        if (this._statusCard !== null) {
            this._statusCard.style.paddingLeft = padding.left + "px";
            this._statusCard.style.paddingRight = padding.right + "px";

            this._statusCard.style.marginLeft = "-" + padding.left + "px";
            this._statusCard.style.marginRight = "-" + padding.right + "px";

            Utils.appendChild(this._actionCardContainer, this._statusCard);
        }
    }

    private layoutChanged() {
        this._owner.getRootElement().updateLayout();
    }

    private hideActionCard() {
        var previouslyExpandedAction = this._expandedAction;

        this._expandedAction = null;
        this._actionCard = null;

        this.refreshContainer();

        if (previouslyExpandedAction) {
            this.layoutChanged();

            raiseInlineCardExpandedEvent(previouslyExpandedAction, false);
        }
    }

    private showActionCard(action: ShowCardAction, suppressStyle: boolean = false, raiseEvent: boolean = true) {
        if (action.card == null) {
            return;
        }

        (<InlineAdaptiveCard>action.card).suppressStyle = suppressStyle;

        var renderedCard = action.card.render();

        this._actionCard = renderedCard;
        this._expandedAction = action;

        this.refreshContainer();

        if (raiseEvent) {
            this.layoutChanged();

            raiseInlineCardExpandedEvent(action, true);
        }
    }

    private collapseExpandedAction() {
        for (var i = 0; i < this.buttons.length; i++) {
            this.buttons[i].state = ActionButtonState.Normal;
        }

        this.hideActionCard();
    }

    private expandShowCardAction(action: ShowCardAction, raiseEvent: boolean) {
        for (var i = 0; i < this.buttons.length; i++) {
            if (this.buttons[i].action !== action) {
                this.buttons[i].state = ActionButtonState.Subdued;
            }
            else {
                this.buttons[i].state = ActionButtonState.Expanded;
            }
        }

        this.showActionCard(
            action,
            !(this._owner.isAtTheVeryLeft() && this._owner.isAtTheVeryRight()),
            raiseEvent);
    }

    private actionClicked(actionButton: ActionButton) {
        if (!(actionButton.action instanceof ShowCardAction)) {
            for (var i = 0; i < this.buttons.length; i++) {
                this.buttons[i].state = ActionButtonState.Normal;
            }

            this.hideStatusCard();
            this.hideActionCard();

            actionButton.action.execute();
        }
        else {
            this.hideStatusCard();

            if (this._owner.hostConfig.actions.showCard.actionMode === Enums.ShowCardActionMode.Popup) {
                actionButton.action.execute();
            }
            else if (actionButton.action === this._expandedAction) {
                this.collapseExpandedAction();
            }
            else {
                this.expandShowCardAction(actionButton.action, true);
            }
        }
    }

    private getParentContainer(): Container {
        if (this._owner instanceof Container) {
            return this._owner;
        }
        else {
            return this._owner.getParentContainer();
        }
    }

    private findActionButton(action: Action): ActionButton {
        for (let actionButton of this.buttons) {
            if (actionButton.action == action) {
                return actionButton;
            }
        }

        return null;
    }

    items: Array<Action> = [];
    buttons: Array<ActionButton> = [];

    constructor(owner: CardElement) {
        this._owner = owner;
    }

    parse(json: any, errors?: Array<IValidationError>) {        
        this.clear();

        if (json && json instanceof Array) {
            for (let jsonAction of json) {
                let action = createActionInstance(
                    this._owner,
                    jsonAction,
                    errors);

                if (action) {
                    this.addAction(action);
                }
            }
        }
    }

    toJSON() {
        if (this.items.length > 0) {
            let result = [];

            for (let action of this.items) {
                result.push(action.toJSON());
            }

            return result;
        }
        else {
            return null;
        }
    }

    showStatusCard(status: AdaptiveCard) {
        status.setParent(this._owner);

        this._statusCard = status.render();

        this.refreshContainer();
    }

    hideStatusCard() {
        this._statusCard = null;

        this.refreshContainer();
    }

    getActionById(id: string): Action {
        var result: Action = null;

        for (var i = 0; i < this.items.length; i++) {
            result = this.items[i].getActionById(id);

            if (result) {
                break;
            }
        }

        return result;
    }

    validate(): Array<IValidationError> {
        var result: Array<IValidationError> = [];

        if (this._owner.hostConfig.actions.maxActions && this.items.length > this._owner.hostConfig.actions.maxActions) {
            result.push(
                {
                    error: Enums.ValidationError.TooManyActions,
                    message: "A maximum of " + this._owner.hostConfig.actions.maxActions + " actions are allowed."
                });
        }

        if (this.items.length > 0 && !this._owner.hostConfig.supportsInteractivity) {
            result.push(
                {
                    error: Enums.ValidationError.InteractivityNotAllowed,
                    message: "Interactivity is not allowed."
                });
        }

        for (var i = 0; i < this.items.length; i++) {
            if (!isActionAllowed(this.items[i], this._owner.getForbiddenActionTypes())) {
                result.push(
                    {
                        error: Enums.ValidationError.ActionTypeNotAllowed,
                        message: "Actions of type " + this.items[i].getJsonTypeName() + " are not allowe."
                    });
            }

        }

        for (var i = 0; i < this.items.length; i++) {
            result = result.concat(this.items[i].validate());
        }

        return result;
    }

    render(orientation: Enums.Orientation, isDesignMode: boolean): HTMLElement {
        if (!this._owner.hostConfig.supportsInteractivity) {
            return null;
        }

        let element = document.createElement("div");
        let maxActions = this._owner.hostConfig.actions.maxActions ? Math.min(this._owner.hostConfig.actions.maxActions, this.items.length) : this.items.length;
        let forbiddenActionTypes = this._owner.getForbiddenActionTypes();

        this._actionCardContainer = document.createElement("div");
        this._renderedActionCount = 0;

        if (this._owner.hostConfig.actions.preExpandSingleShowCardAction && maxActions == 1 && this.items[0] instanceof ShowCardAction && isActionAllowed(this.items[0], forbiddenActionTypes)) {
            this.showActionCard(<ShowCardAction>this.items[0], true);
            this._renderedActionCount = 1;
        }
        else {
            let buttonStrip = document.createElement("div");
            buttonStrip.className = this._owner.hostConfig.makeCssClassName("ac-actionSet");
            buttonStrip.style.display = "flex";

            if (orientation == Enums.Orientation.Horizontal) {
                buttonStrip.style.flexDirection = "row";

                if (this._owner.horizontalAlignment && this._owner.hostConfig.actions.actionAlignment != Enums.ActionAlignment.Stretch) {
                    switch (this._owner.horizontalAlignment) {
                        case Enums.HorizontalAlignment.Center:
                            buttonStrip.style.justifyContent = "center";
                            break;
                        case Enums.HorizontalAlignment.Right:
                            buttonStrip.style.justifyContent = "flex-end";
                            break;
                        default:
                            buttonStrip.style.justifyContent = "flex-start";
                            break;
                    }
                }
                else {
                    switch (this._owner.hostConfig.actions.actionAlignment) {
                        case Enums.ActionAlignment.Center:
                            buttonStrip.style.justifyContent = "center";
                            break;
                        case Enums.ActionAlignment.Right:
                            buttonStrip.style.justifyContent = "flex-end";
                            break;
                        default:
                            buttonStrip.style.justifyContent = "flex-start";
                            break;
                    }
                }
            }
            else {
                buttonStrip.style.flexDirection = "column";

                if (this._owner.horizontalAlignment && this._owner.hostConfig.actions.actionAlignment != Enums.ActionAlignment.Stretch) {
                    switch (this._owner.horizontalAlignment) {
                        case Enums.HorizontalAlignment.Center:
                            buttonStrip.style.alignItems = "center";
                            break;
                        case Enums.HorizontalAlignment.Right:
                            buttonStrip.style.alignItems = "flex-end";
                            break;
                        default:
                            buttonStrip.style.alignItems = "flex-start";
                            break;
                    }
                }
                else {
                    switch (this._owner.hostConfig.actions.actionAlignment) {
                        case Enums.ActionAlignment.Center:
                            buttonStrip.style.alignItems = "center";
                            break;
                        case Enums.ActionAlignment.Right:
                            buttonStrip.style.alignItems = "flex-end";
                            break;
                        case Enums.ActionAlignment.Stretch:
                            buttonStrip.style.alignItems = "stretch";
                            break;
                        default:
                            buttonStrip.style.alignItems = "flex-start";
                            break;
                    }
                }
            }

            let parentContainerStyle = this.getParentContainer().style;

            for (let i = 0; i < this.items.length; i++) {
                if (isActionAllowed(this.items[i], forbiddenActionTypes)) {
                    let actionButton: ActionButton = this.findActionButton(this.items[i]);

                    if (!actionButton) {
                        actionButton = new ActionButton(this.items[i], parentContainerStyle);
                        actionButton.onClick = (ab) => { this.actionClicked(ab); };

                        this.buttons.push(actionButton);
                    }

                    actionButton.render(this._owner.hostConfig.actions.actionAlignment);

                    buttonStrip.appendChild(actionButton.action.renderedElement);

                    this._renderedActionCount++;

                    if (this._renderedActionCount >= this._owner.hostConfig.actions.maxActions || i == this.items.length - 1) {
                        break;
                    }
                    else if (this._owner.hostConfig.actions.buttonSpacing > 0) {
                        var spacer = document.createElement("div");

                        if (orientation === Enums.Orientation.Horizontal) {
                            spacer.style.flex = "0 0 auto";
                            spacer.style.width = this._owner.hostConfig.actions.buttonSpacing + "px";
                        }
                        else {
                            spacer.style.height = this._owner.hostConfig.actions.buttonSpacing + "px";
                        }

                        Utils.appendChild(buttonStrip, spacer);
                    }
                }
            }

            let buttonStripContainer = document.createElement("div");
            buttonStripContainer.style.overflow = "hidden";
            buttonStripContainer.appendChild(buttonStrip);

            Utils.appendChild(element, buttonStripContainer);
        }

        Utils.appendChild(element, this._actionCardContainer);

        for (let i = 0; i < this.buttons.length; i++) {
            if (this.buttons[i].state == ActionButtonState.Expanded) {
                this.expandShowCardAction(<ShowCardAction>this.buttons[i].action, false);

                break;
            }
        }

        return this._renderedActionCount > 0 ? element : null;
    }

    addAction(action: Action) {
        if (action && (!action.parent || action.parent === this._owner) && this.items.indexOf(action) < 0) {
            this.items.push(action);

            if (!action.parent) {
                action.setParent(this._owner);
            }

            invokeSetCollection(action, this);
        }
        else {
            throw new Error("The action already belongs to another element.")
        }
    }

    removeAction(action: Action): boolean {
        if (this.expandedAction && this._expandedAction == action) {
            this.collapseExpandedAction();
        }

        var actionIndex = this.items.indexOf(action);

        if (actionIndex >= 0) {
            this.items.splice(actionIndex, 1);

            action.setParent(null);

            invokeSetCollection(action, null);

            for (let i = 0; i < this.buttons.length; i++) {
                if (this.buttons[i].action == action) {
                    this.buttons.splice(i, 1);

                    break;
                }
            }

            return true;
        }

        return false;
    }

    clear() {
        this.items = [];
        this.buttons = [];

        this._expandedAction = null;
        this._renderedActionCount = 0;
    }

    getAllInputs(): Array<Input> {
        var result: Array<Input> = [];

        for (var i = 0; i < this.items.length; i++) {
            var action = this.items[i];

            result = result.concat(action.getAllInputs());
        }

        return result;
    }

    getResourceInformation(): Array<IResourceInformation> {
        let result: Array<IResourceInformation> = [];

        for (var i = 0; i < this.items.length; i++) {
            result = result.concat(this.items[i].getResourceInformation());
        }

        return result;
    }

    get renderedActionCount(): number {
        return this._renderedActionCount;
    }

    get expandedAction(): ShowCardAction {
        return this._expandedAction;
    }
}

export class ActionSet extends CardElement {
    private _actionCollection: ActionCollection;

    protected internalRender(): HTMLElement {
        return this._actionCollection.render(this.orientation ? this.orientation : this.hostConfig.actions.actionsOrientation, this.isDesignMode());
    }

    orientation?: Enums.Orientation = null;

    constructor() {
        super();

        this._actionCollection = new ActionCollection(this);
    }

    toJSON() {
        let result = super.toJSON();

        Utils.setEnumProperty(Enums.Orientation, result, "orientation", this.orientation);
        Utils.setProperty(result, "actions", this._actionCollection.toJSON());

        return result;
    }

    isBleeding(): boolean {
        return this._actionCollection.expandedAction ? true : false;
    }

    getJsonTypeName(): string {
        return "ActionSet";
    }

    getActionCount(): number {
        return this._actionCollection.items.length;
    }

    getActionAt(index: number): Action {
        if (index >= 0 && index < this.getActionCount()) {
            return this._actionCollection.items[index];
        }
        else {
            super.getActionAt(index);
        }
    }

    validate(): Array<IValidationError> {
        return this._actionCollection.validate();
    }

    parse(json: any, errors?: Array<IValidationError>) {
        super.parse(json, errors);

        var jsonOrientation = json["orientation"];

        if (jsonOrientation) {
            this.orientation = Utils.getEnumValueOrDefault(Enums.Orientation, jsonOrientation, Enums.Orientation.Horizontal);
        }

        this._actionCollection.parse(json["actions"], errors);
    }

    addAction(action: Action) {
        this._actionCollection.addAction(action);
    }

    getAllInputs(): Array<Input> {
        return this._actionCollection.getAllInputs();
    }

    getResourceInformation(): Array<IResourceInformation> {
        return this._actionCollection.getResourceInformation();
    }

    renderSpeech(): string {
        // TODO: What's the right thing to do here?
        return "";
    }

    get isInteractive(): boolean {
        return true;
    }
}

export class BackgroundImage {
    url: string;
    mode: Enums.BackgroundImageMode = Enums.BackgroundImageMode.Stretch;
    horizontalAlignment: Enums.HorizontalAlignment = Enums.HorizontalAlignment.Left;
    verticalAlignment: Enums.VerticalAlignment = Enums.VerticalAlignment.Top;

    parse(json: any, errors?: Array<IValidationError>) {
        this.url = json["url"];
        this.mode = Utils.getEnumValueOrDefault(Enums.BackgroundImageMode, json["mode"], this.mode);
        this.horizontalAlignment = Utils.getEnumValueOrDefault(Enums.HorizontalAlignment, json["horizontalAlignment"], this.horizontalAlignment);
        this.verticalAlignment = Utils.getEnumValueOrDefault(Enums.VerticalAlignment, json["verticalAlignment"], this.verticalAlignment);
    }

    apply(element: HTMLElement) {
        if (this.url) {
            element.style.backgroundImage = "url('" + this.url + "')";

            switch (this.mode) {
                case Enums.BackgroundImageMode.Repeat:
                    element.style.backgroundRepeat = "repeat";
                    break;
                case Enums.BackgroundImageMode.RepeatHorizontally:
                    element.style.backgroundRepeat = "repeat-x";
                    break;
                case Enums.BackgroundImageMode.RepeatVertically:
                    element.style.backgroundRepeat = "repeat-y";
                    break;
                case Enums.BackgroundImageMode.Stretch:
                default:
                    element.style.backgroundRepeat = "no-repeat";
                    element.style.backgroundSize = "cover";
                    break;
            }

            switch (this.horizontalAlignment) {
                case Enums.HorizontalAlignment.Center:
                    element.style.backgroundPositionX = "center";
                    break;
                case Enums.HorizontalAlignment.Right:
                    element.style.backgroundPositionX = "right";
                    break;
            }

            switch (this.verticalAlignment) {
                case Enums.VerticalAlignment.Center:
                    element.style.backgroundPositionY = "center";
                    break;
                case Enums.VerticalAlignment.Bottom:
                    element.style.backgroundPositionY = "bottom";
                    break;
            }
        }
    }
}

export class Container extends CardElementContainer {
    private _selectAction: Action;
    private _items: Array<CardElement> = [];
    private _renderedItems: Array<CardElement> = [];
    private _style?: string = null;

    private isElementAllowed(element: CardElement, forbiddenElementTypes: Array<string>) {
        if (!this.hostConfig.supportsInteractivity && element.isInteractive) {
            return false;
        }

        if (forbiddenElementTypes) {
            for (var i = 0; i < forbiddenElementTypes.length; i++) {
                if (element.getJsonTypeName() === forbiddenElementTypes[i]) {
                    return false;
                }
            }
        }

        return true;
    }

    private insertItemAt(item: CardElement, index: number) {
        if (!item.parent) {
            if (item.isStandalone) {
                if (index < 0 || index >= this._items.length) {
                    this._items.push(item);
                }
                else {
                    this._items.splice(index, 0, item);
                }

                item.setParent(this);
            }
            else {
                throw new Error("Elements of type " + item.getJsonTypeName() + " cannot be used as standalone elements.");
            }
        }
        else {
            throw new Error("The element already belongs to another container.")
        }
    }

    private get hasExplicitStyle(): boolean {
        return this._style != null;
    }

    protected getItemsCollectionPropertyName(): string {
        return "items";
    }

    protected isLastElementBleeding(): boolean {
        return this._renderedItems.length > 0 ? this._renderedItems[this._renderedItems.length - 1].isBleeding() : false;
    }

    protected applyPadding() {
        if (!this.renderedElement) {
            return;
        }

        if (this.padding) {
            var physicalPadding = this.padding.toSpacingDefinition(this.hostConfig);

            this.renderedElement.style.paddingTop = physicalPadding.top + "px";
            this.renderedElement.style.paddingRight = physicalPadding.right + "px";
            this.renderedElement.style.paddingBottom = physicalPadding.bottom + "px";
            this.renderedElement.style.paddingLeft = physicalPadding.left + "px";
        }
        else if (this.hasBackground) {
            var physicalMargin: SpacingDefinition = new SpacingDefinition();
            var physicalPadding: SpacingDefinition = new SpacingDefinition();

            var useAutoPadding = (this.parent ? this.parent.canContentBleed() : false) && AdaptiveCard.useAutomaticContainerBleeding;

            if (useAutoPadding) {
                var effectivePadding = this.getNonZeroPadding();
                var effectiveMargin: PaddingDefinition = new PaddingDefinition(
                    effectivePadding.top,
                    effectivePadding.right,
                    effectivePadding.bottom,
                    effectivePadding.left);

                if (!this.isAtTheVeryTop()) {
                    effectivePadding.top = Enums.Spacing.None;
                    effectiveMargin.top = Enums.Spacing.None;
                }

                if (!this.isAtTheVeryBottom()) {
                    effectivePadding.bottom = Enums.Spacing.None;
                    effectiveMargin.bottom = Enums.Spacing.None;
                }

                if (!this.isAtTheVeryLeft()) {
                    effectivePadding.left = Enums.Spacing.None;
                    effectiveMargin.left = Enums.Spacing.None;
                }

                if (!this.isAtTheVeryRight()) {
                    effectivePadding.right = Enums.Spacing.None;
                    effectiveMargin.right = Enums.Spacing.None;
                }

                if (effectivePadding.left != Enums.Spacing.None || effectivePadding.right != Enums.Spacing.None) {
                    if (effectivePadding.left == Enums.Spacing.None) {
                        effectivePadding.left = effectivePadding.right;
                    }

                    if (effectivePadding.right == Enums.Spacing.None) {
                        effectivePadding.right = effectivePadding.left;
                    }
                }

                if (effectivePadding.top != Enums.Spacing.None || effectivePadding.bottom != Enums.Spacing.None) {
                    if (effectivePadding.top == Enums.Spacing.None) {
                        effectivePadding.top = effectivePadding.bottom;
                    }

                    if (effectivePadding.bottom == Enums.Spacing.None) {
                        effectivePadding.bottom = effectivePadding.top;
                    }
                }

                if (effectivePadding.top != Enums.Spacing.None
                    || effectivePadding.right != Enums.Spacing.None
                    || effectivePadding.bottom != Enums.Spacing.None
                    || effectivePadding.left != Enums.Spacing.None) {
                    if (effectivePadding.top == Enums.Spacing.None) {
                        effectivePadding.top = Enums.Spacing.Default;
                    }

                    if (effectivePadding.right == Enums.Spacing.None) {
                        effectivePadding.right = Enums.Spacing.Default;
                    }

                    if (effectivePadding.bottom == Enums.Spacing.None) {
                        effectivePadding = Object.assign(
                            {},
                            effectivePadding,
                            { bottom: Enums.Spacing.Default }
                        );
                    }

                    if (effectivePadding.left == Enums.Spacing.None) {
                        effectivePadding = Object.assign(
                            {},
                            effectivePadding,
                            { left: Enums.Spacing.Default }
                        );
                    }
                }

                if (effectivePadding.top == Enums.Spacing.None &&
                    effectivePadding.right == Enums.Spacing.None &&
                    effectivePadding.bottom == Enums.Spacing.None &&
                    effectivePadding.left == Enums.Spacing.None) {
                    effectivePadding = new PaddingDefinition(
                        Enums.Spacing.Padding,
                        Enums.Spacing.Padding,
                        Enums.Spacing.Padding,
                        Enums.Spacing.Padding);
                }

                physicalMargin = effectiveMargin.toSpacingDefinition(this.hostConfig);
                physicalPadding = effectivePadding.toSpacingDefinition(this.hostConfig);
            }
            else {
                physicalPadding = new PaddingDefinition(
                    Enums.Spacing.Padding,
                    Enums.Spacing.Padding,
                    Enums.Spacing.Padding,
                    Enums.Spacing.Padding
                ).toSpacingDefinition(this.hostConfig);
            }

            this.renderedElement.style.marginTop = "-" + physicalMargin.top + "px";
            this.renderedElement.style.marginRight = "-" + physicalMargin.right + "px";
            this.renderedElement.style.marginBottom = "-" + physicalMargin.bottom + "px";
            this.renderedElement.style.marginLeft = "-" + physicalMargin.left + "px";

            this.renderedElement.style.paddingTop = physicalPadding.top + "px";
            this.renderedElement.style.paddingRight = physicalPadding.right + "px";
            this.renderedElement.style.paddingBottom = physicalPadding.bottom + "px";
            this.renderedElement.style.paddingLeft = physicalPadding.left + "px";

            if (this.separatorElement) {
                if (this.separatorOrientation == Enums.Orientation.Horizontal) {
                    this.separatorElement.style.marginLeft = "-" + physicalMargin.left + "px";
                    this.separatorElement.style.marginRight = "-" + physicalMargin.right + "px";
                }
                else {
                    this.separatorElement.style.marginTop = "-" + physicalMargin.top + "px";
                    this.separatorElement.style.marginBottom = "-" + physicalMargin.bottom + "px";
                }
            }
        }

        if (this.isLastElementBleeding()) {
            this.renderedElement.style.paddingBottom = "0px";
        }
    }

    protected internalRender(): HTMLElement {
        this._renderedItems = [];

        // Cache hostConfig to avoid walking the parent hierarchy several times
        let hostConfig = this.hostConfig;

        var element = document.createElement("div");

        if (this.rtl != null && this.rtl) {
            element.dir = "rtl";
        }

        element.classList.add(hostConfig.makeCssClassName("ac-container"));
        element.style.display = "flex";
        element.style.flexDirection = "column";

        if (AdaptiveCard.useAdvancedCardBottomTruncation) {
            // Forces the container to be at least as tall as its content.
            //
            // Fixes a quirk in Chrome where, for nested flex elements, the
            // inner element's height would never exceed the outer element's
            // height. This caused overflow truncation to break -- containers
            // would always be measured as not overflowing, since their heights
            // were constrained by their parents as opposed to truly reflecting
            // the height of their content.
            //
            // See the "Browser Rendering Notes" section of this answer:
            // https://stackoverflow.com/questions/36247140/why-doesnt-flex-item-shrink-past-content-size
            element.style.minHeight = '-webkit-min-content';
        }

        switch (this.verticalContentAlignment) {
            case Enums.VerticalAlignment.Center:
                element.style.justifyContent = "center";
                break;
            case Enums.VerticalAlignment.Bottom:
                element.style.justifyContent = "flex-end";
                break;
            default:
                element.style.justifyContent = "flex-start";
                break;
        }

        if (this.hasBackground) {
            if (this.backgroundImage) {
                this.backgroundImage.apply(element);
            }

            let styleDefinition = this.hostConfig.containerStyles.getStyleByName(this.style, this.hostConfig.containerStyles.getStyleByName(this.defaultStyle));

            if (!Utils.isNullOrEmpty(styleDefinition.backgroundColor)) {
                element.style.backgroundColor = Utils.stringToCssColor(styleDefinition.backgroundColor);
            }
        }

        if (this.selectAction && hostConfig.supportsInteractivity) {
            element.classList.add(hostConfig.makeCssClassName("ac-selectable"));
            element.tabIndex = 0;
            element.setAttribute("role", "button");
            element.setAttribute("aria-label", this.selectAction.title);

            element.onclick = (e) => {
                if (this.selectAction != null) {
                    this.selectAction.execute();
                    e.cancelBubble = true;
                }
            }

            element.onkeypress = (e) => {
                if (this.selectAction != null) {
                    // Enter or space pressed
                    if (e.keyCode == 13 || e.keyCode == 32) {
                        this.selectAction.execute();
                    }
                }
            }
        }

        if (this._items.length > 0) {
            for (var i = 0; i < this._items.length; i++) {
                var renderedElement = this.isElementAllowed(this._items[i], this.getForbiddenElementTypes()) ? this._items[i].render() : null;

                if (renderedElement) {
                    if (this._renderedItems.length > 0 && this._items[i].separatorElement) {
                        this._items[i].separatorElement.style.flex = "0 0 auto";

                        Utils.appendChild(element, this._items[i].separatorElement);
                    }

                    Utils.appendChild(element, renderedElement);

                    this._renderedItems.push(this._items[i]);
                }
            }
        }
        else {
            if (this.isDesignMode()) {
                var placeholderElement = this.createPlaceholderElement();
                placeholderElement.style.width = "100%";
                placeholderElement.style.height = "100%";

                element.appendChild(placeholderElement);
            }
        }

        return element;
    }

    protected truncateOverflow(maxHeight: number): boolean {
        // Add 1 to account for rounding differences between browsers
        var boundary = this.renderedElement.offsetTop + maxHeight + 1;

        var handleElement = (cardElement: CardElement) => {
            let elt = cardElement.renderedElement;

            if (elt) {
                switch (Utils.getFitStatus(elt, boundary)) {
                    case Enums.ContainerFitStatus.FullyInContainer:
                        let sizeChanged = cardElement['resetOverflow']();
                        // If the element's size changed after resetting content,
                        // we have to check if it still fits fully in the card
                        if (sizeChanged) {
                            handleElement(cardElement);
                        }
                        break;
                    case Enums.ContainerFitStatus.Overflowing:
                        let maxHeight = boundary - elt.offsetTop;
                        cardElement['handleOverflow'](maxHeight);
                        break;
                    case Enums.ContainerFitStatus.FullyOutOfContainer:
                        cardElement['handleOverflow'](0);
                        break;
                }
            }
        };

        for (let item of this._items) {
            handleElement(item);
        }

        return true;
    }

    protected undoOverflowTruncation() {
        for (let item of this._items) {
            item['resetOverflow']();
        }
    }

    protected get hasBackground(): boolean {
        var parentContainer = this.getParentContainer();

        return this.backgroundImage != undefined || (this.hasExplicitStyle && (parentContainer ? parentContainer.style != this.style : false));
    }

    protected get defaultStyle(): string {
        return Enums.ContainerStyle.Default;
    }

    protected get allowCustomStyle(): boolean {
        return true;
    }

    backgroundImage: BackgroundImage;
    verticalContentAlignment: Enums.VerticalAlignment = Enums.VerticalAlignment.Top;
    rtl?: boolean = null;

    toJSON() {
        let result = super.toJSON();

        if (this._selectAction) {
            Utils.setProperty(result, "selectAction", this._selectAction.toJSON());
        }

        if (this.backgroundImage) {
            Utils.setProperty(result, "backgroundImage", this.backgroundImage.url);
        }

        Utils.setProperty(result, "style", this.style, "default");
        Utils.setEnumProperty(Enums.VerticalAlignment, result, "verticalContentAlignment", this.verticalContentAlignment, Enums.VerticalAlignment.Top);

        if (this._items.length > 0) {
            let elements = [];

            for (let element of this._items) {
                elements.push(element.toJSON());
            }

            Utils.setProperty(result, this.getItemsCollectionPropertyName(), elements);
        }

        return result;
    }

    getItemCount(): number {
        return this._items.length;
    }

    getItemAt(index: number): CardElement {
        return this._items[index];
    }

    getJsonTypeName(): string {
        return "Container";
    }

    isBleeding(): boolean {
        return this.isLastElementBleeding();
    }

    isFirstElement(element: CardElement): boolean {
        for (var i = 0; i < this._items.length; i++) {
            if (this._items[i].isVisible) {
                return this._items[i] == element;
            }
        }

        return false;
    }

    isLastElement(element: CardElement): boolean {
        for (var i = this._items.length - 1; i >= 0; i--) {
            if (this._items[i].isVisible) {
                return this._items[i] == element;
            }
        }

        return false;
    }

    isRtl(): boolean {
        if (this.rtl != null) {
            return this.rtl;
        }
        else {
            let parentContainer = this.getParentContainer();

            return parentContainer ? parentContainer.isRtl() : false;
        }
    }

    validate(): Array<IValidationError> {
        var result: Array<IValidationError> = [];

        if (this._style) {
            var styleDefinition = this.hostConfig.containerStyles.getStyleByName(this._style);

            if (!styleDefinition) {
                result.push(
                    {
                        error: Enums.ValidationError.InvalidPropertyValue,
                        message: "Unknown container style: " + this._style
                    });
            }
        }

        for (var i = 0; i < this._items.length; i++) {
            if (!this.hostConfig.supportsInteractivity && this._items[i].isInteractive) {
                result.push(
                    {
                        error: Enums.ValidationError.InteractivityNotAllowed,
                        message: "Interactivity is not allowed."
                    });
            }

            if (!this.isElementAllowed(this._items[i], this.getForbiddenElementTypes())) {
                result.push(
                    {
                        error: Enums.ValidationError.InteractivityNotAllowed,
                        message: "Elements of type " + this._items[i].getJsonTypeName() + " are not allowed in this container."
                    });
            }

            result = result.concat(this._items[i].validate());
        }

        return result;
    }

    parse(json: any, errors?: Array<IValidationError>) {
        super.parse(json, errors);

        this.setShouldFallback(false);

        this._items = [];
        this._renderedItems = [];

        let jsonBackgroundImage = json["backgroundImage"];

        if (jsonBackgroundImage) {
            this.backgroundImage = new BackgroundImage();

            if (typeof jsonBackgroundImage === "string") {
                this.backgroundImage.url = jsonBackgroundImage;
                this.backgroundImage.mode = Enums.BackgroundImageMode.Stretch;
            }
            else if (typeof jsonBackgroundImage === "object") {
                this.backgroundImage = new BackgroundImage();
                this.backgroundImage.parse(json["backgroundImage"], errors);
            }
        }

        this.verticalContentAlignment = Utils.getEnumValueOrDefault(Enums.VerticalAlignment, json["verticalContentAlignment"], this.verticalContentAlignment);

        this._style = json["style"];

        this.selectAction = createActionInstance(
            this,
            json["selectAction"],
            errors);

        if (json[this.getItemsCollectionPropertyName()] != null) {
            let items = json[this.getItemsCollectionPropertyName()] as Array<any>;

            this.clear();

            for (let i = 0; i < items.length; i++) {
                let element = createElementInstance(this, items[i], errors);

                if (element) {
                    this.addItem(element);
                }
            }
        }
    }

    addItem(item: CardElement) {
        this.insertItemAt(item, -1);
    }

    indexOf(cardElement: CardElement): number {
        return this._items.indexOf(cardElement);
    }

    insertItemBefore(item: CardElement, insertBefore: CardElement) {
        this.insertItemAt(item, this._items.indexOf(insertBefore));
    }

    insertItemAfter(item: CardElement, insertAfter: CardElement) {
        this.insertItemAt(item, this._items.indexOf(insertAfter) + 1);
    }

    removeItem(item: CardElement): boolean {
        var itemIndex = this._items.indexOf(item);

        if (itemIndex >= 0) {
            this._items.splice(itemIndex, 1);

            item.setParent(null);

            this.updateLayout();

            return true;
        }

        return false;
    }

    clear() {
        this._items = [];
    }

    canContentBleed(): boolean {
        return this.hasBackground ? false : super.canContentBleed();
    }

    getAllInputs(): Array<Input> {
        var result: Array<Input> = [];

        for (var i = 0; i < this._items.length; i++) {
            var item: CardElement = this._items[i];

            result = result.concat(item.getAllInputs());
        }

        return result;
    }

    getResourceInformation(): Array<IResourceInformation> {
        let result: Array<IResourceInformation> = [];

        if (this.backgroundImage && !Utils.isNullOrEmpty(this.backgroundImage.url)) {
            result.push({ url: this.backgroundImage.url, mimeType: "image" });
        }

        for (var i = 0; i < this.getItemCount(); i++) {
            result = result.concat(this.getItemAt(i).getResourceInformation());
        }

        return result;
    }

    getElementById(id: string): CardElement {
        var result: CardElement = super.getElementById(id);

        if (!result) {
            for (var i = 0; i < this._items.length; i++) {
                result = this._items[i].getElementById(id);

                if (result) {
                    break;
                }
            }
        }

        return result;
    }

    getActionById(id: string): Action {
        var result: Action = super.getActionById(id);

        if (!result) {
            if (this.selectAction) {
                result = this.selectAction.getActionById(id);
            }

            if (!result) {
                for (var i = 0; i < this._items.length; i++) {
                    result = this._items[i].getActionById(id);

                    if (result) {
                        break;
                    }
                }
            }
        }

        return result;
    }

    renderSpeech(): string {
        if (this.speak != null) {
            return this.speak;
        }

        // render each item
        let speak = null;

        if (this._items.length > 0) {
            speak = '';

            for (var i = 0; i < this._items.length; i++) {
                var result = this._items[i].renderSpeech();

                if (result) {
                    speak += result;
                }
            }
        }

        return speak;
    }

    updateLayout(processChildren: boolean = true) {
        super.updateLayout(processChildren);

        this.applyPadding();

        if (processChildren) {
            for (var i = 0; i < this._items.length; i++) {
                this._items[i].updateLayout();
            }
        }
    }

    get style(): string {
        if (this.allowCustomStyle) {
            if (this._style && this.hostConfig.containerStyles.getStyleByName(this._style)) {
                return this._style;
            }

            return null;
        }
        else {
            return this.defaultStyle;
        }
    }

    set style(value: string) {
        this._style = value;
    }

    get padding(): PaddingDefinition {
        return this.getPadding();
    }

    set padding(value: PaddingDefinition) {
        this.setPadding(value);
    }

    get selectAction(): Action {
        return this._selectAction;
    }

    set selectAction(value: Action) {
        this._selectAction = value;

        if (this._selectAction) {
            this._selectAction.setParent(this);
        }
    }
}

export type ColumnWidth = Utils.SizeAndUnit | "auto" | "stretch";

export class Column extends Container {
    private _computedWeight: number = 0;

    protected adjustRenderedElementSize(renderedElement: HTMLElement) {
        if (this.isDesignMode()) {
            renderedElement.style.minWidth = "20px";
            renderedElement.style.minHeight = "20px";
        }
        else {
            renderedElement.style.minWidth = "0";
        }

        if (this.width === "auto") {
            renderedElement.style.flex = "0 1 auto";
        }
        else if (this.width === "stretch") {
            renderedElement.style.flex = "1 1 50px";
        }
        else {
            let sizeAndUnit = <SizeAndUnit>this.width;

            if (sizeAndUnit.unit == Enums.SizeUnit.Pixel) {
                renderedElement.style.flex = "0 0 " + sizeAndUnit.physicalSize + "px";
            }
            else {
                renderedElement.style.flex = "1 1 " + (this._computedWeight > 0 ? this._computedWeight : sizeAndUnit.physicalSize) + "%";
            }
        }
    }

    protected get separatorOrientation(): Enums.Orientation {
        return Enums.Orientation.Vertical;
    }

    width: ColumnWidth = "auto";

    constructor(width: ColumnWidth = "auto") {
        super();

        this.width = width;
    }

    getJsonTypeName(): string {
        return "Column";
    }

    toJSON() {
        let result = super.toJSON();

        if (this.width instanceof SizeAndUnit) {
            if (this.width.unit == Enums.SizeUnit.Pixel) {
                Utils.setProperty(result, "width", this.width.physicalSize + "px");
            }
            else {
                Utils.setProperty(result, "width", this.width.physicalSize);
            }
        }
        else {
            Utils.setProperty(result, "width", this.width);
        }

        return result;
    }

    parse(json: any, errors?: Array<IValidationError>) {
        super.parse(json, errors);

        var jsonWidth = json["width"];

        if (jsonWidth === undefined) {
            jsonWidth = json["size"];

            if (jsonWidth !== undefined) {
                raiseParseError(
                    {
                        error: Enums.ValidationError.Deprecated,
                        message: "The \"Column.size\" property is deprecated and will be removed. Use the \"Column.width\" property instead."
                    },
                    errors
                );
            }
        }

        var invalidWidth = false;

        if (typeof jsonWidth === "number") {
            if (jsonWidth > 0) {
                this.width = new Utils.SizeAndUnit(jsonWidth, Enums.SizeUnit.Weight);
            }
            else {
                invalidWidth = true;
            }
        }
        else if (typeof jsonWidth === "string") {
            if (jsonWidth != "auto" && jsonWidth != "stretch") {
                try {
                    this.width = Utils.SizeAndUnit.parse(jsonWidth);
                }
                catch (e) {
                    invalidWidth = true;
                }
            }
            else {
                this.width = jsonWidth;
            }
        }
        else if (jsonWidth) {
            invalidWidth = true;
        }

        if (invalidWidth) {
            raiseParseError(
                {
                    error: Enums.ValidationError.InvalidPropertyValue,
                    message: "Invalid column width: " + jsonWidth
                },
                errors
            );
        }
    }

    get hasVisibleSeparator(): boolean {
        if (this.parent && this.parent instanceof ColumnSet) {
            return this.separatorElement && !this.parent.isLeftMostElement(this);
        }
        else {
            return false;
        }
    }

    get isStandalone(): boolean {
        return false;
    }
}

export class ColumnSet extends CardElementContainer {
    private _columns: Array<Column> = [];
    private _selectAction: Action;

    protected applyPadding() {
        if (this.padding) {
            if (this.renderedElement) {
                var physicalPadding = this.padding.toSpacingDefinition(this.hostConfig);

                this.renderedElement.style.paddingTop = physicalPadding.top + "px";
                this.renderedElement.style.paddingRight = physicalPadding.right + "px";
                this.renderedElement.style.paddingBottom = physicalPadding.bottom + "px";
                this.renderedElement.style.paddingLeft = physicalPadding.left + "px";
            }
        }
    }

    protected internalRender(): HTMLElement {
        if (this._columns.length > 0) {
            // Cache hostConfig to avoid walking the parent hierarchy several times
            let hostConfig = this.hostConfig;

            var element = document.createElement("div");
            element.className = hostConfig.makeCssClassName("ac-columnSet");
            element.style.display = "flex";

            if (AdaptiveCard.useAdvancedCardBottomTruncation) {
                // See comment in Container.internalRender()
                element.style.minHeight = '-webkit-min-content';
            }

            if (this.selectAction && hostConfig.supportsInteractivity) {
                element.classList.add(hostConfig.makeCssClassName("ac-selectable"));

                element.onclick = (e) => {
                    this.selectAction.execute();
                    e.cancelBubble = true;
                }
            }

            switch (this.horizontalAlignment) {
                case Enums.HorizontalAlignment.Center:
                    element.style.justifyContent = "center";
                    break;
                case Enums.HorizontalAlignment.Right:
                    element.style.justifyContent = "flex-end";
                    break;
                default:
                    element.style.justifyContent = "flex-start";
                    break;
            }

            var totalWeight: number = 0;

            for (let column of this._columns) {
                if (column.width instanceof Utils.SizeAndUnit && (column.width.unit == Enums.SizeUnit.Weight)) {
                    totalWeight += column.width.physicalSize;
                }
            }

            var renderedColumnCount: number = 0;

            for (let column of this._columns) {
                if (column.width instanceof Utils.SizeAndUnit && column.width.unit == Enums.SizeUnit.Weight && totalWeight > 0) {
                    var computedWeight = 100 / totalWeight * column.width.physicalSize;

                    // Best way to emulate "internal" access I know of
                    column["_computedWeight"] = computedWeight;
                }

                var renderedColumn = column.render();

                if (renderedColumn) {
                    if (renderedColumnCount > 0 && column.separatorElement) {
                        column.separatorElement.style.flex = "0 0 auto";

                        Utils.appendChild(element, column.separatorElement);
                    }

                    Utils.appendChild(element, renderedColumn);

                    renderedColumnCount++;
                }
            }

            return renderedColumnCount > 0 ? element : null;
        }
        else {
            return null;
        }
    }

    protected truncateOverflow(maxHeight: number): boolean {
        for (let column of this._columns) {
            column['handleOverflow'](maxHeight);
        }

        return true;
    }

    protected undoOverflowTruncation() {
        for (let column of this._columns) {
            column['resetOverflow']();
        }
    }

    toJSON() {
        let result = super.toJSON();

        if (this._selectAction) {
            Utils.setProperty(result, "selectAction", this.selectAction.toJSON());
        }

        if (this._columns.length > 0) {
            let columns = [];

            for (let column of this._columns) {
                columns.push(column.toJSON());
            }

            Utils.setProperty(result, "columns", columns);
        }

        return result;
    }

    isFirstElement(element: CardElement): boolean {
        for (var i = 0; i < this._columns.length; i++) {
            if (this._columns[i].isVisible) {
                return this._columns[i] == element;
            }
        }

        return false;
    }

    getCount(): number {
        return this._columns.length;
    }

    getItemCount(): number {
        return this.getCount();
    }

    getColumnAt(index: number): Column {
        return this._columns[index];
    }

    getItemAt(index: number): CardElement {
        return this.getColumnAt(index);
    }

    getJsonTypeName(): string {
        return "ColumnSet";
    }

    parse(json: any, errors?: Array<IValidationError>) {
        super.parse(json, errors);

        this.selectAction = createActionInstance(
            this,
            json["selectAction"],
            errors);

        if (json["columns"] != null) {
            let jsonColumns = json["columns"] as Array<any>;

            this._columns = [];

            for (let i = 0; i < jsonColumns.length; i++) {
                let column = new Column();
                column.parse(jsonColumns[i], errors);

                this.addColumn(column);
            }
        }
    }

    validate(): Array<IValidationError> {
        var result: Array<IValidationError> = [];
        var weightedColumns: number = 0;
        var stretchedColumns: number = 0;

        for (var i = 0; i < this._columns.length; i++) {
            if (typeof this._columns[i].width === "number") {
                weightedColumns++;
            }
            else if (this._columns[i].width === "stretch") {
                stretchedColumns++;
            }

            result = result.concat(this._columns[i].validate());
        }

        if (weightedColumns > 0 && stretchedColumns > 0) {
            result.push(
                {
                    error: Enums.ValidationError.Hint,
                    message: "It is not recommended to use weighted and stretched columns in the same ColumnSet, because in such a situation stretched columns will always get the minimum amount of space."
                });
        }

        return result;
    }

    updateLayout(processChildren: boolean = true) {
        super.updateLayout(processChildren);

        this.applyPadding();

        if (processChildren) {
            for (var i = 0; i < this._columns.length; i++) {
                this._columns[i].updateLayout();
            }
        }
    }

    addColumn(column: Column) {
        if (!column.parent) {
            this._columns.push(column);

            column.setParent(this);
        }
        else {
            throw new Error("This column already belongs to another ColumnSet.");
        }
    }

    removeItem(item: CardElement): boolean {
        if (item instanceof Column) {
            var itemIndex = this._columns.indexOf(item);

            if (itemIndex >= 0) {
                this._columns.splice(itemIndex, 1);

                item.setParent(null);

                this.updateLayout();

                return true;
            }
        }

        return false;
    }

    indexOf(cardElement: CardElement): number {
        return cardElement instanceof Column ? this._columns.indexOf(cardElement) : -1;
    }

    isLeftMostElement(element: CardElement): boolean {
        return this._columns.indexOf(<Column>element) == 0;
    }

    isRightMostElement(element: CardElement): boolean {
        return this._columns.indexOf(<Column>element) == this._columns.length - 1;
    }

    getAllInputs(): Array<Input> {
        var result: Array<Input> = [];

        for (var i = 0; i < this._columns.length; i++) {
            result = result.concat(this._columns[i].getAllInputs());
        }

        return result;
    }

    getResourceInformation(): Array<IResourceInformation> {
        let result: Array<IResourceInformation> = [];

        for (var i = 0; i < this._columns.length; i++) {
            result = result.concat(this._columns[i].getResourceInformation());
        }

        return result;
    }

    getElementById(id: string): CardElement {
        var result: CardElement = super.getElementById(id);

        if (!result) {
            for (var i = 0; i < this._columns.length; i++) {
                result = this._columns[i].getElementById(id);

                if (result) {
                    break;
                }
            }
        }

        return result;
    }

    getActionById(id: string): Action {
        var result: Action = null;

        for (var i = 0; i < this._columns.length; i++) {
            result = this._columns[i].getActionById(id);

            if (result) {
                break;
            }
        }

        return result;
    }

    renderSpeech(): string {
        if (this.speak != null) {
            return this.speak;
        }

        // render each item
        let speak = '';

        if (this._columns.length > 0) {
            for (var i = 0; i < this._columns.length; i++) {
                speak += this._columns[i].renderSpeech();
            }
        }

        return speak;
    }

    get padding(): PaddingDefinition {
        return this.getPadding();
    }

    set padding(value: PaddingDefinition) {
        this.setPadding(value);
    }

    get selectAction(): Action {
        return this._selectAction;
    }

    set selectAction(value: Action) {
        this._selectAction = value;

        if (this._selectAction) {
            this._selectAction.setParent(this);
        }
    }
}

export class Version {
    private _versionString: string;
    private _major: number;
    private _minor: number;
    private _isValid: boolean = true;

    constructor(major: number = 1, minor: number = 1) {
        this._major = major;
        this._minor = minor;
    }

    static parse(versionString: string): Version {
        if (!versionString) {
            return null;
        }

        var result = new Version();
        result._versionString = versionString;

        var regEx = /(\d+).(\d+)/gi;
        var matches = regEx.exec(versionString);

        if (matches != null && matches.length == 3) {
            result._major = parseInt(matches[1]);

            let minorVersion = matches[2];

            while (minorVersion.length < 4) {
                minorVersion += "0";
            }

            result._minor = Math.min(parseInt(minorVersion), 9999);
        }
        else {
            result._isValid = false;
        }

        return result;
    }

    toString(): string {
        let minorVersionString = this._minor.toString();

        while (minorVersionString.length < 4) {
            minorVersionString = "0" + minorVersionString;
        }

        let trailingZeros = 0;

        for (let i = minorVersionString.length - 1; i >= 0; i--) {
            if (minorVersionString[i] == "0") {
                trailingZeros++;
            }
            else {
                break;
            }
        }

        minorVersionString = minorVersionString.substr(0, minorVersionString.length - trailingZeros);

        return !this._isValid ? this._versionString : this._major + "." + minorVersionString;
    }

    get major(): number {
        return this._major;
    }

    get minor(): number {
        return this._minor;
    }

    get isValid(): boolean {
        return this._isValid;
    }
}

function raiseImageLoadedEvent(image: Image) {
    let card = image.getRootElement() as AdaptiveCard;
    let onImageLoadedHandler = (card && card.onImageLoaded) ? card.onImageLoaded : AdaptiveCard.onImageLoaded;

    if (onImageLoadedHandler) {
        onImageLoadedHandler(image);
    }
}

function raiseAnchorClickedEvent(element: CardElement, anchor: HTMLAnchorElement): boolean {
    let card = element.getRootElement() as AdaptiveCard;
    let onAnchorClickedHandler = (card && card.onAnchorClicked) ? card.onAnchorClicked : AdaptiveCard.onAnchorClicked;

    return onAnchorClickedHandler != null ? onAnchorClickedHandler(element, anchor) : false;
}

function raiseExecuteActionEvent(action: Action) {
    let card = action.parent.getRootElement() as AdaptiveCard;
    let onExecuteActionHandler = (card && card.onExecuteAction) ? card.onExecuteAction : AdaptiveCard.onExecuteAction;

    if (onExecuteActionHandler) {
        action.prepare(action.parent.getRootElement().getAllInputs());

        onExecuteActionHandler(action);
    }
}

function raiseInlineCardExpandedEvent(action: ShowCardAction, isExpanded: boolean) {
    let card = action.parent.getRootElement() as AdaptiveCard;
    let onInlineCardExpandedHandler = (card && card.onInlineCardExpanded) ? card.onInlineCardExpanded : AdaptiveCard.onInlineCardExpanded;

    if (onInlineCardExpandedHandler) {
        onInlineCardExpandedHandler(action, isExpanded);
    }
}

function raiseElementVisibilityChangedEvent(element: CardElement, shouldUpdateLayout: boolean = true) {
    let rootElement = element.getRootElement();

    if (shouldUpdateLayout) {
        rootElement.updateLayout();
    }

    let card = rootElement as AdaptiveCard;
    let onElementVisibilityChangedHandler = (card && card.onElementVisibilityChanged) ? card.onElementVisibilityChanged : AdaptiveCard.onElementVisibilityChanged;

    if (onElementVisibilityChangedHandler != null) {
        onElementVisibilityChangedHandler(element);
    }
}

function raiseParseElementEvent(element: CardElement, json: any, errors?: Array<IValidationError>) {
    let card = element.getRootElement() as AdaptiveCard;
    let onParseElementHandler = (card && card.onParseElement) ? card.onParseElement : AdaptiveCard.onParseElement;

    if (onParseElementHandler != null) {
        onParseElementHandler(element, json, errors);
    }
}

function raiseParseActionEvent(action: Action, json: any, errors?: Array<IValidationError>) {
    let card = action.parent ? action.parent.getRootElement() as AdaptiveCard : null;
    let onParseActionHandler = (card && card.onParseAction) ? card.onParseAction : AdaptiveCard.onParseAction;

    if (onParseActionHandler != null) {
        onParseActionHandler(action, json, errors);
    }
}

function raiseParseError(error: IValidationError, errors: Array<IValidationError>) {
    if (errors) {
        errors.push(error);
    }

    if (AdaptiveCard.onParseError != null) {
        AdaptiveCard.onParseError(error);
    }
}

export interface ITypeRegistration<T> {
    typeName: string,
    createInstance: () => T;
}

export abstract class ContainerWithActions extends Container {
    private _actionCollection: ActionCollection;

    protected get renderIfEmpty(): boolean {
        return false;
    }

    protected internalRender(): HTMLElement {
        var element = super.internalRender();

        var renderedActions = this._actionCollection.render(this.hostConfig.actions.actionsOrientation, false);

        if (renderedActions) {
            Utils.appendChild(
                element,
                Utils.renderSeparation(
                    {
                        spacing: this.hostConfig.getEffectiveSpacing(this.hostConfig.actions.spacing),
                        lineThickness: null,
                        lineColor: null
                    },
                    Enums.Orientation.Horizontal));
            Utils.appendChild(element, renderedActions);
        }

        if (this.renderIfEmpty) {
            return element;
        }
        else {
            return element.children.length > 0 ? element : null;
        }
    }

    protected isLastElementBleeding(): boolean {
        if (this._actionCollection.renderedActionCount == 0) {
            return super.isLastElementBleeding() ? !this.isDesignMode() : false;
        }
        else {
            if (this._actionCollection.items.length == 1) {
                return this._actionCollection.expandedAction != null && !this.hostConfig.actions.preExpandSingleShowCardAction;
            }
            else {
                return this._actionCollection.expandedAction != null;
            }
        }
    }

    constructor() {
        super();

        this._actionCollection = new ActionCollection(this);
    }

    toJSON() {
        let result = super.toJSON();

        Utils.setProperty(result, "actions", this._actionCollection.toJSON());

        return result;
    }

    getActionCount(): number {
        return this._actionCollection.items.length;
    }

    getActionAt(index: number): Action {
        if (index >= 0 && index < this.getActionCount()) {
            return this._actionCollection.items[index];
        }
        else {
            super.getActionAt(index);
        }
    }

    getActionById(id: string): Action {
        var result: Action = this._actionCollection.getActionById(id);

        return result ? result : super.getActionById(id);
    }

    parse(json: any, errors?: Array<IValidationError>) {
        super.parse(json, errors);

        this._actionCollection.parse(json["actions"]);
    }

    validate(): Array<IValidationError> {
        var result = super.validate();

        if (this._actionCollection) {
            result = result.concat(this._actionCollection.validate());
        }

        return result;
    }

    isLastElement(element: CardElement): boolean {
        return super.isLastElement(element) && this._actionCollection.items.length == 0;
    }

    addAction(action: Action) {
        this._actionCollection.addAction(action);
    }

    clear() {
        super.clear();

        this._actionCollection.clear();
    }

    getAllInputs(): Array<Input> {
        return super.getAllInputs().concat(this._actionCollection.getAllInputs());
    }

    getResourceInformation(): Array<IResourceInformation> {
        return super.getResourceInformation().concat(this._actionCollection.getResourceInformation());
    }

    get isStandalone(): boolean {
        return false;
    }
}

export abstract class TypeRegistry<T> {
    private _items: Array<ITypeRegistration<T>> = [];

    private findTypeRegistration(typeName: string): ITypeRegistration<T> {
        for (var i = 0; i < this._items.length; i++) {
            if (this._items[i].typeName === typeName) {
                return this._items[i];
            }
        }

        return null;
    }

    constructor() {
        this.reset();
    }

    clear() {
        this._items = [];
    }

    abstract reset();

    registerType(typeName: string, createInstance: () => T) {
        var registrationInfo = this.findTypeRegistration(typeName);

        if (registrationInfo != null) {
            registrationInfo.createInstance = createInstance;
        }
        else {
            registrationInfo = {
                typeName: typeName,
                createInstance: createInstance
            }

            this._items.push(registrationInfo);
        }
    }

    unregisterType(typeName: string) {
        for (var i = 0; i < this._items.length; i++) {
            if (this._items[i].typeName === typeName) {
                this._items.splice(i, 1);

                return;
            }
        }
    }

    createInstance(typeName: string): T {
        var registrationInfo = this.findTypeRegistration(typeName);

        return registrationInfo ? registrationInfo.createInstance() : null;
    }

    getItemCount(): number {
        return this._items.length;
    }

    getItemAt(index: number): ITypeRegistration<T> {
        return this._items[index];
    }
}

export class ElementTypeRegistry extends TypeRegistry<CardElement> {
    reset() {
        this.clear();

        this.registerType("Container", () => { return new Container(); });
        this.registerType("TextBlock", () => { return new TextBlock(); });
        this.registerType("Image", () => { return new Image(); });
        this.registerType("ImageSet", () => { return new ImageSet(); });
        this.registerType("Media", () => { return new Media(); });
        this.registerType("FactSet", () => { return new FactSet(); });
        this.registerType("ColumnSet", () => { return new ColumnSet(); });
        this.registerType("Input.Text", () => { return new TextInput(); });
        this.registerType("Input.Date", () => { return new DateInput(); });
        this.registerType("Input.Time", () => { return new TimeInput(); });
        this.registerType("Input.Number", () => { return new NumberInput(); });
        this.registerType("Input.ChoiceSet", () => { return new ChoiceSetInput(); });
        this.registerType("Input.Toggle", () => { return new ToggleInput(); });
    }
}

export class ActionTypeRegistry extends TypeRegistry<Action> {
    reset() {
        this.clear();

        this.registerType("Action.OpenUrl", () => { return new OpenUrlAction(); });
        this.registerType("Action.Submit", () => { return new SubmitAction(); });
        this.registerType("Action.ShowCard", () => { return new ShowCardAction(); });
    }
}

export interface IMarkdownProcessingResult {
    didProcess: boolean;
    outputHtml?: any;
}

export class AdaptiveCard extends ContainerWithActions {
    private static currentVersion: Version = new Version(1, 1000);

    static useAutomaticContainerBleeding: boolean = false;
    static useAdvancedTextBlockTruncation: boolean = true;
    static useAdvancedCardBottomTruncation: boolean = false;
    static useMarkdownInRadioButtonAndCheckbox: boolean = true;
    static allowMarkForTextHighlighting: boolean = false;

    static readonly elementTypeRegistry = new ElementTypeRegistry();
    static readonly actionTypeRegistry = new ActionTypeRegistry();

    static onAnchorClicked: (element: CardElement, anchor: HTMLAnchorElement) => boolean = null;
    static onExecuteAction: (action: Action) => void = null;
    static onElementVisibilityChanged: (element: CardElement) => void = null;
    static onImageLoaded: (image: Image) => void = null;
    static onInlineCardExpanded: (action: ShowCardAction, isExpanded: boolean) => void = null;
    static onParseElement: (element: CardElement, json: any, errors?: Array<IValidationError>) => void = null;
    static onParseAction: (element: Action, json: any, errors?: Array<IValidationError>) => void = null;
    static onParseError: (error: IValidationError) => void = null;
    static onProcessMarkdown: (text: string, result: IMarkdownProcessingResult) => void = null;

    static get processMarkdown(): (text: string) => string {
        throw new Error("The processMarkdown event has been removed. Please update your code and set onProcessMarkdown instead.")
    }

    static set processMarkdown(value: (text: string) => string) {
        throw new Error("The processMarkdown event has been removed. Please update your code and set onProcessMarkdown instead.")
    }

    static applyMarkdown(text: string): IMarkdownProcessingResult {
        let result: IMarkdownProcessingResult = {
            didProcess: false
        };

        if (AdaptiveCard.onProcessMarkdown) {
            AdaptiveCard.onProcessMarkdown(text, result);
        }
        else {
            // Check for markdownit
            if (window["markdownit"]) {
                result.outputHtml = window["markdownit"]().render(text);
                result.didProcess = true;
            }
        }

        return result;
    }

    private _cardTypeName?: string = "AdaptiveCard";
    private _fallbackCard: AdaptiveCard = null;

    private isVersionSupported(): boolean {
        if (this.bypassVersionCheck) {
            return true;
        }
        else {
            var unsupportedVersion: boolean =
                !this.version ||
                (AdaptiveCard.currentVersion.major < this.version.major) ||
                (AdaptiveCard.currentVersion.major == this.version.major && AdaptiveCard.currentVersion.minor < this.version.minor);

            return !unsupportedVersion;
        }
    }

    protected get renderIfEmpty(): boolean {
        return true;
    }

    protected getItemsCollectionPropertyName(): string {
        return "body";
    }

    protected applyPadding() {
        if (!this.renderedElement) {
            return;
        }

        var effectivePadding = this.padding ? this.padding.toSpacingDefinition(this.hostConfig) : this.internalPadding.toSpacingDefinition(this.hostConfig);

        this.renderedElement.style.paddingTop = effectivePadding.top + "px";
        this.renderedElement.style.paddingRight = effectivePadding.right + "px";
        this.renderedElement.style.paddingBottom = effectivePadding.bottom + "px";
        this.renderedElement.style.paddingLeft = effectivePadding.left + "px";

        if (this.isLastElementBleeding()) {
            this.renderedElement.style.paddingBottom = "0px";
        }
    }

    protected internalRender(): HTMLElement {
        var renderedElement = super.internalRender();

        if (AdaptiveCard.useAdvancedCardBottomTruncation) {
            // Unlike containers, the root card element should be allowed to
            // be shorter than its content (otherwise the overflow truncation
            // logic would never get triggered)
            renderedElement.style.minHeight = null;
        }

        return renderedElement;
    }

    protected get bypassVersionCheck(): boolean {
        return false;
    }

    protected get defaultPadding(): PaddingDefinition {
        return new PaddingDefinition(
            Enums.Spacing.Padding,
            Enums.Spacing.Padding,
            Enums.Spacing.Padding,
            Enums.Spacing.Padding);
    }

    protected get allowCustomPadding(): boolean {
        return false;
    }

    protected get allowCustomStyle() {
        return this.hostConfig.adaptiveCard && this.hostConfig.adaptiveCard.allowCustomStyle;
    }

    protected get hasBackground(): boolean {
        return true;
    }

    onAnchorClicked: (element: CardElement, anchor: HTMLAnchorElement) => boolean = null;
    onExecuteAction: (action: Action) => void = null;
    onElementVisibilityChanged: (element: CardElement) => void = null;
    onImageLoaded: (image: Image) => void = null;
    onInlineCardExpanded: (action: ShowCardAction, isExpanded: boolean) => void = null;
    onParseElement: (element: CardElement, json: any, errors?: Array<IValidationError>) => void = null;
    onParseAction: (element: Action, json: any, errors?: Array<IValidationError>) => void = null;

    version?: Version = new Version(1, 0);
    fallbackText: string;
    fallbackElement: CardElement;
    designMode: boolean = false;

    getJsonTypeName(): string {
        return "AdaptiveCard";
    }

    toJSON() {
        let result = super.toJSON();

        Utils.setProperty(result, "$schema", "http://adaptivecards.io/schemas/adaptive-card.json");

        if (!this.bypassVersionCheck && this.version) {
            Utils.setProperty(result, "version", this.version.toString());
        }

        Utils.setProperty(result, "fallbackText", this.fallbackText);
        Utils.setProperty(result, "lang", this.lang);
        Utils.setProperty(result, "speak", this.speak);

        return result;
    }

    validate(): Array<IValidationError> {
        var result: Array<IValidationError> = [];

        if (this._cardTypeName != "AdaptiveCard") {
            result.push(
                {
                    error: Enums.ValidationError.MissingCardType,
                    message: "Invalid or missing card type. Make sure the card's type property is set to \"AdaptiveCard\"."
                });
        }

        if (!this.bypassVersionCheck && (!this.version || !this.version.isValid)) {
            result.push(
                {
                    error: Enums.ValidationError.PropertyCantBeNull,
                    message: !this.version ? "The version property must be specified." : "Invalid version: " + this.version
                });
        }
        else if (!this.isVersionSupported()) {
            result.push(
                {
                    error: Enums.ValidationError.UnsupportedCardVersion,
                    message: "The specified card version (" + this.version + ") is not supported. The maximum supported card version is " + AdaptiveCard.currentVersion
                });
        }

        return result.concat(super.validate());
    }

    parse(json: any, errors?: Array<IValidationError>) {
        this._fallbackCard = null;

        this._cardTypeName = json["type"];

        var langId = json["lang"];

        if (langId && typeof langId === "string") {
            try {
                this.lang = langId;
            }
            catch (e) {
                raiseParseError(
                    {
                        error: Enums.ValidationError.InvalidPropertyValue,
                        message: e.message
                    },
                    errors
                );
            }
        }

        this.version = Version.parse(json["version"]);

        this.fallbackText = json["fallbackText"];

        this.fallbackElement = createElementInstance(this, json["fallback"], errors);

        super.parse(json, errors);
    }

    render(target?: HTMLElement): HTMLElement {
        let fallback = false;
        let renderedCard: HTMLElement;

        if (this.shouldFallback()) {
            if (this.fallbackElement) {
                if (!this._fallbackCard) {
                    this._fallbackCard = new AdaptiveCard();
                    this._fallbackCard.hostConfig = this.hostConfig;
                    this._fallbackCard.addItem(this.fallbackElement);
                }

                renderedCard = this._fallbackCard.render();
            }
            else {
                let errorText = !Utils.isNullOrEmpty(this.fallbackText) ? this.fallbackText : "The card could not be rendered. It is either malformed or uses features not supported by this host.";

<<<<<<< HEAD
                try {
                    let fallbackCard = new AdaptiveCard();
                    fallbackCard.hostConfig = this.hostConfig;
                    fallbackCard.parse(
                        {
                            type: "AdaptiveCard",
                            version: "1.0",
                            body: [
                                {
                                    type: "TextBlock",
                                    text: errorText,
                                    wrap: true
                                }
                            ]
                        });

                    renderedCard = fallbackCard.render();
                }
                catch (e) {
                    renderedCard = document.createElement("div");
                    renderedCard.innerHTML = errorText;
                }
            }
=======
        if (!this.isVersionSupported()) {
            renderedCard = document.createElement("div");
            renderedCard.innerText = this.fallbackText ? this.fallbackText : "The specified card version is not supported.";
>>>>>>> 675d8868
        }
        else {
            renderedCard = super.render();

            if (renderedCard) {
                renderedCard.tabIndex = 0;

                if (!Utils.isNullOrEmpty(this.speak)) {
                    renderedCard.setAttribute("aria-label", this.speak);
                }
            }
        }

        if (target) {
            target.appendChild(renderedCard);

            this.updateLayout();
        }

        return renderedCard;
    }

    updateLayout(processChildren: boolean = true) {
        super.updateLayout(processChildren);

        if (AdaptiveCard.useAdvancedCardBottomTruncation && this.isRendered()) {
            var card = this.renderedElement;
            var padding = this.hostConfig.getEffectiveSpacing(Enums.Spacing.Default);

            this['handleOverflow'](card.offsetHeight - padding);
        }
    }

    canContentBleed(): boolean {
        return true;
    }

    shouldFallback(): boolean {
        return super.shouldFallback() || !this.isVersionSupported();
    }

    get hasVisibleSeparator(): boolean {
        return false;
    }
}

class InlineAdaptiveCard extends AdaptiveCard {
    protected get bypassVersionCheck(): boolean {
        return true;
    }

    protected get defaultPadding(): PaddingDefinition {
        return new PaddingDefinition(
            this.suppressStyle ? Enums.Spacing.None : Enums.Spacing.Padding,
            Enums.Spacing.Padding,
            this.suppressStyle ? Enums.Spacing.None : Enums.Spacing.Padding,
            Enums.Spacing.Padding);
    }

    protected get defaultStyle(): string {
        if (this.suppressStyle) {
            return Enums.ContainerStyle.Default;
        }
        else {
            return this.hostConfig.actions.showCard.style ? this.hostConfig.actions.showCard.style : Enums.ContainerStyle.Emphasis;
        }
    }

    suppressStyle: boolean = false;

    render(target?: HTMLElement) {
        var renderedCard = super.render(target);
        renderedCard.setAttribute("aria-live", "polite");
        renderedCard.removeAttribute("tabindex");

        return renderedCard;
    }

    getForbiddenActionTypes(): Array<any> {
        return [ShowCardAction];
    }
}

const defaultHostConfig: HostConfig.HostConfig = new HostConfig.HostConfig(
    {
        supportsInteractivity: true,
        fontFamily: "Segoe UI",
        spacing: {
            small: 10,
            default: 20,
            medium: 30,
            large: 40,
            extraLarge: 50,
            padding: 20
        },
        separator: {
            lineThickness: 1,
            lineColor: "#EEEEEE"
        },
        fontSizes: {
            small: 12,
            default: 14,
            medium: 17,
            large: 21,
            extraLarge: 26
        },
        fontWeights: {
            lighter: 200,
            default: 400,
            bolder: 600
        },
        imageSizes: {
            small: 40,
            medium: 80,
            large: 160
        },
        containerStyles: {
            default: {
                backgroundColor: "#FFFFFF",
                foregroundColors: {
                    default: {
                        default: "#333333",
                        subtle: "#EE333333"
                    },
                    dark: {
                        default: "#000000",
                        subtle: "#66000000"
                    },
                    light: {
                        default: "#FFFFFF",
                        subtle: "#33000000"
                    },
                    accent: {
                        default: "#2E89FC",
                        subtle: "#882E89FC"
                    },
                    attention: {
                        default: "#cc3300",
                        subtle: "#DDcc3300"
                    },
                    good: {
                        default: "#54a254",
                        subtle: "#DD54a254"
                    },
                    warning: {
                        default: "#e69500",
                        subtle: "#DDe69500"
                    }
                }
            },
            emphasis: {
                backgroundColor: "#08000000",
                foregroundColors: {
                    default: {
                        default: "#333333",
                        subtle: "#EE333333"
                    },
                    dark: {
                        default: "#000000",
                        subtle: "#66000000"
                    },
                    light: {
                        default: "#FFFFFF",
                        subtle: "#33000000"
                    },
                    accent: {
                        default: "#2E89FC",
                        subtle: "#882E89FC"
                    },
                    attention: {
                        default: "#cc3300",
                        subtle: "#DDcc3300"
                    },
                    good: {
                        default: "#54a254",
                        subtle: "#DD54a254"
                    },
                    warning: {
                        default: "#e69500",
                        subtle: "#DDe69500"
                    }
                }
            }
        },
        actions: {
            maxActions: 5,
            spacing: Enums.Spacing.Default,
            buttonSpacing: 10,
            showCard: {
                actionMode: Enums.ShowCardActionMode.Inline,
                inlineTopMargin: 16
            },
            actionsOrientation: Enums.Orientation.Horizontal,
            actionAlignment: Enums.ActionAlignment.Left
        },
        adaptiveCard: {
            allowCustomStyle: false
        },
        imageSet: {
            imageSize: Enums.Size.Medium,
            maxImageHeight: 100
        },
        factSet: {
            title: {
                color: Enums.TextColor.Default,
                size: Enums.TextSize.Default,
                isSubtle: false,
                weight: Enums.TextWeight.Bolder,
                wrap: true,
                maxWidth: 150,
            },
            value: {
                color: Enums.TextColor.Default,
                size: Enums.TextSize.Default,
                isSubtle: false,
                weight: Enums.TextWeight.Default,
                wrap: true,
            },
            spacing: 10
        }
    });<|MERGE_RESOLUTION|>--- conflicted
+++ resolved
@@ -5747,7 +5747,6 @@
             else {
                 let errorText = !Utils.isNullOrEmpty(this.fallbackText) ? this.fallbackText : "The card could not be rendered. It is either malformed or uses features not supported by this host.";
 
-<<<<<<< HEAD
                 try {
                     let fallbackCard = new AdaptiveCard();
                     fallbackCard.hostConfig = this.hostConfig;
@@ -5771,11 +5770,6 @@
                     renderedCard.innerHTML = errorText;
                 }
             }
-=======
-        if (!this.isVersionSupported()) {
-            renderedCard = document.createElement("div");
-            renderedCard.innerText = this.fallbackText ? this.fallbackText : "The specified card version is not supported.";
->>>>>>> 675d8868
         }
         else {
             renderedCard = super.render();
