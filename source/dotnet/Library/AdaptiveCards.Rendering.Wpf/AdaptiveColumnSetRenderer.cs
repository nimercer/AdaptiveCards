--- conflicted
+++ resolved
@@ -15,24 +15,22 @@
             var outerStyle = context.ForegroundColors;
             var parentContainerStyle = context.ParentStyle;
 
+            Border border = new Border();
+            border.Child = uiColumnSet;
+
             if (columnSet.Style != null)
             {
-                AdaptiveContainerRenderer.ApplyPadding(uiColumnSet, columnSet, parentContainerStyle, context);
+                AdaptiveContainerRenderer.ApplyPadding(border, uiColumnSet, columnSet, parentContainerStyle, context);
 
                 // Apply background color
                 var columnSetStyle = context.Config.ContainerStyles.GetContainerStyleConfig(columnSet.Style);
 
-                uiColumnSet.SetBackgroundColor(columnSetStyle.BackgroundColor, context);
+                // uiColumnSet.SetBackgroundColor(columnSetStyle.BackgroundColor, context);
+                border.Background = context.GetColorBrush(columnSetStyle.BackgroundColor);
                 context.ForegroundColors = columnSetStyle.ForegroundColors;
             }
 
-<<<<<<< HEAD
-            if (columnSet.Bleed && columnSet.CanBleed)
-            {
-                uiColumnSet.Margin = new Thickness(-10, 0, -10, 0);
-            }
-
-=======
+            
             AdaptiveContainerStyle columnSetContainerStyle = columnSet.Style ?? parentContainerStyle;
             if (columnSetContainerStyle == AdaptiveContainerStyle.None)
             {
@@ -40,7 +38,6 @@
             }
             context.ParentStyle = columnSetContainerStyle;
             
->>>>>>> e2574bf0
             foreach (var column in columnSet.Columns)
             {
                 FrameworkElement uiContainer = context.Render(column);
@@ -110,7 +107,7 @@
             context.ForegroundColors = outerStyle;
             context.ParentStyle = parentContainerStyle;
 
-            return uiColumnSet;
+            return border;
         }
 
     }
