﻿using System;
using System.Collections.Generic;
using System.Linq;
using System.Windows;
using System.Windows.Controls;
using System.Windows.Controls.Primitives;

namespace AdaptiveCards.Rendering.Wpf
{
    public static class AdaptiveActionSetRenderer
    {
        public static void AddActions(Grid uiContainer, IList<AdaptiveAction> actions, AdaptiveRenderContext context)
        {
            if (!context.Config.SupportsInteractivity)
                return;

            var actionsConfig = context.Config.Actions;
            var maxActions = actionsConfig.MaxActions;
            var actionsToProcess = actions
                .Take(maxActions).ToList();

            if (actionsToProcess.Any())
            {
                var uiActionBar = new UniformGrid();

                if (actionsConfig.ActionsOrientation == ActionsOrientation.Horizontal)
                    uiActionBar.Columns = actionsToProcess.Count();
                else
                    uiActionBar.Rows = actionsToProcess.Count();

                uiActionBar.HorizontalAlignment = (HorizontalAlignment)Enum.Parse(typeof(HorizontalAlignment), actionsConfig.ActionAlignment.ToString());
                uiActionBar.VerticalAlignment = VerticalAlignment.Bottom;
                uiActionBar.Style = context.GetStyle("Adaptive.Actions");

                // For vertical, we want to subtract the top margin of the first button
                var topMargin = actionsConfig.ActionsOrientation == ActionsOrientation.Horizontal
                    ? context.Config.GetSpacing(actionsConfig.Spacing)
                    : context.Config.GetSpacing(actionsConfig.Spacing) - actionsConfig.ButtonSpacing;

                uiActionBar.Margin = new Thickness(0, topMargin, 0, 0);

                uiContainer.RowDefinitions.Add(new RowDefinition() { Height = GridLength.Auto });
                Grid.SetRow(uiActionBar, uiContainer.RowDefinitions.Count - 1);
                uiContainer.Children.Add(uiActionBar);

                bool isInline = (actionsConfig.ShowCard.ActionMode == ShowCardActionMode.Inline);

                int iPos = 0;
<<<<<<< HEAD
=======
                List<FrameworkElement> actionBarCards = new List<FrameworkElement>();

                // See if all actions have icons, otherwise force the icon placement to the left
                var oldConfigIconPlacement = actionsConfig.IconPlacement;
                bool allActionsHaveIcons = true;
                foreach (var action in actionsToProcess)
                {
                    if (string.IsNullOrEmpty(action.IconUrl))
                    {
                        allActionsHaveIcons = false;
                        break;
                    }
                }

                if (!allActionsHaveIcons)
                {
                    actionsConfig.IconPlacement = IconPlacement.LeftOfTitle;
                }

>>>>>>> 39c7dda4
                foreach (var action in actionsToProcess)
                {
                    // add actions
                    var uiAction = (Button)context.Render(action);


                    if (actionsConfig.ActionsOrientation == ActionsOrientation.Horizontal)
                    {
                        if (uiActionBar.Children.Count > 0) // don't apply left margin to the first item
                            uiAction.Margin = new Thickness(actionsConfig.ButtonSpacing, 0, 0, 0);
                    }
                    else
                    {
                        uiAction.Margin = new Thickness(0, actionsConfig.ButtonSpacing, 0, 0);
                    }


                    if (actionsConfig.ActionsOrientation == ActionsOrientation.Horizontal)
                        Grid.SetColumn(uiAction, iPos++);

                    uiActionBar.Children.Add(uiAction);

                    if (action is AdaptiveShowCardAction showCardAction)
                    {
                        // Only support 1 level of showCard
                        if (isInline && context.CardDepth == 1)
                        {
<<<<<<< HEAD
                            FrameworkElement uiShowCardContainer = showCardAction.CreateShowCard(context, actionsConfig);
                            context.ActionShowCards.Add(new Tuple<FrameworkElement, Button>(uiShowCardContainer, uiAction));
=======
                            Grid uiShowCardContainer = new Grid();
                            uiShowCardContainer.Style = context.GetStyle("Adaptive.Actions.ShowCard");
                            uiShowCardContainer.DataContext = showCardAction;
                            uiShowCardContainer.Margin = new Thickness(0, actionsConfig.ShowCard.InlineTopMargin, 0, 0);
                            uiShowCardContainer.Visibility = Visibility.Collapsed;

                            // render the card
                            var uiShowCardWrapper = (Grid)context.Render(showCardAction.Card);
                            uiShowCardWrapper.Background = context.GetColorBrush("Transparent");
                            uiShowCardWrapper.DataContext = showCardAction;

                            // Remove the card padding
                            var innerCard = (Grid)uiShowCardWrapper.Children[0];
                            innerCard.Margin = new Thickness(0);

                            uiShowCardContainer.Children.Add(uiShowCardWrapper);

                            actionBarCards.Add(uiShowCardContainer);
                            Grid.SetRow(uiShowCardContainer, uiContainer.RowDefinitions.Count - 1);
                            uiContainer.Children.Add(uiShowCardContainer);

                            uiAction.Click += (sender, e) =>
                            {
                                bool showCard = (uiShowCardContainer.Visibility != Visibility.Visible);
                                foreach (var actionBarCard in actionBarCards)
                                    actionBarCard.Visibility = Visibility.Collapsed;
                                if (showCard)
                                    uiShowCardContainer.Visibility = Visibility.Visible;
                            };
>>>>>>> 39c7dda4
                        }
                    }
                }

                // Restore the iconPlacement for the context.
                actionsConfig.IconPlacement = oldConfigIconPlacement;
            }
        }
    }
}<|MERGE_RESOLUTION|>--- conflicted
+++ resolved
@@ -46,9 +46,6 @@
                 bool isInline = (actionsConfig.ShowCard.ActionMode == ShowCardActionMode.Inline);
 
                 int iPos = 0;
-<<<<<<< HEAD
-=======
-                List<FrameworkElement> actionBarCards = new List<FrameworkElement>();
 
                 // See if all actions have icons, otherwise force the icon placement to the left
                 var oldConfigIconPlacement = actionsConfig.IconPlacement;
@@ -66,8 +63,7 @@
                 {
                     actionsConfig.IconPlacement = IconPlacement.LeftOfTitle;
                 }
-
->>>>>>> 39c7dda4
+                
                 foreach (var action in actionsToProcess)
                 {
                     // add actions
@@ -95,10 +91,6 @@
                         // Only support 1 level of showCard
                         if (isInline && context.CardDepth == 1)
                         {
-<<<<<<< HEAD
-                            FrameworkElement uiShowCardContainer = showCardAction.CreateShowCard(context, actionsConfig);
-                            context.ActionShowCards.Add(new Tuple<FrameworkElement, Button>(uiShowCardContainer, uiAction));
-=======
                             Grid uiShowCardContainer = new Grid();
                             uiShowCardContainer.Style = context.GetStyle("Adaptive.Actions.ShowCard");
                             uiShowCardContainer.DataContext = showCardAction;
@@ -116,19 +108,8 @@
 
                             uiShowCardContainer.Children.Add(uiShowCardWrapper);
 
-                            actionBarCards.Add(uiShowCardContainer);
-                            Grid.SetRow(uiShowCardContainer, uiContainer.RowDefinitions.Count - 1);
-                            uiContainer.Children.Add(uiShowCardContainer);
-
-                            uiAction.Click += (sender, e) =>
-                            {
-                                bool showCard = (uiShowCardContainer.Visibility != Visibility.Visible);
-                                foreach (var actionBarCard in actionBarCards)
-                                    actionBarCard.Visibility = Visibility.Collapsed;
-                                if (showCard)
-                                    uiShowCardContainer.Visibility = Visibility.Visible;
-                            };
->>>>>>> 39c7dda4
+                            // Add to the list of show cards in context
+                            context.ActionShowCards.Add(new Tuple<FrameworkElement, Button>(uiShowCardContainer, uiAction));
                         }
                     }
                 }
