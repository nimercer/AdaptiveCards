using System;
using System.Globalization;
using System.IO;
using System.Windows;
using System.Windows.Controls;
using System.Windows.Data;
using System.Windows.Markup;
using System.Windows.Media;
using System.Xml;
using Microsoft.MarkedNet;

namespace AdaptiveCards.Rendering.Wpf
{
    public static class AdaptiveTextBlockRenderer
    {
        public static FrameworkElement Render(AdaptiveTextBlock textBlock, AdaptiveRenderContext context)
        {
            var uiTextBlock = CreateControl(textBlock, context);

<<<<<<< HEAD
            FontColorConfig colorOption;
            switch (textBlock.Color)
            {
                case AdaptiveTextColor.Accent:
                    colorOption = context.RenderArgs.ForegroundColors.Accent;
                    break;
                case AdaptiveTextColor.Attention:
                    colorOption = context.RenderArgs.ForegroundColors.Attention;
                    break;
                case AdaptiveTextColor.Dark:
                    colorOption = context.RenderArgs.ForegroundColors.Dark;
                    break;
                case AdaptiveTextColor.Good:
                    colorOption = context.RenderArgs.ForegroundColors.Good;
                    break;
                case AdaptiveTextColor.Light:
                    colorOption = context.RenderArgs.ForegroundColors.Light;
                    break;
                case AdaptiveTextColor.Warning:
                    colorOption = context.RenderArgs.ForegroundColors.Warning;
                    break;
                case AdaptiveTextColor.Default:
                default:
                    colorOption = context.RenderArgs.ForegroundColors.Default;
                    break;
            }

            if (textBlock.IsSubtle)
                uiTextBlock.SetColor(colorOption.Subtle, context);
            else
                uiTextBlock.SetColor(colorOption.Default, context);
=======
            uiTextBlock.SetColor(textBlock.Color, textBlock.IsSubtle, context);
>>>>>>> 028f71ea

            if (textBlock.MaxWidth > 0)
            {
                uiTextBlock.MaxWidth = textBlock.MaxWidth;
            }

            if (textBlock.MaxLines > 0)
            {
                var uiGrid = new Grid();
                uiGrid.RowDefinitions.Add(new RowDefinition() { Height = GridLength.Auto });

                // create hidden textBlock with appropriate linebreaks that we can use to measure the ActualHeight
                // using same style, fontWeight settings as original textblock
                var measureBlock = new TextBlock()
                {
                    Style = uiTextBlock.Style,
                    FontWeight = uiTextBlock.FontWeight,
                    FontSize = uiTextBlock.FontSize,
                    Visibility = Visibility.Hidden,
                    TextWrapping = TextWrapping.NoWrap,
                    HorizontalAlignment = System.Windows.HorizontalAlignment.Left,
                    VerticalAlignment = VerticalAlignment.Top,
                    DataContext = textBlock.MaxLines
                };

                measureBlock.Inlines.Add(uiTextBlock.Text);

                // bind the real textBlock's Height => MeasureBlock.ActualHeight
                uiTextBlock.SetBinding(FrameworkElement.MaxHeightProperty, new Binding()
                {
                    Path = new PropertyPath("ActualHeight"),
                    Source = measureBlock,
                    Mode = BindingMode.OneWay,
                    Converter = new MultiplyConverter(textBlock.MaxLines)
                });

                // Add both to a grid so they go as a unit
                uiGrid.Children.Add(measureBlock);

                uiGrid.Children.Add(uiTextBlock);
                return uiGrid;

            }

            if (!textBlock.IsVisible)
            {
                uiTextBlock.Visibility = Visibility.Collapsed;
            }

            return uiTextBlock;
        }

        private static TextBlock CreateControl(AdaptiveTextBlock textBlock, AdaptiveRenderContext context)
        {
            Marked marked = new Marked();
            marked.Options.Renderer = new AdaptiveXamlMarkdownRenderer();
            marked.Options.Mangle = false;
            marked.Options.Sanitize = true;

            string text = RendererUtilities.ApplyTextFunctions(textBlock.Text, context.Lang);
            // uiTextBlock.Text = textBlock.Text;
            string xaml = $"<TextBlock  xmlns=\"http://schemas.microsoft.com/winfx/2006/xaml/presentation\">{marked.Parse(text)}</TextBlock>";
            StringReader stringReader = new StringReader(xaml);

            XmlReader xmlReader = XmlReader.Create(stringReader);
            var uiTextBlock = (System.Windows.Controls.TextBlock)XamlReader.Load(xmlReader);
            uiTextBlock.Style = context.GetStyle($"Adaptive.{textBlock.Type}");

            uiTextBlock.TextWrapping = TextWrapping.NoWrap;

            uiTextBlock.FontFamily = new FontFamily(context.Config.GetFontFamily(textBlock.FontStyle));
            uiTextBlock.FontWeight = FontWeight.FromOpenTypeWeight(context.Config.GetFontWeight(textBlock.FontStyle, textBlock.Weight));
            uiTextBlock.FontSize = context.Config.GetFontSize(textBlock.FontStyle, textBlock.Size);

            uiTextBlock.TextTrimming = TextTrimming.CharacterEllipsis;

            if (textBlock.HorizontalAlignment != AdaptiveHorizontalAlignment.Left)
            {
                System.Windows.TextAlignment alignment;
                if (Enum.TryParse<System.Windows.TextAlignment>(textBlock.HorizontalAlignment.ToString(), out alignment))
                    uiTextBlock.TextAlignment = alignment;
            }

            if (textBlock.Wrap)
                uiTextBlock.TextWrapping = TextWrapping.Wrap;

            return uiTextBlock;
        }

        private class MultiplyConverter : IValueConverter
        {
            private int multiplier;

            public MultiplyConverter(int multiplier)
            {
                this.multiplier = multiplier;
            }

            public object Convert(object value, Type targetType, object parameter, CultureInfo culture)
            {
                return (double)value * this.multiplier;
            }

            public object ConvertBack(object value, Type targetType, object parameter, CultureInfo culture)
            {
                return (double)value * this.multiplier;
            }
        }
    }
}<|MERGE_RESOLUTION|>--- conflicted
+++ resolved
@@ -17,41 +17,7 @@
         {
             var uiTextBlock = CreateControl(textBlock, context);
 
-<<<<<<< HEAD
-            FontColorConfig colorOption;
-            switch (textBlock.Color)
-            {
-                case AdaptiveTextColor.Accent:
-                    colorOption = context.RenderArgs.ForegroundColors.Accent;
-                    break;
-                case AdaptiveTextColor.Attention:
-                    colorOption = context.RenderArgs.ForegroundColors.Attention;
-                    break;
-                case AdaptiveTextColor.Dark:
-                    colorOption = context.RenderArgs.ForegroundColors.Dark;
-                    break;
-                case AdaptiveTextColor.Good:
-                    colorOption = context.RenderArgs.ForegroundColors.Good;
-                    break;
-                case AdaptiveTextColor.Light:
-                    colorOption = context.RenderArgs.ForegroundColors.Light;
-                    break;
-                case AdaptiveTextColor.Warning:
-                    colorOption = context.RenderArgs.ForegroundColors.Warning;
-                    break;
-                case AdaptiveTextColor.Default:
-                default:
-                    colorOption = context.RenderArgs.ForegroundColors.Default;
-                    break;
-            }
-
-            if (textBlock.IsSubtle)
-                uiTextBlock.SetColor(colorOption.Subtle, context);
-            else
-                uiTextBlock.SetColor(colorOption.Default, context);
-=======
             uiTextBlock.SetColor(textBlock.Color, textBlock.IsSubtle, context);
->>>>>>> 028f71ea
 
             if (textBlock.MaxWidth > 0)
             {
