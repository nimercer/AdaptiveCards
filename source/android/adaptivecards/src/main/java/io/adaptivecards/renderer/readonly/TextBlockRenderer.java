package io.adaptivecards.renderer.readonly;

import android.content.Context;
import android.graphics.Color;
import android.graphics.Typeface;
import android.os.Build;
import android.support.v4.app.FragmentManager;
import android.text.Editable;
import android.text.Html;
import android.text.Layout;
import android.text.Selection;
import android.text.Spannable;
import android.text.SpannableString;
import android.text.Spanned;
import android.text.TextUtils;
import android.text.method.LinkMovementMethod;
import android.text.style.ClickableSpan;
import android.view.Gravity;
import android.view.MotionEvent;
import android.view.View;
import android.view.ViewGroup;
import android.widget.LinearLayout;
import android.widget.TextView;

import io.adaptivecards.objectmodel.ContainerStyle;
import io.adaptivecards.objectmodel.ForegroundColor;
import io.adaptivecards.objectmodel.HeightType;
import io.adaptivecards.objectmodel.MarkDownParser;
import io.adaptivecards.renderer.RenderedAdaptiveCard;
import io.adaptivecards.renderer.actionhandler.ICardActionHandler;
import io.adaptivecards.renderer.inputhandler.IInputHandler;
import io.adaptivecards.objectmodel.BaseCardElement;
import io.adaptivecards.objectmodel.FontSizesConfig;
import io.adaptivecards.objectmodel.HorizontalAlignment;
import io.adaptivecards.objectmodel.HostConfig;
import io.adaptivecards.objectmodel.TextBlock;
import io.adaptivecards.objectmodel.TextSize;
import io.adaptivecards.objectmodel.TextWeight;
import io.adaptivecards.renderer.BaseCardElementRenderer;

import org.xml.sax.XMLReader;

import java.util.HashMap;
import java.util.Vector;

public class TextBlockRenderer extends BaseCardElementRenderer
{
    protected TextBlockRenderer()
    {
        // Set up Text Weight Map
        m_textWeightMap.put(TextWeight.Default, g_textWeightDefault);
        m_textWeightMap.put(TextWeight.Bolder, g_textWeightBolder);
        m_textWeightMap.put(TextWeight.Lighter, g_textWeightLighter);
    }

    public static TextBlockRenderer getInstance()
    {
        if (s_instance == null)
        {
            s_instance = new TextBlockRenderer();
        }

        return s_instance;
    }

    static void setTextSize(Context context, TextView textView, TextSize textSize, HostConfig hostConfig)
    {
        FontSizesConfig fontSizesConfig = hostConfig.getFontSizes();
        if (textSize == TextSize.ExtraLarge)
        {
            textView.setTextSize(fontSizesConfig.getExtraLargeFontSize());
        }
        else if (textSize == TextSize.Large)
        {
            textView.setTextSize(fontSizesConfig.getLargeFontSize());
        }
        else if (textSize == TextSize.Medium)
        {
            textView.setTextSize(fontSizesConfig.getMediumFontSize());
        }
        else if (textSize == TextSize.Default)
        {
            textView.setTextSize(fontSizesConfig.getDefaultFontSize());
        }
        else if (textSize == TextSize.Small)
        {
            textView.setTextSize(fontSizesConfig.getSmallFontSize());
        }
        else
        {
            throw new IllegalArgumentException("Unknown text size: " + textSize.toString());
        }
    }

    static void setTextAlignment(TextView textView, HorizontalAlignment textAlignment)
    {
        int alignment;
        if (textAlignment == HorizontalAlignment.Center)
        {
            alignment = Gravity.CENTER;
        }
        else if (textAlignment == HorizontalAlignment.Left)
        {
            alignment = Gravity.LEFT;
        }
        else if (textAlignment == HorizontalAlignment.Right)
        {
            alignment = Gravity.RIGHT;
        }
        else
        {
            throw new IllegalArgumentException("Invalid text alignment: " + textAlignment.toString());
        }

        textView.setGravity(alignment);
    }

    void setTextFormat(TextView textView, String textFamily, TextWeight textWeight)
    {
        textView.setTypeface(Typeface.create(textFamily, Typeface.NORMAL), m_textWeightMap.get(textWeight));
    }

    static void setTextColor(TextView textView, ForegroundColor foregroundColor, HostConfig hostConfig, boolean isSubtle, ContainerStyle containerStyle)
    {
        if (containerStyle == ContainerStyle.Emphasis)
        {
            textView.setTextColor(getColor(foregroundColor, hostConfig.getContainerStyles().getEmphasisPalette().getForegroundColors(), isSubtle));
        }
        else
        {
            textView.setTextColor(getColor(foregroundColor, hostConfig.getContainerStyles().getDefaultPalette().getForegroundColors(), isSubtle));
        }
    }

    // Class to replace ul and li tags
<<<<<<< HEAD
    public static class UlTagHandler implements Html.TagHandler{
=======
    public class UlTagHandler implements Html.TagHandler{
        private int tagNumber = 0;
        private boolean orderedList = false;

>>>>>>> c962431c
        @Override
        public void handleTag(boolean opening, String tag, Editable output,
                              XMLReader xmlReader) {
            if (tag.equals("ul") && !opening)
            {
                output.append("\n");
            }

            if (tag.equals("listItem") && opening)
            {
                if (orderedList)
                {
                    output.append("\n");
                    output.append(String.valueOf(tagNumber));
                    output.append(". ");
                    tagNumber++;
                }
                else
                {
                    output.append("\n• ");
                }
            }

            if (tag.equals("ol") && opening)
            {
                orderedList = true;
                tagNumber = 1;
            }
        }
    }

    static class TouchTextView implements View.OnTouchListener
    {
        Spannable spannable;

        public TouchTextView (Spannable spannable)
        {
            this.spannable = spannable;
        }

        @Override
        public boolean onTouch(View v, MotionEvent event)
        {
            int action = event.getAction();
            if (!(v instanceof TextView))
            {
                return false;
            }
            TextView textView  = (TextView) v;
            if (action == MotionEvent.ACTION_UP ||
                    action == MotionEvent.ACTION_DOWN)
            {
                int x = (int) event.getX();
                int y = (int) event.getY();

                x -= textView.getTotalPaddingLeft();
                y -= textView.getTotalPaddingTop();

                x += textView.getScrollX();
                y += textView.getScrollY();

                Layout layout = textView.getLayout();
                int line = layout.getLineForVertical(y);
                int off = layout.getOffsetForHorizontal(line, x);

                ClickableSpan[] link = spannable.getSpans(off, off, ClickableSpan.class);

                if (link.length != 0)
                {
                    if (action == MotionEvent.ACTION_UP)
                    {
                        link[0].onClick(textView);
                    }
                    else if (action == MotionEvent.ACTION_DOWN)
                    {
                        Selection.setSelection(spannable,
                                spannable.getSpanStart(link[0]),
                                spannable.getSpanEnd(link[0]));
                    }

                    return true;

                }
                else
                {
                    Selection.removeSelection(spannable);
                }
            }

            return false;
        }
    }

    @Override
    public View render(
            RenderedAdaptiveCard renderedCard,
            Context context,
            FragmentManager fragmentManager,
            ViewGroup viewGroup,
            BaseCardElement baseCardElement,
            ICardActionHandler cardActionHandler,
            HostConfig hostConfig,
            ContainerStyle containerStyle)
    {
        TextBlock textBlock = null;
        if (baseCardElement instanceof TextBlock)
        {
            textBlock = (TextBlock) baseCardElement;
        }
        else if ((textBlock = TextBlock.dynamic_cast(baseCardElement)) == null)
        {
            throw new InternalError("Unable to convert BaseCardElement to TextBlock object model.");
        }

        TextView textView = new TextView(context);
        textView.setTag(baseCardElement);

        DateTimeParser parser = new DateTimeParser(textBlock.GetLanguage());
        String textWithFormattedDates = parser.GenerateString(textBlock.GetTextForDateParsing());

<<<<<<< HEAD
        CharSequence text = RendererUtil.handleSpecialText(textWithFormattedDates);
        textView.setText(text);
=======
        MarkDownParser markDownParser = new MarkDownParser(textWithFormattedDates);
        String textString = markDownParser.TransformToHtml();

        // preprocess string to change <li> to <listItem> so we get a chance to handle them
        textString = textString.replace("<li>", "<listItem>");

        Spanned htmlString;
        if (Build.VERSION.SDK_INT >= Build.VERSION_CODES.N)
        {
            htmlString = Html.fromHtml(textString, Html.FROM_HTML_MODE_COMPACT, null, new UlTagHandler());
        }
        else
        {
            // Before Android N, html.fromHtml adds two newline characters to end of string
            htmlString = Html.fromHtml(textString, null, new UlTagHandler());
        }
        textView.setText(trimHtmlString(htmlString));
>>>>>>> c962431c
        if (!textBlock.GetWrap())
        {
            textView.setMaxLines(1);
        }
        textView.setEllipsize(TextUtils.TruncateAt.END);
        textView.setOnTouchListener(new TouchTextView(new SpannableString(text)));
        textView.setHorizontallyScrolling(false);
        setTextFormat(textView, hostConfig.getFontFamily(), textBlock.GetTextWeight());
        setTextSize(context, textView, textBlock.GetTextSize(), hostConfig);
        setSpacingAndSeparator(context, viewGroup, textBlock.GetSpacing(), textBlock.GetSeparator(), hostConfig, true);
        setTextColor(textView, textBlock.GetTextColor(), hostConfig, textBlock.GetIsSubtle(), containerStyle);
        setTextAlignment(textView, textBlock.GetHorizontalAlignment());

        if( textBlock.GetHeight() == HeightType.Stretch )
        {
            textView.setLayoutParams(new LinearLayout.LayoutParams(LinearLayout.LayoutParams.MATCH_PARENT, LinearLayout.LayoutParams.MATCH_PARENT, 1));
        }
        else
        {
            textView.setLayoutParams(new LinearLayout.LayoutParams(LinearLayout.LayoutParams.MATCH_PARENT, LinearLayout.LayoutParams.WRAP_CONTENT));
        }

        int maxLines = (int)textBlock.GetMaxLines();
        if (maxLines > 0 && textBlock.GetWrap())
        {
            textView.setMaxLines(maxLines);
        }
        else if (!textBlock.GetWrap())
        {
            textView.setMaxLines(1);
        }

        viewGroup.addView(textView);
        return textView;
    }

    private static TextBlockRenderer s_instance = null;

    private HashMap<TextWeight, Integer> m_textWeightMap = new HashMap<TextWeight, Integer>();

    // Text Weight Constants
    private final int g_textWeightDefault = Typeface.NORMAL;
    private final int g_textWeightBolder = Typeface.BOLD;
    private final int g_textWeightLighter = Typeface.ITALIC;
}<|MERGE_RESOLUTION|>--- conflicted
+++ resolved
@@ -1,19 +1,13 @@
 package io.adaptivecards.renderer.readonly;
 
 import android.content.Context;
-import android.graphics.Color;
 import android.graphics.Typeface;
-import android.os.Build;
 import android.support.v4.app.FragmentManager;
-import android.text.Editable;
-import android.text.Html;
 import android.text.Layout;
 import android.text.Selection;
 import android.text.Spannable;
 import android.text.SpannableString;
-import android.text.Spanned;
 import android.text.TextUtils;
-import android.text.method.LinkMovementMethod;
 import android.text.style.ClickableSpan;
 import android.view.Gravity;
 import android.view.MotionEvent;
@@ -25,10 +19,8 @@
 import io.adaptivecards.objectmodel.ContainerStyle;
 import io.adaptivecards.objectmodel.ForegroundColor;
 import io.adaptivecards.objectmodel.HeightType;
-import io.adaptivecards.objectmodel.MarkDownParser;
 import io.adaptivecards.renderer.RenderedAdaptiveCard;
 import io.adaptivecards.renderer.actionhandler.ICardActionHandler;
-import io.adaptivecards.renderer.inputhandler.IInputHandler;
 import io.adaptivecards.objectmodel.BaseCardElement;
 import io.adaptivecards.objectmodel.FontSizesConfig;
 import io.adaptivecards.objectmodel.HorizontalAlignment;
@@ -38,10 +30,7 @@
 import io.adaptivecards.objectmodel.TextWeight;
 import io.adaptivecards.renderer.BaseCardElementRenderer;
 
-import org.xml.sax.XMLReader;
-
 import java.util.HashMap;
-import java.util.Vector;
 
 public class TextBlockRenderer extends BaseCardElementRenderer
 {
@@ -129,46 +118,6 @@
         else
         {
             textView.setTextColor(getColor(foregroundColor, hostConfig.getContainerStyles().getDefaultPalette().getForegroundColors(), isSubtle));
-        }
-    }
-
-    // Class to replace ul and li tags
-<<<<<<< HEAD
-    public static class UlTagHandler implements Html.TagHandler{
-=======
-    public class UlTagHandler implements Html.TagHandler{
-        private int tagNumber = 0;
-        private boolean orderedList = false;
-
->>>>>>> c962431c
-        @Override
-        public void handleTag(boolean opening, String tag, Editable output,
-                              XMLReader xmlReader) {
-            if (tag.equals("ul") && !opening)
-            {
-                output.append("\n");
-            }
-
-            if (tag.equals("listItem") && opening)
-            {
-                if (orderedList)
-                {
-                    output.append("\n");
-                    output.append(String.valueOf(tagNumber));
-                    output.append(". ");
-                    tagNumber++;
-                }
-                else
-                {
-                    output.append("\n• ");
-                }
-            }
-
-            if (tag.equals("ol") && opening)
-            {
-                orderedList = true;
-                tagNumber = 1;
-            }
         }
     }
 
@@ -261,28 +210,9 @@
         DateTimeParser parser = new DateTimeParser(textBlock.GetLanguage());
         String textWithFormattedDates = parser.GenerateString(textBlock.GetTextForDateParsing());
 
-<<<<<<< HEAD
         CharSequence text = RendererUtil.handleSpecialText(textWithFormattedDates);
         textView.setText(text);
-=======
-        MarkDownParser markDownParser = new MarkDownParser(textWithFormattedDates);
-        String textString = markDownParser.TransformToHtml();
-
-        // preprocess string to change <li> to <listItem> so we get a chance to handle them
-        textString = textString.replace("<li>", "<listItem>");
-
-        Spanned htmlString;
-        if (Build.VERSION.SDK_INT >= Build.VERSION_CODES.N)
-        {
-            htmlString = Html.fromHtml(textString, Html.FROM_HTML_MODE_COMPACT, null, new UlTagHandler());
-        }
-        else
-        {
-            // Before Android N, html.fromHtml adds two newline characters to end of string
-            htmlString = Html.fromHtml(textString, null, new UlTagHandler());
-        }
-        textView.setText(trimHtmlString(htmlString));
->>>>>>> c962431c
+
         if (!textBlock.GetWrap())
         {
             textView.setMaxLines(1);
