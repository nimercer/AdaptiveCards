--- conflicted
+++ resolved
@@ -35,19 +35,12 @@
             ActionTypeToString(ActionType::ToggleVisibility),
         });
 
-<<<<<<< HEAD
-        m_cardElementParsers.insert({{ActionTypeToString(ActionType::OpenUrl), std::make_shared<OpenUrlActionParser>()},
-                                     {ActionTypeToString(ActionType::ShowCard), std::make_shared<ShowCardActionParser>()},
-                                     {ActionTypeToString(ActionType::Submit), std::make_shared<SubmitActionParser>()},
-                                     {ActionTypeToString(ActionType::ToggleVisibility), std::make_shared<ToggleVisibilityActionParser>()}});
-=======
         m_cardElementParsers.insert(
             {{ActionTypeToString(ActionType::OpenUrl), std::make_shared<OpenUrlActionParser>()},
              {ActionTypeToString(ActionType::ShowCard), std::make_shared<ShowCardActionParser>()},
              {ActionTypeToString(ActionType::Submit), std::make_shared<SubmitActionParser>()},
              {ActionTypeToString(ActionType::ToggleVisibility), std::make_shared<ToggleVisibilityActionParser>()},
              {ActionTypeToString(ActionType::UnknownAction), std::make_shared<UnknownActionParser>()}});
->>>>>>> eeab854d
     }
 
     void ActionParserRegistration::AddParser(std::string const& elementType, std::shared_ptr<ActionElementParser> parser)
