--- conflicted
+++ resolved
@@ -1,12 +1,6 @@
 #pragma once
 
 #include "pch.h"
-<<<<<<< HEAD
-#include "BackgroundImage.h"
-#include "BaseActionElement.h"
-#include "Enums.h"
-=======
->>>>>>> afbb099a
 #include "BaseCardElement.h"
 
 namespace AdaptiveSharedNamespace
@@ -36,16 +30,12 @@
         VerticalContentAlignment GetVerticalContentAlignment() const;
         void SetVerticalContentAlignment(const VerticalContentAlignment value);
 
-        std::shared_ptr<BackgroundImage> GetBackgroundImage() const;
-        void SetBackgroundImage(const std::shared_ptr<BackgroundImage> value);
-
         void GetResourceInformation(std::vector<RemoteResourceInformation>& resourceInfo) override;
 
     private:
         void PopulateKnownPropertiesSet() override;
 
         ContainerStyle m_style;
-        std::shared_ptr<BackgroundImage> m_backgroundImage;
         VerticalContentAlignment m_verticalContentAlignment;
         std::vector<std::shared_ptr<AdaptiveSharedNamespace::BaseCardElement>> m_items;
         std::shared_ptr<BaseActionElement> m_selectAction;
