﻿<?xml version="1.0" encoding="utf-8"?>
<Project ToolsVersion="4.0" xmlns="http://schemas.microsoft.com/developer/msbuild/2003">
  <ItemGroup>
    <Filter Include="Source Files">
      <UniqueIdentifier>{4FC737F1-C7A5-4376-A066-2A32D752A2FF}</UniqueIdentifier>
      <Extensions>cpp;c;cc;cxx;def;odl;idl;hpj;bat;asm;asmx</Extensions>
    </Filter>
    <Filter Include="Header Files">
      <UniqueIdentifier>{93995380-89BD-4b04-88EB-625FBE52EBFB}</UniqueIdentifier>
      <Extensions>h;hh;hpp;hxx;hm;inl;inc;xsd</Extensions>
    </Filter>
    <Filter Include="Resource Files">
      <UniqueIdentifier>{67DA6AB6-F800-4c08-8B7A-83BB121AAD01}</UniqueIdentifier>
      <Extensions>rc;ico;cur;bmp;dlg;rc2;rct;bin;rgs;gif;jpg;jpeg;jpe;resx;tiff;tif;png;wav;mfcribbon-ms</Extensions>
    </Filter>
  </ItemGroup>
  <ItemGroup>
    <ClCompile Include="..\..\ObjectModel\pch.cpp">
      <Filter>Source Files</Filter>
    </ClCompile>
    <ClCompile Include="..\..\ObjectModel\AdaptiveCardParseException.cpp">
      <Filter>Source Files</Filter>
    </ClCompile>
    <ClCompile Include="..\..\ObjectModel\ActionSet.cpp">
      <Filter>Source Files</Filter>
    </ClCompile>
    <ClCompile Include="..\..\ObjectModel\BaseActionElement.cpp">
      <Filter>Source Files</Filter>
    </ClCompile>
    <ClCompile Include="..\..\ObjectModel\BaseCardElement.cpp">
      <Filter>Source Files</Filter>
    </ClCompile>
    <ClCompile Include="..\..\ObjectModel\BaseInputElement.cpp">
      <Filter>Source Files</Filter>
    </ClCompile>
    <ClCompile Include="..\..\ObjectModel\ChoiceInput.cpp">
      <Filter>Source Files</Filter>
    </ClCompile>
    <ClCompile Include="..\..\ObjectModel\ChoiceSetInput.cpp">
      <Filter>Source Files</Filter>
    </ClCompile>
    <ClCompile Include="..\..\ObjectModel\Column.cpp">
      <Filter>Source Files</Filter>
    </ClCompile>
    <ClCompile Include="..\..\ObjectModel\ColumnSet.cpp">
      <Filter>Source Files</Filter>
    </ClCompile>
    <ClCompile Include="..\..\ObjectModel\Container.cpp">
      <Filter>Source Files</Filter>
    </ClCompile>
    <ClCompile Include="..\..\ObjectModel\DateInput.cpp">
      <Filter>Source Files</Filter>
    </ClCompile>
    <ClCompile Include="..\..\ObjectModel\Enums.cpp">
      <Filter>Source Files</Filter>
    </ClCompile>
    <ClCompile Include="..\..\ObjectModel\Fact.cpp">
      <Filter>Source Files</Filter>
    </ClCompile>
    <ClCompile Include="..\..\ObjectModel\FactSet.cpp">
      <Filter>Source Files</Filter>
    </ClCompile>
    <ClCompile Include="..\..\ObjectModel\HostConfig.cpp">
      <Filter>Source Files</Filter>
    </ClCompile>
    <ClCompile Include="..\..\ObjectModel\Image.cpp">
      <Filter>Source Files</Filter>
    </ClCompile>
    <ClCompile Include="..\..\ObjectModel\ImageSet.cpp">
      <Filter>Source Files</Filter>
    </ClCompile>
    <ClCompile Include="..\..\ObjectModel\jsoncpp.cpp">
      <Filter>Source Files</Filter>
    </ClCompile>
    <ClCompile Include="..\..\ObjectModel\NumberInput.cpp">
      <Filter>Source Files</Filter>
    </ClCompile>
    <ClCompile Include="..\..\ObjectModel\OpenUrlAction.cpp">
      <Filter>Source Files</Filter>
    </ClCompile>
    <ClCompile Include="..\..\ObjectModel\ParseUtil.cpp">
      <Filter>Source Files</Filter>
    </ClCompile>
    <ClCompile Include="..\..\ObjectModel\Separator.cpp">
      <Filter>Source Files</Filter>
    </ClCompile>
    <ClCompile Include="..\..\ObjectModel\SharedAdaptiveCard.cpp">
      <Filter>Source Files</Filter>
    </ClCompile>
    <ClCompile Include="..\..\ObjectModel\ShowCardAction.cpp">
      <Filter>Source Files</Filter>
    </ClCompile>
    <ClCompile Include="..\..\ObjectModel\SubmitAction.cpp">
      <Filter>Source Files</Filter>
    </ClCompile>
    <ClCompile Include="..\..\ObjectModel\TextBlock.cpp">
      <Filter>Source Files</Filter>
    </ClCompile>
    <ClCompile Include="..\..\ObjectModel\TextInput.cpp">
      <Filter>Source Files</Filter>
    </ClCompile>
    <ClCompile Include="..\..\ObjectModel\TimeInput.cpp">
      <Filter>Source Files</Filter>
    </ClCompile>
    <ClCompile Include="..\..\ObjectModel\ToggleInput.cpp">
      <Filter>Source Files</Filter>
    </ClCompile>
    <ClCompile Include="..\..\ObjectModel\MarkDownParser.cpp">
      <Filter>Source Files</Filter>
    </ClCompile>
    <ClCompile Include="..\..\ObjectModel\ActionParserRegistration.cpp">
      <Filter>Source Files</Filter>
    </ClCompile>
    <ClCompile Include="..\..\ObjectModel\ElementParserRegistration.cpp">
      <Filter>Source Files</Filter>
    </ClCompile>
    <ClCompile Include="..\..\ObjectModel\MarkDownHtmlGenerator.cpp">
      <Filter>Source Files</Filter>
    </ClCompile>
    <ClCompile Include="..\..\ObjectModel\MarkDownBlockParser.cpp">
      <Filter>Source Files</Filter>
    </ClCompile>
    <ClCompile Include="..\..\ObjectModel\MarkDownParsedResult.cpp">
      <Filter>Source Files</Filter>
    </ClCompile>
    <ClCompile Include="..\..\ObjectModel\DateTimePreparsedToken.cpp">
      <Filter>Source Files</Filter>
    </ClCompile>
    <ClCompile Include="..\..\ObjectModel\DateTimePreparser.cpp">
      <Filter>Source Files</Filter>
    </ClCompile>
    <ClCompile Include="..\..\ObjectModel\Util.cpp">
      <Filter>Source Files</Filter>
    </ClCompile>
    <ClCompile Include="..\..\ObjectModel\UnknownElement.cpp">
      <Filter>Source Files</Filter>
    </ClCompile>
    <ClCompile Include="..\..\ObjectModel\AdaptiveCardParseWarning.cpp">
      <Filter>Source Files</Filter>
    </ClCompile>
    <ClCompile Include="..\..\ObjectModel\ParseResult.cpp">
      <Filter>Source Files</Filter>
    </ClCompile>
    <ClCompile Include="..\..\ObjectModel\Media.cpp">
      <Filter>Source Files</Filter>
    </ClCompile>
    <ClCompile Include="..\..\ObjectModel\MediaSource.cpp">
      <Filter>Source Files</Filter>
    </ClCompile>
    <ClCompile Include="..\..\ObjectModel\SemanticVersion.cpp">
      <Filter>Source Files</Filter>
    </ClCompile>
    <ClCompile Include="..\..\ObjectModel\AdaptiveBase64Util.cpp">
      <Filter>Source Files</Filter>
    </ClCompile>
    <ClCompile Include="..\..\ObjectModel\ParseContext.cpp">
      <Filter>Source Files</Filter>
    </ClCompile>
    <ClCompile Include="..\..\ObjectModel\ToggleVisibilityAction.cpp">
      <Filter>Source Files</Filter>
    </ClCompile>
    <ClCompile Include="..\..\ObjectModel\ToggleVisibilityTarget.cpp">
      <Filter>Source Files</Filter>
    </ClCompile>
<<<<<<< HEAD
=======
    <ClCompile Include="..\..\ObjectModel\UnknownAction.cpp">
      <Filter>Source Files</Filter>
    </ClCompile>
    <ClCompile Include="..\..\ObjectModel\BaseElement.cpp">
      <Filter>Source Files</Filter>
    </ClCompile>
>>>>>>> eeab854d
  </ItemGroup>
  <ItemGroup>
    <ClInclude Include="..\..\ObjectModel\AdaptiveCardParseWarning.h">
      <Filter>Header Files</Filter>
    </ClInclude>
    <ClInclude Include="..\..\ObjectModel\ParseResult.h">
      <Filter>Header Files</Filter>
    </ClInclude>
    <ClInclude Include="..\..\ObjectModel\ActionParserRegistration.h">
      <Filter>Header Files</Filter>
    </ClInclude>
    <ClInclude Include="..\..\ObjectModel\ActionSet.h">
      <Filter>Header Files</Filter>
    </ClInclude>
    <ClInclude Include="..\..\ObjectModel\AdaptiveBase64Util.h">
      <Filter>Header Files</Filter>
    </ClInclude>
    <ClInclude Include="..\..\ObjectModel\AdaptiveCardParseException.h">
      <Filter>Header Files</Filter>
    </ClInclude>
    <ClInclude Include="..\..\ObjectModel\BaseActionElement.h">
      <Filter>Header Files</Filter>
    </ClInclude>
    <ClInclude Include="..\..\ObjectModel\BaseCardElement.h">
      <Filter>Header Files</Filter>
    </ClInclude>
    <ClInclude Include="..\..\ObjectModel\BaseElement.h">
      <Filter>Header Files</Filter>
    </ClInclude>
    <ClInclude Include="..\..\ObjectModel\BaseInputElement.h">
      <Filter>Header Files</Filter>
    </ClInclude>
    <ClInclude Include="..\..\ObjectModel\ChoiceInput.h">
      <Filter>Header Files</Filter>
    </ClInclude>
    <ClInclude Include="..\..\ObjectModel\ChoiceSetInput.h">
      <Filter>Header Files</Filter>
    </ClInclude>
    <ClInclude Include="..\..\ObjectModel\Column.h">
      <Filter>Header Files</Filter>
    </ClInclude>
    <ClInclude Include="..\..\ObjectModel\ColumnSet.h">
      <Filter>Header Files</Filter>
    </ClInclude>
    <ClInclude Include="..\..\ObjectModel\Container.h">
      <Filter>Header Files</Filter>
    </ClInclude>
    <ClInclude Include="..\..\ObjectModel\DateInput.h">
      <Filter>Header Files</Filter>
    </ClInclude>
    <ClInclude Include="..\..\ObjectModel\DateTimePreparsedToken.h">
      <Filter>Header Files</Filter>
    </ClInclude>
    <ClInclude Include="..\..\ObjectModel\DateTimePreparser.h">
      <Filter>Header Files</Filter>
    </ClInclude>
    <ClInclude Include="..\..\ObjectModel\ElementParserRegistration.h">
      <Filter>Header Files</Filter>
    </ClInclude>
    <ClInclude Include="..\..\ObjectModel\Enums.h">
      <Filter>Header Files</Filter>
    </ClInclude>
    <ClInclude Include="..\..\ObjectModel\Fact.h">
      <Filter>Header Files</Filter>
    </ClInclude>
    <ClInclude Include="..\..\ObjectModel\FactSet.h">
      <Filter>Header Files</Filter>
    </ClInclude>
    <ClInclude Include="..\..\ObjectModel\HostConfig.h">
      <Filter>Header Files</Filter>
    </ClInclude>
    <ClInclude Include="..\..\ObjectModel\Image.h">
      <Filter>Header Files</Filter>
    </ClInclude>
    <ClInclude Include="..\..\ObjectModel\ImageSet.h">
      <Filter>Header Files</Filter>
    </ClInclude>
    <ClInclude Include="..\..\ObjectModel\MarkDownBlockParser.h">
      <Filter>Header Files</Filter>
    </ClInclude>
    <ClInclude Include="..\..\ObjectModel\MarkDownHtmlGenerator.h">
      <Filter>Header Files</Filter>
    </ClInclude>
    <ClInclude Include="..\..\ObjectModel\MarkDownParsedResult.h">
      <Filter>Header Files</Filter>
    </ClInclude>
    <ClInclude Include="..\..\ObjectModel\MarkDownParser.h">
      <Filter>Header Files</Filter>
    </ClInclude>
    <ClInclude Include="..\..\ObjectModel\Media.h">
      <Filter>Header Files</Filter>
    </ClInclude>
    <ClInclude Include="..\..\ObjectModel\MediaSource.h">
      <Filter>Header Files</Filter>
    </ClInclude>
    <ClInclude Include="..\..\ObjectModel\NumberInput.h">
      <Filter>Header Files</Filter>
    </ClInclude>
    <ClInclude Include="..\..\ObjectModel\OpenUrlAction.h">
      <Filter>Header Files</Filter>
    </ClInclude>
    <ClInclude Include="..\..\ObjectModel\ParseContext.h">
      <Filter>Header Files</Filter>
    </ClInclude>
    <ClInclude Include="..\..\ObjectModel\ParseUtil.h">
      <Filter>Header Files</Filter>
    </ClInclude>
    <ClInclude Include="..\..\ObjectModel\SemanticVersion.h">
      <Filter>Header Files</Filter>
    </ClInclude>
    <ClInclude Include="..\..\ObjectModel\RemoteResourceInformation.h">
      <Filter>Header Files</Filter>
    </ClInclude>
    <ClInclude Include="..\..\ObjectModel\pch.h">
      <Filter>Header Files</Filter>
    </ClInclude>
    <ClInclude Include="..\..\ObjectModel\Separator.h">
      <Filter>Header Files</Filter>
    </ClInclude>
    <ClInclude Include="..\..\ObjectModel\SharedAdaptiveCard.h">
      <Filter>Header Files</Filter>
    </ClInclude>
    <ClInclude Include="..\..\ObjectModel\ShowCardAction.h">
      <Filter>Header Files</Filter>
    </ClInclude>
    <ClInclude Include="..\..\ObjectModel\SubmitAction.h">
      <Filter>Header Files</Filter>
    </ClInclude>
    <ClInclude Include="..\..\ObjectModel\TextBlock.h">
      <Filter>Header Files</Filter>
    </ClInclude>
    <ClInclude Include="..\..\ObjectModel\TextInput.h">
      <Filter>Header Files</Filter>
    </ClInclude>
    <ClInclude Include="..\..\ObjectModel\TimeInput.h">
      <Filter>Header Files</Filter>
    </ClInclude>
    <ClInclude Include="..\..\ObjectModel\ToggleInput.h">
      <Filter>Header Files</Filter>
    </ClInclude>
    <ClInclude Include="..\..\ObjectModel\ToggleVisibilityAction.h">
      <Filter>Header Files</Filter>
    </ClInclude>
    <ClInclude Include="..\..\ObjectModel\ToggleVisibilityTarget.h">
      <Filter>Header Files</Filter>
    </ClInclude>
    <ClInclude Include="..\..\ObjectModel\UnknownElement.h">
      <Filter>Header Files</Filter>
    </ClInclude>
    <ClInclude Include="..\..\ObjectModel\Util.h">
      <Filter>Header Files</Filter>
    </ClInclude>
<<<<<<< HEAD
    <ClInclude Include="..\..\ObjectModel\Media.h">
      <Filter>Source Files</Filter>
    </ClInclude>
    <ClInclude Include="..\..\ObjectModel\MediaSource.h">
      <Filter>Source Files</Filter>
    </ClInclude>
    <ClInclude Include="..\..\ObjectModel\RemoteResourceInformation.h">
      <Filter>Source Files</Filter>
    </ClInclude>
    <ClInclude Include="..\..\ObjectModel\SemanticVersion.h">
      <Filter>Source Files</Filter>
    </ClInclude>
    <ClInclude Include="..\..\ObjectModel\AdaptiveBase64Util.h">
      <Filter>Source Files</Filter>
    </ClInclude>
    <ClInclude Include="..\..\ObjectModel\ParseContext.h">
      <Filter>Source Files</Filter>
    </ClInclude>
    <ClInclude Include="..\..\ObjectModel\ToggleVisibilityAction.h">
      <Filter>Source Files</Filter>
    </ClInclude>
    <ClInclude Include="..\..\ObjectModel\ToggleVisibilityTarget.h">
      <Filter>Source Files</Filter>
=======
    <ClInclude Include="..\..\ObjectModel\UnknownAction.h">
      <Filter>Header Files</Filter>
>>>>>>> eeab854d
    </ClInclude>
  </ItemGroup>
</Project><|MERGE_RESOLUTION|>--- conflicted
+++ resolved
@@ -162,15 +162,12 @@
     <ClCompile Include="..\..\ObjectModel\ToggleVisibilityTarget.cpp">
       <Filter>Source Files</Filter>
     </ClCompile>
-<<<<<<< HEAD
-=======
     <ClCompile Include="..\..\ObjectModel\UnknownAction.cpp">
       <Filter>Source Files</Filter>
     </ClCompile>
     <ClCompile Include="..\..\ObjectModel\BaseElement.cpp">
       <Filter>Source Files</Filter>
     </ClCompile>
->>>>>>> eeab854d
   </ItemGroup>
   <ItemGroup>
     <ClInclude Include="..\..\ObjectModel\AdaptiveCardParseWarning.h">
@@ -323,34 +320,8 @@
     <ClInclude Include="..\..\ObjectModel\Util.h">
       <Filter>Header Files</Filter>
     </ClInclude>
-<<<<<<< HEAD
-    <ClInclude Include="..\..\ObjectModel\Media.h">
-      <Filter>Source Files</Filter>
-    </ClInclude>
-    <ClInclude Include="..\..\ObjectModel\MediaSource.h">
-      <Filter>Source Files</Filter>
-    </ClInclude>
-    <ClInclude Include="..\..\ObjectModel\RemoteResourceInformation.h">
-      <Filter>Source Files</Filter>
-    </ClInclude>
-    <ClInclude Include="..\..\ObjectModel\SemanticVersion.h">
-      <Filter>Source Files</Filter>
-    </ClInclude>
-    <ClInclude Include="..\..\ObjectModel\AdaptiveBase64Util.h">
-      <Filter>Source Files</Filter>
-    </ClInclude>
-    <ClInclude Include="..\..\ObjectModel\ParseContext.h">
-      <Filter>Source Files</Filter>
-    </ClInclude>
-    <ClInclude Include="..\..\ObjectModel\ToggleVisibilityAction.h">
-      <Filter>Source Files</Filter>
-    </ClInclude>
-    <ClInclude Include="..\..\ObjectModel\ToggleVisibilityTarget.h">
-      <Filter>Source Files</Filter>
-=======
     <ClInclude Include="..\..\ObjectModel\UnknownAction.h">
       <Filter>Header Files</Filter>
->>>>>>> eeab854d
     </ClInclude>
   </ItemGroup>
 </Project>