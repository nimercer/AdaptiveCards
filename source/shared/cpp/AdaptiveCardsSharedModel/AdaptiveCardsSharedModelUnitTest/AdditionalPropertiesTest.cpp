--- conflicted
+++ resolved
@@ -1,16 +1,6 @@
 #include "stdafx.h"
-<<<<<<< HEAD
-#include "CppUnitTest.h"
-#include "TextBlock.h"
-#include <time.h>
-#include <Windows.h>
-#include <StrSafe.h>
-#include "SharedAdaptiveCard.h"
-#include "BaseCardElement.h"
-=======
 #include "Paragraph.h"
 #include "ParseUtil.h"
->>>>>>> 0ab81e9e
 
 using namespace Microsoft::VisualStudio::CppUnitTestFramework;
 using namespace AdaptiveCards;
@@ -41,10 +31,6 @@
             std::shared_ptr<ParseResult> parseResult = AdaptiveCard::DeserializeFromString(testJsonString, "1.0");
             std::shared_ptr<BaseCardElement> elem =  parseResult->GetAdaptiveCard()->GetBody().front();
             Json::Value value = elem->GetAdditionalProperties();
-<<<<<<< HEAD
-            Json::FastWriter fastWriter;
-            std::string jsonString = fastWriter.write(value);
-=======
             Assert::AreEqual("{\"unknown\":\"testing unknown\"}\n"s, ParseUtil::JsonToString(value));
         }
 
@@ -98,7 +84,6 @@
             value = paragraph->GetInlines()[0]->GetAdditionalProperties();
             Assert::AreEqual("{\"MyAdditionalProperty\":\"Bar\"}\n"s, ParseUtil::JsonToString(value));
         }
->>>>>>> 0ab81e9e
 
             std::string expected = "{\"unknown\":\"testing unknown\"}\n";
             Assert::AreEqual(expected, jsonString);
