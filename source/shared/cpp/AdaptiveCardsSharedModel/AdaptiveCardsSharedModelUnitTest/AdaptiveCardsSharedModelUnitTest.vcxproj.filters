﻿<?xml version="1.0" encoding="utf-8"?>
<Project ToolsVersion="4.0" xmlns="http://schemas.microsoft.com/developer/msbuild/2003">
  <ItemGroup>
    <Filter Include="Source Files">
      <UniqueIdentifier>{4FC737F1-C7A5-4376-A066-2A32D752A2FF}</UniqueIdentifier>
      <Extensions>cpp;c;cc;cxx;def;odl;idl;hpj;bat;asm;asmx</Extensions>
    </Filter>
    <Filter Include="Header Files">
      <UniqueIdentifier>{93995380-89BD-4b04-88EB-625FBE52EBFB}</UniqueIdentifier>
      <Extensions>h;hh;hpp;hxx;hm;inl;inc;xsd</Extensions>
    </Filter>
    <Filter Include="Resource Files">
      <UniqueIdentifier>{67DA6AB6-F800-4c08-8B7A-83BB121AAD01}</UniqueIdentifier>
      <Extensions>rc;ico;cur;bmp;dlg;rc2;rct;bin;rgs;gif;jpg;jpeg;jpe;resx;tiff;tif;png;wav;mfcribbon-ms</Extensions>
    </Filter>
  </ItemGroup>
  <ItemGroup>
    <ClInclude Include="stdafx.h">
      <Filter>Header Files</Filter>
    </ClInclude>
    <ClInclude Include="targetver.h">
      <Filter>Header Files</Filter>
    </ClInclude>
    <ClInclude Include="EverythingBagel.h">
      <Filter>Header Files</Filter>
    </ClInclude>
  </ItemGroup>
  <ItemGroup>
    <ClCompile Include="stdafx.cpp">
      <Filter>Source Files</Filter>
    </ClCompile>
    <ClCompile Include="DateAndTimeUnitTest.cpp">
      <Filter>Source Files</Filter>
    </ClCompile>
    <ClCompile Include="MarkDownUnitTest.cpp">
      <Filter>Source Files</Filter>
    </ClCompile>
    <ClCompile Include="AdditionalPropertiesTest.cpp">
      <Filter>Source Files</Filter>
    </ClCompile>
    <ClCompile Include="CustomParsingForIOSTest.cpp">
      <Filter>Source Files</Filter>
    </ClCompile>
<<<<<<< HEAD
    <ClCompile Include="FrameTranslatorUnitTests.cpp">
=======
    <ClCompile Include="ObjectModelTest.cpp">
      <Filter>Source Files</Filter>
    </ClCompile>
    <ClCompile Include="ExplicitDimensionTest.cpp">
      <Filter>Source Files</Filter>
    </ClCompile>
    <ClCompile Include="ResourceInformationTests.cpp">
      <Filter>Source Files</Filter>
    </ClCompile>
    <ClCompile Include="ParseUtilTest.cpp">
      <Filter>Source Files</Filter>
    </ClCompile>
    <ClCompile Include="ImageBackgroundColorTest.cpp">
      <Filter>Source Files</Filter>
    </ClCompile>
    <ClCompile Include="ParserRegistrationTest.cpp">
      <Filter>Source Files</Filter>
    </ClCompile>
    <ClCompile Include="AdaptiveCardParseExceptionTest.cpp">
      <Filter>Source Files</Filter>
    </ClCompile>
    <ClCompile Include="EverythingBagel.cpp">
      <Filter>Source Files</Filter>
    </ClCompile>
    <ClCompile Include="FactUnitTest.cpp">
      <Filter>Source Files</Filter>
    </ClCompile>
    <ClCompile Include="SemanticVersionTest.cpp">
>>>>>>> 6b74f4fc
      <Filter>Source Files</Filter>
    </ClCompile>
  </ItemGroup>
</Project><|MERGE_RESOLUTION|>--- conflicted
+++ resolved
@@ -41,9 +41,6 @@
     <ClCompile Include="CustomParsingForIOSTest.cpp">
       <Filter>Source Files</Filter>
     </ClCompile>
-<<<<<<< HEAD
-    <ClCompile Include="FrameTranslatorUnitTests.cpp">
-=======
     <ClCompile Include="ObjectModelTest.cpp">
       <Filter>Source Files</Filter>
     </ClCompile>
@@ -72,7 +69,9 @@
       <Filter>Source Files</Filter>
     </ClCompile>
     <ClCompile Include="SemanticVersionTest.cpp">
->>>>>>> 6b74f4fc
+      <Filter>Source Files</Filter>
+    </ClCompile>
+        <ClCompile Include="FrameTranslatorUnitTests.cpp">
       <Filter>Source Files</Filter>
     </ClCompile>
   </ItemGroup>
