﻿using Android.App;
using Android.Widget;
using Android.OS;
<<<<<<< HEAD
using IO.Adaptivecards.Objectmodel;
using IO.Adaptivecards.Renderer.Actionhandler;
using IO.Adaptivecards.Renderer;
=======
>>>>>>> c6ca2d6e
using Android.Support.V4.App;
using System.Collections.Generic;
using System.Net.Http;
using System;

using AdaptiveCards.BotConnection;
using Microsoft.AdaptiveCards.ObjectModel;
using Microsoft.AdaptiveCards.Renderer;
using Microsoft.AdaptiveCards.Renderer.ActionHandler;

namespace AdaptiveCards.Rendering.Xamarin.Android.Sample
{

    [Activity(Label = "AdaptiveCards", MainLauncher = true, Icon = "@mipmap/icon")]
    public class MainActivity : FragmentActivity, ICardActionHandler
    {
        private PayloadRetriever m_payloadRetriever = null;

        public MainActivity()
        {
            Java.Lang.Runtime.GetRuntime().LoadLibrary("adaptivecards-native-lib");
        }

<<<<<<< HEAD

        string card = @"
{
    ""type"": ""AdaptiveCard"",
    ""version"": ""1.0"",
    ""body"": [
        {
            ""type"": ""TextBlock"",
            ""text"": ""Hello""
        }
    ]
}";

=======
>>>>>>> c6ca2d6e
        protected override void OnCreate(Bundle savedInstanceState)
        {
            base.OnCreate(savedInstanceState);

            // Set our view from the "main" layout resource
            SetContentView(Resource.Layout.Main);

            m_payloadRetriever = new PayloadRetriever();

            Button button = FindViewById<Button>(Resource.Id.myButton);
            button.Click += buttonClick;
        }

        private void buttonClick(object sender, EventArgs e)
        {
            /*
            var httpClient = new HttpClient();
            var response = await httpClient.GetAsync("https://raw.githubusercontent.com/Microsoft/AdaptiveCards/master/samples/v1.0/Scenarios/FlightUpdate.json");
            if (response.IsSuccessStatusCode)
            {
                var content = await response.Content.ReadAsStringAsync();
                renderAdaptiveCard(content, true);
            }
            */
            EditText adaptiveCardRequest = FindViewById<EditText>(Resource.Id.editText1);
            RenderAdaptiveCard(m_payloadRetriever.RequestAdaptiveCard(adaptiveCardRequest.Text));
        }

        private void RenderAdaptiveCard(string jsonText)
        {
            try
            {
<<<<<<< HEAD
                ParseResult parseResult = AdaptiveCard.DeserializeFromString(jsonText, AdaptiveCardRenderer.Version);
                Toast.MakeText(this, parseResult.AdaptiveCard.Body.Capacity().ToString(), ToastLength.Short).Show();
                LinearLayout layout = (LinearLayout)FindViewById(Resource.Id.visualAdaptiveCardLayout);
                layout.RemoveAllViews();

                var renderedCard = AdaptiveCardRenderer.Instance.Render(Application.Context, SupportFragmentManager, parseResult.AdaptiveCard, this, new HostConfig());
                layout.AddView(renderedCard.View);
=======
                AdaptiveCard adaptiveCard = AdaptiveCard.DeserializeFromString(jsonText);
                LinearLayout layout = FindViewById<LinearLayout>(Resource.Id.visualAdaptiveCardLayout);
                layout.RemoveAllViews();

                layout.AddView(AdaptiveCardRenderer.Instance.Render(ApplicationContext, SupportFragmentManager, adaptiveCard, this, this, new HostConfig()));
>>>>>>> c6ca2d6e
            }
            catch (Exception ex)
            {
                String s = ex.ToString();
            }
        }

        public void OnAction(BaseActionElement element, RenderedAdaptiveCard renderedCard)
        {
<<<<<<< HEAD

=======
        }

        public void OnSubmit(SubmitAction p0, IDictionary<string, string> p1)
        {   
>>>>>>> c6ca2d6e
        }
    }
}
<|MERGE_RESOLUTION|>--- conflicted
+++ resolved
@@ -1,12 +1,6 @@
 ﻿using Android.App;
 using Android.Widget;
 using Android.OS;
-<<<<<<< HEAD
-using IO.Adaptivecards.Objectmodel;
-using IO.Adaptivecards.Renderer.Actionhandler;
-using IO.Adaptivecards.Renderer;
-=======
->>>>>>> c6ca2d6e
 using Android.Support.V4.App;
 using System.Collections.Generic;
 using System.Net.Http;
@@ -30,22 +24,6 @@
             Java.Lang.Runtime.GetRuntime().LoadLibrary("adaptivecards-native-lib");
         }
 
-<<<<<<< HEAD
-
-        string card = @"
-{
-    ""type"": ""AdaptiveCard"",
-    ""version"": ""1.0"",
-    ""body"": [
-        {
-            ""type"": ""TextBlock"",
-            ""text"": ""Hello""
-        }
-    ]
-}";
-
-=======
->>>>>>> c6ca2d6e
         protected override void OnCreate(Bundle savedInstanceState)
         {
             base.OnCreate(savedInstanceState);
@@ -78,7 +56,6 @@
         {
             try
             {
-<<<<<<< HEAD
                 ParseResult parseResult = AdaptiveCard.DeserializeFromString(jsonText, AdaptiveCardRenderer.Version);
                 Toast.MakeText(this, parseResult.AdaptiveCard.Body.Capacity().ToString(), ToastLength.Short).Show();
                 LinearLayout layout = (LinearLayout)FindViewById(Resource.Id.visualAdaptiveCardLayout);
@@ -86,13 +63,6 @@
 
                 var renderedCard = AdaptiveCardRenderer.Instance.Render(Application.Context, SupportFragmentManager, parseResult.AdaptiveCard, this, new HostConfig());
                 layout.AddView(renderedCard.View);
-=======
-                AdaptiveCard adaptiveCard = AdaptiveCard.DeserializeFromString(jsonText);
-                LinearLayout layout = FindViewById<LinearLayout>(Resource.Id.visualAdaptiveCardLayout);
-                layout.RemoveAllViews();
-
-                layout.AddView(AdaptiveCardRenderer.Instance.Render(ApplicationContext, SupportFragmentManager, adaptiveCard, this, this, new HostConfig()));
->>>>>>> c6ca2d6e
             }
             catch (Exception ex)
             {
@@ -102,14 +72,18 @@
 
         public void OnAction(BaseActionElement element, RenderedAdaptiveCard renderedCard)
         {
-<<<<<<< HEAD
-
-=======
         }
 
         public void OnSubmit(SubmitAction p0, IDictionary<string, string> p1)
-        {   
->>>>>>> c6ca2d6e
+        {
+        }
+
+        public void OnMediaPlay(BaseCardElement element, RenderedAdaptiveCard renderedCard)
+        {
+        }
+
+        public void OnMediaStop(BaseCardElement element, RenderedAdaptiveCard renderedCard)
+        {
         }
     }
 }
